#!/usr/bin/make -f

%:
<<<<<<< HEAD
	dh $@

override_dh_auto_test:
ifeq (,$(filter nocheck,$(DEB_BUILD_OPTIONS)))
	set -e; \
		for python in $(shell pyversions -r); do \
			$$python setup.py test; \
		done
endif
=======
	dh $@ --with python2
>>>>>>> af536742
<|MERGE_RESOLUTION|>--- conflicted
+++ resolved
@@ -1,8 +1,7 @@
 #!/usr/bin/make -f
 
 %:
-<<<<<<< HEAD
-	dh $@
+	dh $@ --with python2
 
 override_dh_auto_test:
 ifeq (,$(filter nocheck,$(DEB_BUILD_OPTIONS)))
@@ -10,7 +9,4 @@
 		for python in $(shell pyversions -r); do \
 			$$python setup.py test; \
 		done
-endif
-=======
-	dh $@ --with python2
->>>>>>> af536742
+endif