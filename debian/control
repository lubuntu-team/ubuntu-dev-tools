Source: ubuntu-dev-tools
Section: devel
Priority: optional
Maintainer: Ubuntu Developers <ubuntu-dev-team@lists.alioth.debian.org>
Uploaders: Luca Falavigna <dktrkranz@debian.org>,
           Benjamin Drung <bdrung@ubuntu.com>
Vcs-Bzr: lp:ubuntu-dev-tools
Vcs-Browser: https://code.launchpad.net/~ubuntu-dev/ubuntu-dev-tools/trunk
<<<<<<< HEAD
Build-Depends: debhelper (>= 7.0.50~), python-all (>= 2.5)
Build-Depends-Indep: python-setuptools,
                     python-support (>= 0.5.3),
                     python-unittest2
=======
Build-Depends: debhelper (>= 7), python-all (>= 2.6.5-13~)
>>>>>>> af536742
DM-Upload-Allowed: yes
X-Python-Version: >= 2.5
Homepage: https://launchpad.net/ubuntu-dev-tools
Standards-Version: 3.9.1

Package: ubuntu-dev-tools
Architecture: all
Depends: binutils,
         dctrl-tools,
         devscripts,
         diffstat,
         dpkg-dev,
         lsb-release,
         python-apt (>= 0.7.93~),
         python-debian (>= 0.1.15),
         python-launchpadlib (>= 1.5.7),
         python-lazr.restfulclient,
         sudo,
         ${misc:Depends},
         ${perl:Depends},
         ${python:Depends}
Recommends: bzr,
            ca-certificates,
            debian-archive-keyring,
            debootstrap,
            genisoimage,
            libapt-pkg-perl,
            libwww-perl,
            pbuilder | cowdancer | sbuild,
            perl-modules,
            python-magic,
            python-soappy,
            reportbug (>= 3.39ubuntu1)
Suggests: qemu-kvm-extras-static
Breaks: ${python:Breaks}
Description: useful tools for Ubuntu developers
 This is a collection of useful tools that Ubuntu developers use to make their
 packaging work a lot easier.
 .
 Such tools include:
 .
  - 404main - used to check what components a package's deps are in, for
    doing a main inclusion report for example.
  - check-symbols - will compare and give you a diff of the exported symbols of
    all .so files in a binary package.
  - dch-repeat - used to repeat a change log into an older release.
  - dgetlp - download a source package from the Launchpad library.
  - errno - search POSIX error codes by error number, name, or description
  - get-branches - used to branch/checkout all the bzr branches in a Launchpad
    team.
  - get-build-deps - install the build dependencies needed for a package
    reading debian/control.
  - grab-attachments - download all bug attachments from a Launchpad bug
    report.
  - grab-merge - grabs a merge from merges.ubuntu.com easily.
  - grep-merges - search for pending merges from Debian.
  - hugdaylist - compile HugDay lists from bug list URLs.
  - import-bug-from-debian - copy a bug from the Debian BTS to Launchpad
  - lp-list-bugs - briefly list status of Launchpad bugs.
  - lp-project-upload - upload a release tarball to a Launchpad project
  - lp-set-dup - sets the "duplicate of" bug of a bug and its dups.
  - manage-credentials - manage Launchpad token credentials.
  - massfile - fill multiple bugs using a template.
  - merge-changelog - manually merges two Debian changelogs with the same base
    version.
  - mk-sbuild - script to create LVM snapshot chroots via schroot and
    sbuild.
  - pbuilder-dist, cowbuilder-dist - wrapper script for managing several build
    chroots (for different Ubuntu and Debian releases) on the same system.
  - pull-debian-debdiff - attempts to find and download a specific version of
    a Debian package and its immediate parent to generate a debdiff.
  - pull-debian-source - downloads the lastest source package available in
    Debian of a package.
  - pull-lp-source - downloads lastest source package from Launchpad.
  - pull-revu-source - downloads the latest source package from REVU
  - requestsync - files a sync request with Debian changelog and ratione.
  - reverse-build-depends - find the reverse build dependencies that a package
    has.
  - setup-packaging-environment - assistant to get an Ubuntu installation
    ready for packaging work.
  - sponsor-patch - Downloads a patch from a Launchpad bug, patches the source
    package, and uploads it (to Ubuntu or a PPA)
  - submittodebian - automatically send your changes to Debian as a bug report.
  - suspicious-source - outputs a list of files which are not common source
    files.
  - syncpackage - helper to prepare .changes file to upload synced packages
  - ubuntu-build - give commands to the Launchpad build daemons from the
    command line.
  - ubuntu-iso - output information of an Ubuntu ISO image.
  - update-maintainer - script to update maintainer field in ubuntu packages.
  - what-patch - determines what patch system, if any, a source package is
    using.
  - wrap-and-sort - wrap long lines and sort items in packaging files.<|MERGE_RESOLUTION|>--- conflicted
+++ resolved
@@ -6,14 +6,10 @@
            Benjamin Drung <bdrung@ubuntu.com>
 Vcs-Bzr: lp:ubuntu-dev-tools
 Vcs-Browser: https://code.launchpad.net/~ubuntu-dev/ubuntu-dev-tools/trunk
-<<<<<<< HEAD
-Build-Depends: debhelper (>= 7.0.50~), python-all (>= 2.5)
-Build-Depends-Indep: python-setuptools,
-                     python-support (>= 0.5.3),
-                     python-unittest2
-=======
-Build-Depends: debhelper (>= 7), python-all (>= 2.6.5-13~)
->>>>>>> af536742
+Build-Depends: debhelper (>= 7.0.50~),
+               python-all (>= 2.6.5-13~),
+               python-setuptools,
+               python-unittest2
 DM-Upload-Allowed: yes
 X-Python-Version: >= 2.5
 Homepage: https://launchpad.net/ubuntu-dev-tools
