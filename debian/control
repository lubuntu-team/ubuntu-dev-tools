--- conflicted
+++ resolved
@@ -44,29 +44,15 @@
  distro-info (>= 0.2~),
  dpkg-dev,
  lsb-release,
-<<<<<<< HEAD
- python,
- python-apt (>= 0.7.93~),
- python-debian (>= 0.1.20~),
- python-distro-info (>= 0.4~),
- python-httplib2,
- python-launchpadlib (>= 1.5.7),
- python-lazr.restfulclient,
- python-ubuntutools (= ${binary:Version}),
-=======
->>>>>>> 06642ef9
  python3,
  python3-apt,
  python3-debian,
  python3-distro-info,
-<<<<<<< HEAD
  python3-ubuntutools (= ${binary:Version}),
-=======
  python3-httplib2,
  python3-launchpadlib,
  python3-lazr.restfulclient,
  python3-ubuntutools,
->>>>>>> 06642ef9
  sensible-utils,
  sudo,
  ${misc:Depends},
