ubuntu-dev-tools (0.21) UNRELEASED; urgency=low

<<<<<<< HEAD
  [ Laurent Bigonville ]
  * debian/control: add a space before the Homepage pseudo-field
  * pbuilder-dist: add hardy to the distribution list

  [ Kees Cook ]
  * mk-sbuild-lv: fix gnupg install, adjust symlink creation
  * debian/changelog: move Laurent's changes into 0.21 (since 0.20 already
    published).

 -- Kees Cook <kees@ubuntu.com>  Tue, 23 Oct 2007 10:22:44 -0700
=======
  * debian/control: add a space before the Homepage pseudo-field
  * pbuilder-dist: add hardy to the distribution list

 -- Laurent Bigonville <bigon@ubuntu.com>  Tue, 23 Oct 2007 19:13:03 +0200
>>>>>>> 1b08ad9c

ubuntu-dev-tools (0.20) hardy; urgency=low

  [ Cesare Tirabassi ]
  * suspicious-source: add *.hh to list of excluded files
  * suspicious-source: format excluded file list to fit 80 chars limit
  * suspicious-source: corrected typos in script and manual page

  [ Dainel Holbach ]
  * hugdaylist: only mention 'unassigned bugs'.

  [ Soren Hansen ]
  * Added missing python-debian dependency (needed by submittodebian)

 -- Soren Hansen <soren@ubuntu.com>  Tue, 23 Oct 2007 16:45:44 +0200

ubuntu-dev-tools (0.19) gutsy; urgency=low

  [ Siegfried-Angel Gevatter Pujals (RainCT) ]
  * requestsync: allow to customize the SMTP server (LP: #144224)
  * Add a short description for requestsync to the README file.

  [ Laurent Bigonville ]
  * pbuilder-dist: Fix error on chroot creation (LP: #146475)
  * requestsync: allow to customize the SMTP port

  [ Adrien Cunin ]
  * README: minor and cosmetic changes

 -- Adrien Cunin <adri2000@ubuntu.com>  Sun, 07 Oct 2007 00:24:46 +0200

ubuntu-dev-tools (0.18) gutsy; urgency=low

  * requestsync: add an option to "Add latest debian version to the title of
    the bug" (LP: #132221)

 -- Marco Rodrigues <gothicx@sapo.pt>  Fri, 05 Oct 2007 14:16:34 +0200

ubuntu-dev-tools (0.17) gutsy; urgency=low

  * submittodebian: backed out changes from last upload. This needs Debian Bug
    445144 fixed.
  * debian/control: don't Depends on a version of reportbug Ubuntu does not
    have yet.

 -- Daniel Holbach <daniel.holbach@ubuntu.com>  Fri, 05 Oct 2007 11:44:51 +0200

ubuntu-dev-tools (0.16) gutsy; urgency=low

  [ Lucas Nussbaum ]
  * Added support for Bugs/Debian/Usertagging in submittodebian.

  [ Daniel Holbach ]
  * setup.py: actually install submittodebian.

 -- Daniel Holbach <daniel.holbach@ubuntu.com>  Fri, 05 Oct 2007 11:05:29 +0200

ubuntu-dev-tools (0.15) gutsy; urgency=low

  [ Laurent Bigonville ]
  * update-maintainer: correctly pass path to dch (LP: #141015)

  [ Daniel Holbach ]
  * ppaput:
    - fix indentation issues.
    - now respects the PPA section the package goes to (LP: #146161)
    - add comment to bug about how to test the resulting .deb (LP: #145895)

 -- Daniel Holbach <daniel.holbach@ubuntu.com>  Mon, 01 Oct 2007 15:56:18 +0200

ubuntu-dev-tools (0.14) gutsy; urgency=low

  * massfile: 
    - fixed bug where to find example files,
    - made url get checked beforehand.
    - fixed bug, where description and summary were not updated with the
      current source package.
  * examples/massfile.instructions: added example buglist-url.
  .
  Thanks Andrew Mitchell, for helping out by fixing and clever advise.

 -- Daniel Holbach <daniel.holbach@ubuntu.com>  Thu, 27 Sep 2007 11:43:55 +0200

ubuntu-dev-tools (0.13) gutsy; urgency=low

  * massfile: added script to file mass-bugs.
  * debian/examples, examples/massfile.{instructions,list}: added example
    files.
  * setup.py: install massfile.

 -- Daniel Holbach <daniel.holbach@ubuntu.com>  Thu, 27 Sep 2007 11:04:52 +0200

ubuntu-dev-tools (0.12) gutsy; urgency=low

  * hugdaylist: apply quick fix to not crash.

 -- Daniel Holbach <daniel.holbach@ubuntu.com>  Mon, 24 Sep 2007 09:43:30 +0200

ubuntu-dev-tools (0.11) gutsy; urgency=low

  [ Daniel Holbach ]
  * compare-packages, README: dropped compare-packages, debdiff has the same
    functionality, when used with --from --to or on *.changes files.
  * hugdaylist: prepare the list more carefully (filter out 'fixed committed'
    bugs and bugs that have ubuntu-*-sponsors subscribed.

  [ Siegfried-Angel Gevatter Pujals (RainCT) ]
  * Added a manpage for suspicious-source.
  * Fixed a bug in pbuilder-dist (it needed ftp.debian.org in sources.list to work with Debian).

 -- Daniel Holbach <daniel.holbach@ubuntu.com>  Mon, 24 Sep 2007 09:39:24 +0200

ubuntu-dev-tools (0.10) gutsy; urgency=low

  * compare-packages: added script to compare the contents of 'old' and 'new'
    binary packages of the same source package. Useful to spot moved files,
    dropped files, etc.
  * README: briefly document added scripts.

 -- Daniel Holbach <daniel.holbach@ubuntu.com>  Fri, 14 Sep 2007 11:23:36 +0200

ubuntu-dev-tools (0.9) gutsy; urgency=low

  * Added submittodebian.1

 -- Soren Hansen <soren@ubuntu.com>  Thu, 13 Sep 2007 14:38:49 +0200

ubuntu-dev-tools (0.8) gutsy; urgency=low

  * Renamed revuput to ppaput.

 -- Daniel Holbach <daniel.holbach@ubuntu.com>  Thu, 13 Sep 2007 14:35:18 +0200

ubuntu-dev-tools (0.7) gutsy; urgency=low

  [Colin Watson]
  * Fix *roff use (hyphens vs. dashes, start each sentence on a new line).

  [Daniel Holbach]
  * revuput: deal with the case of NEW packages.
  * hugdaylist: added a tool to write Wiki lists of bugs in <buglist url> as
    in https://wiki.ubuntu.com/UbuntuBugDay/20070912
  * debian/control: bumped python-launchpad-bugs version.

 -- Colin Watson <cjwatson@ubuntu.com>  Wed, 12 Sep 2007 09:28:54 +0100

ubuntu-dev-tools (0.6) gutsy; urgency=low

  * Because I'm a bozo, fix up the version of the devscripts
    Conflicts/Replaces.

 -- Steve Kowalik <stevenk@ubuntu.com>  Wed, 12 Sep 2007 10:46:21 +1000

ubuntu-dev-tools (0.5) gutsy; urgency=low

  * Add requestsync and its manual page from devscripts. (LP: #138885)
  * Add Conflicts/Replaces against devscripts 2.10.7ubuntu3.

 -- Steve Kowalik <stevenk@ubuntu.com>  Wed, 12 Sep 2007 01:14:04 +1000

ubuntu-dev-tools (0.4) gutsy; urgency=low

  * revuput: added a tool to upload packages to PPA and file sponsoring bugs
    automatically.
  * doc/revuput.1.docbook, debian/control, debian/rules: build manpage for it
    from DocBook.
  * setup.py: install it.
  * debian/control: add python-launchpad-bugs Depends.

  [Soren Hansen]
  * added submittodebian tool.

 -- Daniel Holbach <daniel.holbach@ubuntu.com>  Fri, 07 Sep 2007 14:14:57 +0200

ubuntu-dev-tools (0.3) gutsy; urgency=low

  * debian/copyright: added Canonical copyright.

 -- Daniel Holbach <daniel.holbach@ubuntu.com>  Tue, 04 Sep 2007 09:51:04 +0200

ubuntu-dev-tools (0.2) gutsy; urgency=low

  [ Martin Pitt ]
  * Add suspicious-source: Output a list of files which are not common source
    files. This should be run in the root of a source tree to find files which
    might not be the 'prefered form of modification' that the GPL and other
    licenses require.

  [ Luke Yelavich ]
  * Removed ubuntu-cd and ubuntu-sync. They are currently undergoing
    major reworking, and will be re-included when ready.

 -- Luke Yelavich <themuso@ubuntu.com>  Sat,  4 Aug 2007 08:30:01 +1000

ubuntu-dev-tools (0.1) gutsy; urgency=low

  * Initial Release.

 -- Daniel Holbach <daniel.holbach@ubuntu.com>  Fri, 01 Jun 2007 11:26:41 +0200<|MERGE_RESOLUTION|>--- conflicted
+++ resolved
@@ -1,22 +1,13 @@
 ubuntu-dev-tools (0.21) UNRELEASED; urgency=low
 
-<<<<<<< HEAD
   [ Laurent Bigonville ]
   * debian/control: add a space before the Homepage pseudo-field
   * pbuilder-dist: add hardy to the distribution list
 
   [ Kees Cook ]
   * mk-sbuild-lv: fix gnupg install, adjust symlink creation
-  * debian/changelog: move Laurent's changes into 0.21 (since 0.20 already
-    published).
 
  -- Kees Cook <kees@ubuntu.com>  Tue, 23 Oct 2007 10:22:44 -0700
-=======
-  * debian/control: add a space before the Homepage pseudo-field
-  * pbuilder-dist: add hardy to the distribution list
-
- -- Laurent Bigonville <bigon@ubuntu.com>  Tue, 23 Oct 2007 19:13:03 +0200
->>>>>>> 1b08ad9c
 
 ubuntu-dev-tools (0.20) hardy; urgency=low
 
