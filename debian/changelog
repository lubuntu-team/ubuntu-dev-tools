--- conflicted
+++ resolved
@@ -1,38 +1,5 @@
-ubuntu-dev-tools (0.125ubuntu1) oneiric; urgency=low
-
-  [ Benjamin Drung ]
-  * backportpackage: Use --force-bad-version instead of --allow-lower-version
-    (which requires a parameter) for debchange.
-  * Adjust EOL date of Ubuntu 9.10 "Karmic Koala".
-
-  [ Stefano Rivera ]
-  * ubuntutools.archive: Display any errors rmadison emits, rather than
-    guessing at the cause. (LP: #788447)
-  * sponsor-patch: Use dch --release instead of --edit to work with
-    DEBCHANGE_RELEASE_HEURISTIC=changelog.
-
-  [ Dustin Kirkland ]
-  * doc/lp-project-upload.1, lp-project-upload:
-    - add support for optionally specifying files containing the changelog
-      and release notes for the release
-    - allows scripts to avoid the interactive editors
-    - document these changes in the manpage
-
-  [ Didier Roche ]
-  * lp-project-upload:
-    - fix a bug when new milestone wasn't specified (LP: #797170)
-  * get-build-deps:
-    - fix a wrong parser when some build-dep have an epoch
-
-<<<<<<< HEAD
-  [ Brian Murray ]
-  * grab-attachments, doc/grab-attachments.1:
-    - add in download attachments from duplicates
-    - add in download attachments from all bugs about a package
-    - document new options in the manpage
-
- -- Didier Roche <didrocks@ubuntu.com>  Fri, 24 Jun 2011 11:50:17 +0200
-=======
+ubuntu-dev-tools (0.126) UNRELEASED; urgency=low
+
   [ Evan Broder ]
   * ubuntutools.misc: Add a new "system_distribution_chain", which returns
     a list starting with the current distribution and working its way up
@@ -44,7 +11,40 @@
     backport from Debian. (LP: #703099)
 
  -- Evan Broder <evan@ebroder.net>  Sat, 11 Jun 2011 05:11:23 -0700
->>>>>>> c1eac4b0
+
+ubuntu-dev-tools (0.125ubuntu1) oneiric; urgency=low
+
+  [ Benjamin Drung ]
+  * backportpackage: Use --force-bad-version instead of --allow-lower-version
+    (which requires a parameter) for debchange.
+  * Adjust EOL date of Ubuntu 9.10 "Karmic Koala".
+
+  [ Stefano Rivera ]
+  * ubuntutools.archive: Display any errors rmadison emits, rather than
+    guessing at the cause. (LP: #788447)
+  * sponsor-patch: Use dch --release instead of --edit to work with
+    DEBCHANGE_RELEASE_HEURISTIC=changelog.
+
+  [ Dustin Kirkland ]
+  * doc/lp-project-upload.1, lp-project-upload:
+    - add support for optionally specifying files containing the changelog
+      and release notes for the release
+    - allows scripts to avoid the interactive editors
+    - document these changes in the manpage
+
+  [ Didier Roche ]
+  * lp-project-upload:
+    - fix a bug when new milestone wasn't specified (LP: #797170)
+  * get-build-deps:
+    - fix a wrong parser when some build-dep have an epoch
+
+  [ Brian Murray ]
+  * grab-attachments, doc/grab-attachments.1:
+    - add in download attachments from duplicates
+    - add in download attachments from all bugs about a package
+    - document new options in the manpage
+
+ -- Didier Roche <didrocks@ubuntu.com>  Fri, 24 Jun 2011 11:50:17 +0200
 
 ubuntu-dev-tools (0.124) unstable; urgency=low
 
