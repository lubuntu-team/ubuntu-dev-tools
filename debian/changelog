ubuntu-dev-tools (0.112) UNRELEASED; urgency=low

<<<<<<< HEAD
  * manage-credentials: Finish migrating away from the Launchpad 'edge' service
    root. (LP: #704657)

 -- Robert Collins <robertc@robertcollins.net>  Wed, 19 Jan 2011 12:03:40 +1300
=======
  * New source package downloading framework in ubuntutools.archive. Use in
    many scripts.
  * pull-lp-source: str() exceptions before passing to Logger (LP: #695523)

 -- Stefano Rivera <stefanor@ubuntu.com>  Sat, 15 Jan 2011 13:32:12 +0200
>>>>>>> 4a97dee9

ubuntu-dev-tools (0.111) natty; urgency=low

  * ubuntutools/test/test_help.py: Blacklist --help test for check-mir, it
    does not have help. Fixes FTBFS on the buildd.

 -- Martin Pitt <martin.pitt@ubuntu.com>  Thu, 13 Jan 2011 20:15:41 -0600

ubuntu-dev-tools (0.110) natty; urgency=low

  * doc/check-mir.1: Fix typo.
  * check-mir: Check binary dependencies, too.
  * debian/control: Add check-mir to package description.

 -- Martin Pitt <martin.pitt@ubuntu.com>  Thu, 13 Jan 2011 19:28:20 -0600

ubuntu-dev-tools (0.109) natty; urgency=low

  [ Stefano Rivera ]
  * Convert debian/copyright to DEP5, make sure all scripts are listed
    (LP: #692003)
  * Drop preinst (pbuilder-dist bash_completion handling), it is not required
    for any current upgrade path on Debian or Ubuntu.
  * Switch to dh_python2:
    - Use X-Python-Version instead of XS-Python-Version.
    - Use ${python:Breaks} to specify Python version compatibility.
  * Support reading configuration variables from devscripts configuration
    files. (LP: #681693)
    - Added ubuntu-dev-tools.5
    - Support this in many u-d-t scripts, and update manpages.
    - Deprecate old configuration environment variables.
  * Support the combined "Name <email>" format in UBUMAIL, DEBFULLNAME, and
    DEBEMAIL. (LP: #665202)
  * Add the beginnings of a test suite. (LP: #690386)
    - Switch to setuptools, to support setup.py test.
    - Test for that every script can run --help and return 0.
    - 404main, merge-changelog, pull-debian-debdiff, pull-debian-source,
      pull-revu-source:
      + Return 0 after showing help.
    - Run pylint on Python source code.
  * ubuntutools/common.py: Remove https_proxy unsetting code, working around
    LP: #94130.
  * edit-patch: Don't let cat error through if debian/source/format doesn't
    exist.
  * pull-debian-debdiff: Rewrite in Python, and use snapshot.debian.org.
  * pull-lp-source: Support -d (LP: #681699)
  * suspicious-source: Whitelist Python source code.
  * import-bug-from-debian: Add --package option, for importing bugs from
    pseudo-packages.

  [ Michael Bienia ]
  * ubuntutools/lp/lpapicache.py: Allow easier selection of 'staging' as LP
    instance to use (LP: #693060).

  [ Benjamin Drung ]
  * sponsor-patch:
    - Add new --lpinstance and --no-conf options.
    - Support configuration files.
    - Default to a temporary workdir and clean it up (LP: #691467).
    - Fix 'str' object has no attribute 'startwith' crash caused by a typo.
    - Fix crash if uploading to ubuntu without building the package before.
    - Fix: The package was only uploaded if the target was "ubuntu".
  * Recommend bzr-builddeb (used by sponsor-patch for branches).
  * Add most dependencies to Build-Depends for successfully run the tests.
  * Recommend python-gnupginterface (used by dgetlp).
  * update-maintainer: Rewrite completely using python-debian (LP: #666504).
  * ubuntutools/packages.py: Removed (used nowhere).

  [ Michael Vogt ]
  * add "add-patch" that provides the non-interactive version of
    edit-patch

  [ Martin Pitt ]
  * Add check-mir script: Check components of build dependencies and warn
    about universe/multiverse ones, for a package destined for
    main/restricted. Add doc/check-mir.1 manpage.

 -- Martin Pitt <martin.pitt@ubuntu.com>  Thu, 13 Jan 2011 19:16:33 -0600

ubuntu-dev-tools (0.108) experimental; urgency=low

  [ Stefano Rivera ]
  * lp-shell, import-bug-from-debian:
    Use the 'production' LP instance instead of 'edge' (which is going away).
  * pbuilder-dist:
    - Fix typo in local archive support, introduced in 0.107.
    - Warn user if they run sudo pbuilder-dist (LP: #691999).
  * Drop unnecessary debian/pycompat

  [ Benjamin Drung ]
  * pull-lp-source: Unquote URI to get "+" instead of "%2B" in the file name
    (LP: #681114).
  * sponsor-patch: Allow updating the build environment if the build failed.
  * ubuntu-iso: Exit nonzero rather than crash if a wrong parameter is passed
    (LP: #637020).

  [ Colin Watson ]
  * grep-merges: New tool.
  * ubuntu-iso(1): Fix typo.

  [ Evan Broder ]
  * backportpackage: new script for testing backport requests in a PPA.
  * sponsor-patch: Add --update option to make sure build environment is
    up to date (LP: #689605)

  [ Bilal Akhtar ]
  * pbuilder-dist: Override the default build result location if
    --buildresult is specified.
  * sponsor-patch: Support building with pbuilder-dist.

 -- Benjamin Drung <bdrung@ubuntu.com>  Sun, 19 Dec 2010 00:57:38 +0100

ubuntu-dev-tools (0.107) experimental; urgency=low

  [ Stefano Rivera ]
  * edit-patch: Detect quilt patch-system in 3.0 (quilt) packages without any
    patches yet.
  * wrap-and-sort:
    - Correct typo in options --wrap-allways -> --wrap-always
    - Sort debian/install as well as debian/*.install
    - Add one-space-indentation option: --short-indent
    - Remove null-entry from trailing comma in sorted lists
    - Add configurable debian directory location
    - Sort Architecture (LP: #681131)
    - Add --sort-binary-packages and --keep-first (LP: #681119)
  * grab-merge, syncpackage: Export DEB_VENDOR=Ubuntu when unpacking source
    packages. 3.0 (quilt) has optional per-vendor patch series.
  * pbuilder-dist:
    - Refactor to use subprocess.popen instead of os.system (LP: #398974)
    - Catch OSErrors when creating directories (LP: #671067)
    - Set HOME so pbuilder reads .pbuilderrc
    - Add bidirectional workarounds for LP: #599695 (pbuilder uses the host
      apt keyring). Complain if the target's keyring isn't installed.
  * Use dpkg-vendor in ubuntutools.misc.system_distribution(), cache result.

  [ Benjamin Drung ]
  * wrap-and-sort: Remove duplicate items from sorted lists.
  * syncpackage: Fix error message for failed downloads.
  * sponsor-patch: Support building with sbuild (LP: #681242).

  [ Daniel Holbach ]
  * submittodebian: rephrase boilerplate text to be more polite, add reminder
    to explain the patch sufficiently and add necessary information.

  [ Colin Watson ]
  * submittodebian: Encourage sending multiple independent pieces of the
    Ubuntu patch in separate bug reports.

 -- Benjamin Drung <bdrung@ubuntu.com>  Fri, 03 Dec 2010 00:14:25 +0100

ubuntu-dev-tools (0.106) experimental; urgency=low

  [ Kees Cook ]
  * mk-sbuild: drop "priority" option; sbuild no longer uses it.

  [ Benjamin Drung ]
  * sponsor-patch: Call dpkg-source with --no-preparation to not apply patches
    if the packages uses the 3.0 (quilt) format.
  * debian/control: Use shorter addresses for VCS-* fields.

  [ Michael Bienia ]
  * pull-debian-source: Fix logical error in abort check (lp: #678072).

 -- Benjamin Drung <bdrung@ubuntu.com>  Sun, 21 Nov 2010 15:41:43 +0100

ubuntu-dev-tools (0.105) experimental; urgency=low

  [ Siegfried-Angel Gevatter Pujals ]
  * pbuilder-dist, doc/pbuilder-dist.1:
     - Export the distribution and architecture information to the environment
       so that it is available in pbuilderrc, etc. (LP: #628933).

  [ Naty Bidart ]
  * lp-project-upload: Add support handling multiple project series.

  [ Kees Cook ]
  * mk-sbuild: use --no-install-recommends on Debian too (Closes: #599699).

  [ Marco Rodrigues ]
  * pull-debian-source:
     - Show message when a package isn't in Debian testing (LP: #529041).

  [ Stefano Rivera ]
  * doc/syncpackage.1:
     - Add a warning that the use of syncpackage is discouraged.
     - Correct and neaten options.
  * syncpackage:
     - Add --dont-sign parameter, for test builds.

  [ Christopher James Halse Rogers ]
  * mk-sbuild: Add support for btrfs-snapshot based chroots

  [ Iain Lane ]
  * pbuilder-dist: Explicitly use debian keyring when working with a
    Debian chroot, working around #599695

  [ Benjamin Drung ]
  * syncpackage:
    - Don't crash if environment variables aren't set (LP: #665202).
    - Don't add quotation marks to changelog entries (LP: #668805).
    - Show a error message instead of raising an error if Ubuntu contains a
      newer version.
    - Print an error message if the source-only build fails (LP: #668749).

 -- Benjamin Drung <bdrung@ubuntu.com>  Sat, 30 Oct 2010 20:58:30 +0200

ubuntu-dev-tools (0.104) experimental; urgency=low

  [ Siegfried-Angel Gevatter Pujals ]
  * pbuilder-dist:
     - Fix regression where pbuilder would get an empty string as first
       positional argument.
     - Update --debug-echo so that it doesn't hide empty parameters (now
       that they are wrapped around quotes they are significant).

 -- Benjamin Drung <bdrung@ubuntu.com>  Sat, 25 Sep 2010 13:14:46 +0200

ubuntu-dev-tools (0.103) experimental; urgency=low

  [ Benjamin Drung ]
  * sponsor-patch:
    - Fix NameError: global name 'debdiff_filename' is not defined.
    - Add --workdir parameter to set the working directory.
  * ubuntutools/update_maintainer.py: Fix failure if debian/control.in is a
    directory.

  [ Luca Falavigna ]
  * debian/control:
    - Add Benjamin Drung to Uploaders.
    - Add DM-Upload-Allowed field, this way Benjamin can upload new
      versions on his own.
  * ubuntutools/misc.py:
    - Use output of dpkg --print-architecture command to correctly display
      platform architecture (Closes: #594424).

  [ Siegfried-Angel Gevatter Pujals ]
  * pbuilder-dist:
     - Do not show a warning when "experimental" is used; there is no
       debootstrap file for it but it should just work anyway.
     - Wrap any extra (user) arguments appended to the pbuilder command with
       quotation marks, when needed (LP: #398989).
  * bash_completion/pbuilder-dist:
     - Enable auto-completion for "pbuilder-experimental".
  * doc/pbuilder-dist.1:
     - Move the documentation for --main-only (previously "mainonly") and
       --debug-echo to a new Options section.

  [ Stefano Rivera ]
  * Add manpages for sponsor-patch and import-bug-from-debian.
  * hugdaylist, manage-credentials, massfile, merge-changelog,
    ubuntutools/requestsync/common.py: Some pyflakes-induced cleanup.
  * ubuntutools/lp/libsupport.py: Support production API URLs in
    translate_web_api.

 -- Luca Falavigna <dktrkranz@debian.org>  Wed, 22 Sep 2010 18:13:27 +0200

ubuntu-dev-tools (0.102) experimental; urgency=low

  [ Dustin Kirkland ]
  * errno, doc/errno.1, debian/control, debian/copyright, setup.py:
    - add an errno utility, LP: #612267

  [ Kees Cook ]
  * mk-sbuild: update examples to include "-A".

  [ Benjamin Drung ]
  * suspicious-source: whitelist font source formats. Thanks to Nicolas
    Spalinger for the patch (LP: #365147).
  * Update the man page of suspicious-source to match the rewrite.
  * syncpackage:
    - Don't upload orig tarball if not needed.
    - Print error message if the download fails (LP: #639899).
    - Check if the specified Debian component is valid (LP: #639896).
  * update-maintainer: Don't change the Maintainer field if the email is set
    to a @lists.ubuntu.com address.
  * sponsor-patch: New script to download a patch from a Launchpad bug, patch
    the source package, build, check and uploads it (to Ubuntu or a PPA).
  * wrap-and-sort: New script to wrap long lines and sort items in packaging
    files.

  [ Stefano Rivera ]
  * update-maintainer: Correctly update the Maintainer field to the new Ubuntu
    Developers address (instead of the calling user) when the package is not
    in Debian.

  [ Iain Lane ]
  * all: Use production API rather than edge by default. Should be more
    reliable and was advised by lifeless (LP team).

  [ Michael Bienia ]
  * Add 'natty' to recognized names and make it the default.

  [ Colin Watson ]
  * Fix NAME section of lp-set-dup(1).
  * lp-list-bugs: New tool.

 -- Luca Falavigna <dktrkranz@debian.org>  Mon, 20 Sep 2010 11:10:04 +0200

ubuntu-dev-tools (0.101) unstable; urgency=low

  [ Andrew Starr-Bochicchio ]
  * syncpackage: Update manpage to reflect current usage. (Closes: #587142,
    LP: #598477)
  * ubuntu-build: Update manpage to reflect current usage. (LP: #490535)
  * edit-patch: Add manpage. (LP: #538379)
  * massfile: Add manpage.
  * pull-debian-debdiff: Add manpage.
  * setup-packaging-environment: Add manpage.
  * ubuntu-iso: Add manpage.

  [ Benjamin Drung ]
  * Bump Standards-Version to 3.9.1 (no changes required).
  * Switch to dpkg-source 3.0 (native) format.
  * Switch to simple dh7 rule.
  * syncpackage:
    - Use Version class from python-debian to fix extraction of upstream
      version for debian versions that contain more than one dash.
    - Prepend script name to every output
    - Output every executed command in verbose mode
    - Print proper error message if the dsc file is malformed.
  * update-maintainer: Add a --quiet option.
  * suspicious-source: Replace with total rewrite in Python using python-magic.

  [ Michael Bienia ]
  * ubuntutools/lpapi/lpapicache.py: Use the new LP API method
    archive.checkUpload() to check upload permissions.
  * Add "import-bug-from-debian" written by James Westby.
  * Add python-soappy to Recommends.
  * requestsync: Fix bug where the variable 'hasLP' is not always set
    (lp: #607874).

  [ Steve Beattie ]
  * mk-schroot: add debootstrap include/exclude options
  * mk-schroot.1: document added options

 -- Luca Falavigna <dktrkranz@debian.org>  Wed, 04 Aug 2010 10:06:44 +0000

ubuntu-dev-tools (0.100) maverick; urgency=low

  [ Luca Falavigna ]
  * syncpackage: new script to easily upload pristine Debian packages.
  * debian/ubuntu-dev-tools.preinst:
    - It is no longer necessary to remove stale pycentral files.

  [ Felix Geyer ]
  * reverse-build-depends: Always display the correct default distribution
    name in the usage text.

  [ Iain Lane ]
  * requestsync: Fall back to using rmadison when LP indicates that no new
    version is available. The LP importer is often out of date wrt Debian when
    rmadison isn't. (LP: #574398)

  [ Benjamin Drung ]
  * syncpackage:
    - add more options and allow pulling packages from Debian.
    - add mismatching source tarball detection (for fake syncs).
  * update-maintainer:
    - Remove duplicate Original-Maintainer field.
    - Avoid duplicate Original-Maintainer field if maintainer is listed in
      Uploaders too.

  [ Michael Vogt ]
  * edit-patch:
    - support full path to the patch as well (LP: #585599)
    - support adding existing patches (e.g. from launchpad)
      thanks to David Futcher (LP: #586787)

  [ Michael Bienia ]
  * Update to the new python-debian version:
    - Depend on python-debian >= 0.1.15
    - Replace imports of debian_bundle with debian to fix the deprecation
      warnings.

  [ Daniel Hahler ]
  * mk-sbuild: add $RELEASE to error message.

 -- Michael Bienia <geser@ubuntu.com>  Thu, 17 Jun 2010 21:17:10 +0200

ubuntu-dev-tools (0.99) lucid; urgency=low

  [ Andrey Voronov ]
  * pbuilder-dist: change requested/system arch order in check (LP: #557097)

  [ Michael Bienia ]
  * Update the defaults for maverick and let requestsync and
    pull-debian-source default to unstable (lp: #472837).

 -- Michael Bienia <geser@ubuntu.com>  Thu, 22 Apr 2010 21:31:48 +0200

ubuntu-dev-tools (0.98) lucid; urgency=low

  [ Ryan Kavanagh ]
  * Added the merge-changelog script from
    https://lists.ubuntu.com/archives/ubuntu-x/2009-June/000586.html for those
    who need to manually merge packages.
  * Fixed typo in doc/grab-merge.1

  [ Soren Hansen ]
  * Update get-branches to account for changes in LP's web UI. Really, someone
    should update it to use the LP API, but for now, this will have to do.

  [ Emmet Hikory ]
  * doc/mk-sbuild.1: add missing options to summary

  [ Michael Bienia ]
  * lp-shell: Use "udt-lp-shell" as LP API consumer instead of the non-unique
    "test" (lp: #558531).
  * get-branches: Use the LP API to obtain a list of branches of a team.

  [ Loïc Minier ]
  * bash_completion/pbuilder-dist, dch-repeat: list maverick in possible
    Ubuntu dists; the default dist for reverse-build-depends and
    submittodebian should be changed in maverick.

 -- Loïc Minier <loic.minier@ubuntu.com>  Fri, 16 Apr 2010 12:58:22 +0200

ubuntu-dev-tools (0.97) lucid; urgency=low

  [ Michael Bienia ]
  * lp-shell:
    + Support all known LP service names.
    + Add support for using different LP API versions.
    + Add option to login anonymously into LP.
  * ubuntutools/lp/lpapicache.py, ubuntutools/lp/libsupport.py: Add support
    for different LP API versions.
  * ubuntutools/lp/__init__.py: Set the '1.0' LP API version as default.
  * massfile: Updated to 1.0 LP API.
  * doc/requestsync.1: Update the paragraph about sponsoring (lp: #538990).
  * pull-lp-source: Use (anonymously) the LP API to get the URL for the .dsc
    file instead of screen scraping.
  * Apply patch from Julian Andres Klode for the python-apt 0.8 API transition
    (Closes: #572091)
  * ubuntutools/requestsync/mail.py: Fix some more encoding issues
    (lp: #557828).

  [ Michael Vogt ]
  * edit-patch:
    - fix quilt mode when dpkg already applied all the patches
      (LP: #556297)

 -- Michael Bienia <geser@ubuntu.com>  Thu, 08 Apr 2010 12:59:59 +0200

ubuntu-dev-tools (0.96) lucid; urgency=low

  [ Michael Bienia ]
  * ubuntu-build: missed updating a function call.

  [ Emmet Hikory ]
  * mk-sbuild: Really don't use build-arm-chroot

  [ Daniel Holbach ]
  * hugdaylist, requestsync, doc/requestsync.1:
    ubuntu-{main,universe}-sponsors → ubuntu-sponsors,
    {ubuntu,motu}-release → ubuntu-release.
  * ubuntutools/ppaput.py: removed, not necessary any more.
  * debian/copyright: removed references to ppaput.

 -- Daniel Holbach <daniel.holbach@ubuntu.com>  Mon, 15 Mar 2010 10:21:31 +0100

ubuntu-dev-tools (0.95) lucid; urgency=low

  * Update reverse-build-depends for lucid

 -- Jonathan Riddell <jriddell@ubuntu.com>  Mon, 08 Mar 2010 13:33:47 +0000

ubuntu-dev-tools (0.94) lucid; urgency=low

  [ Luca Falavigna ]
  * docs/lp-set-dup.1: add manpage for lp-set-dup.
  * debian/control: bump Standards-Version to 3.8.4, no changes needed.

  [ Emmet Hikory ]
  * mk-sbuild: switch to use qemu-debootstrap for foreign chroots
  * mk-sbuild: allow any foreign chroot (may not work, but we can try)
  * pbuilder-dist: allow any foreign chroot (may not work, but we can try)
  * doc/pbuilder-dist.1: update manpage to indicate general architecture
  * pbuilder-dist: add self. before target_distro in powerpc check

 -- Emmet Hikory <persia@ubuntu.com>  Mon, 08 Mar 2010 20:45:09 +0900

ubuntu-dev-tools (0.93) lucid; urgency=low

  [ Scott Moser ]
  * rename mk-sbuild-lv to mk-sbuild, support union-type=aufs

  [ Emmet Hikory ]
  * Support qemu-arm-static -> qemu-kvm-extras-static transition
  * mk-sbuild: automatically install qemu-kvm-extras-static if requested
  * mk-sbuild: conditionally install lvm2 only for lvm-snapshot schroots
  * mk-sbuild: rationalise architecture variables
  * mk-sbuild: Generalise --type support and add "file" SCHROOT_TYPE
  * mk-sbuild.1: Document the --type argument

  [ Loïc Minier ]
  * Demote qemu-kvm-extras-static to a Suggests since most people don't build
    for armel.

  [ Kees Cook ]
  * requestsync: add -C to allow manually adding changelog when missing
    (LP: #518574).
  * mk-sbuild: clean up and make slight adjustments to new lvm/dir/file logic.
  * mk-sbuild.1: update documentation to reflect alternative config file
    names for distro and schroot type overrides.
  * mk-sbuild, docs/mk-sbuild.1: document DEBOOTSTRAP_MIRROR for good
    measure, thanks to Paul Holcomb.

  [ Michael Bienia ]
  * ubuntutools/requestsync/mail.py: Encode the report to utf-8 before passing
    it to gpg for signing (LP: #522316).
  * Add support for the other LP service roots (edge is still default)
  * Depend on python-launchpadlib >= 1.5.4
  * Also check package sets for upload permissions.
  * lp-set-dup: Don't crash when accessing private bugs (LP: #525539)
  * requestsync: Subscribe 'ubuntu-release' to Feature Freeze exceptions
    (updated to current policy; LP: #532740)

  [ Michael Vogt ]
  * edit-patch: add wrapper around cdbs-edit-patch, dpatch-edit-patch, quilt
    to transparently deal with the various patch systems.

  [ Colin Watson ]
  * lp-shell: Disable default apport excepthook, as this is intended for
    interactive use.

 -- Steve Langasek <steve.langasek@ubuntu.com>  Fri, 05 Mar 2010 19:16:32 -0800

ubuntu-dev-tools (0.92) lucid; urgency=low

  [ Siegfried-Angel Gevatter Pujals ]
  * bash_completion/pbuilder-dist:
     - Enable tab-completion for pbuilder-lucid and cowbuilder-lucid.

  [ Emmet Hikory ]
  * mk-sbuild-lv: support foreign armel schroots
  * mk-sbuild-lv: use --arch=foo rather than --arch foo for debootstrap
  * pbuilder-dist: Allow architecture-switching to armel on i386/amd64
  * pbuilder-dist: use --arch=foo rather than --arch foo for debootstrap
  * pbuilder-dist: change --mirror logic to use -ports when appropriate
  * docs/pbuilder-dist.1: Document architecture-switching for armel
  * debian/control: add qemu-arm-static to Recommends:

  [ Michael Bienia ]
  * ubuntutools/requestsync/mail.py:
    Map "sid" back to "unstable" (and "squeeze" to "testing") else rmadison
    gets a Python traceback from the remote site instead of the expected data
    (lp: #508794).

  [ Kees Cook ]
  * mk-sbuild-lv: adjust schroot.conf template to document the -source
    change further.

 -- Emmet Hikory <persia@ubuntu.com>  Wed, 03 Feb 2010 11:39:12 -0800

ubuntu-dev-tools (0.91) lucid; urgency=low

  * mk-sbuild-lv: drop deprecated keys from schroot.conf template
  * mk-sbuild-lv: enable -source access after security improvements of
                  schroot.conf template in 0.88
  * mk-sbuild-lv: document sudo requirement for -source access in final output

 -- Emmet Hikory <persia@ubuntu.com>  Sun, 17 Jan 2010 11:08:32 +0900

ubuntu-dev-tools (0.90) lucid; urgency=low

  * Include changes which were committed to 0.88, but which I forgot to
    upload.

 -- Martin Pitt <martin.pitt@ubuntu.com>  Sat, 16 Jan 2010 16:28:54 +0100

ubuntu-dev-tools (0.89) lucid; urgency=low

  * Add lp-shell: Open an interactive Python shell with a
    launchpadlib.Launchpad object "lp" which is ready for use.
    If the first command line argument is "staging", this will be on staging
    instead of production.
  * Add doc/lp-shell.1: Manpage.

 -- Martin Pitt <martin.pitt@ubuntu.com>  Wed, 13 Jan 2010 14:34:05 +0100

ubuntu-dev-tools (0.88) lucid; urgency=low

  [ Siegfried-Angel Gevatter Pujals ]
  * pbuilder-dist:
     - Set "--mirror" option also for Ubuntu chroots, so that they work
       on Debian.

  [ Michael Bienia ]
  * requestsync: Fix a bug that prevented sync requests for new packages with
    a version smaller than 0.
  * ubuntutools/requestsync/common.py: Decode the edited report file back from
    UTF-8 so it can be encoded again in the next iteration (lp: #504263)

  [ Luca Falavigna ]
  * Fix some typos in man pages.

  [ Kees Cook ]
  * mk-sbuild-lv: drop deprecated sbuild configuration fields from template.
  * what-patch: updated for 3.0 source format.

 -- Siegfried-Angel Gevatter Pujals <rainct@ubuntu.com>  Fri, 15 Jan 2010 14:24:51 +0100

ubuntu-dev-tools (0.87) lucid; urgency=low

  * Revert the submittodebian change to inline patches.  This is a style
    choice, the patch length has nothing to do with it; if there's demand for
    patch inlining, this should be made a (non-default) option to
    submittodebian.

 -- Steve Langasek <steve.langasek@ubuntu.com>  Mon, 28 Dec 2009 14:41:31 -0800

ubuntu-dev-tools (0.86) lucid; urgency=low

  [ Emmet Hikory ]
  * mk-sbuild-lv: Add richer support for ports architectures in Ubuntu
  * mk-sbuild-lv: Really use -security for SOURCES_SECURITY_SUITE in Ubuntu

  [ Kumar Appaiah ]
  * submittodebian: if patch is relatively small (shorter than fifty
    lines), display it inline instead of attaching to the report.

  [ Michael Bienia ]
  * ubuntutools/requestsync/common.py: convert the changelog into a unicode
    string (lp: #498349)
  * ubuntutools/requestsync/mail.py: rmadison() returns now the most recent
    source line (Closes: #560758)

  [ Iain Lane ]
  * pull-debian-source: Return the most recent source line. Depend on
    libapt-pkg-perl for the Debian version comparison required for this.

  [ Steve Langasek ]
  * submittodebian: os.system() doesn't throw exceptions, so attempt a
    'bzr diff' first and check the return value; otherwise we get no output
    at all from submittodebian in the non-bzr case.

 -- Steve Langasek <steve.langasek@ubuntu.com>  Sun, 27 Dec 2009 13:03:56 -0800

ubuntu-dev-tools (0.85) lucid; urgency=low

  * submittodebian: switch to use lucid as the default distro tag.
  * submittodebian: if the package is in bzr, look for bzr metadata first
    before looking for a previous package revision in the parent dir.

 -- Steve Langasek <steve.langasek@ubuntu.com>  Fri, 11 Dec 2009 13:46:31 -0800

ubuntu-dev-tools (0.84) lucid; urgency=low

  [ Michael Bienia ]
  * update-maintainer: Remove the check for LP credentials again as this
    script doesn't use the LP API (Closes: #558598).
  * Rename buildd to ubuntu-build to resolve filename conflict
    (Closes: #558816).

  [ Manny Vindiola ]
  * grab-merge: Only download files listed multiple times in REPORT once

  [ Luca Falavigna ]
  * ubuntutools/lp/lpapicache.py: recent lazr.restfulclient does use of
    unicode strings, use basestring to catch bot str and unicode.
  * Depend on python-lazr.restfulclient, package was recently renamed
    from python-lazr-restfulclient to match Python naming schema.

  [ Jonathan Davies ]
  * dch-repeat: Added Lucid to releases.

 -- Luca Falavigna <dktrkranz@ubuntu.com>  Mon, 07 Dec 2009 10:18:55 +0100

ubuntu-dev-tools (0.83) lucid; urgency=low

  [ Iain Lane ]
  * lpapicache: Do not immediately bail out if we have no credentials to
    login. Clients are now expected to handle the lack of credentials
    themselves.
  * pull-lp-source: Make LP API use optional - fall back to a hardcoded
    default release if we aren't using it. (LP: #477670)
  * pull-lp-source: Detect more failure conditions and give a nice error
    instead of a trace
  * buildd, requestsync, grab-attachments, hugdaylist, update-maintainer:
    Detect & bail if we don't have credentials and need them. These scripts
    cannot continue under those circumstances.

  [ Kees Cook ]
  * mk-sbuild-lv: switch to ext4 by default.

  [ Siegfried-Angel Gevatter Pujals ]
  * pbuilder-dist, doc/pbuilder-dist.1:
     - Add "--debug-echo" option which prints the resulting pbuilder/cowbuilder
       commands instead of executing it.

  [ Martin Pitt ]
  * lp-project-upload: Generate tarball signature if it is not present yet.
  * lp-project-upload: Invoke editor to specify changelog and release notes,
    and add those to the project release.

 -- Martin Pitt <martin.pitt@ubuntu.com>  Fri, 20 Nov 2009 16:59:08 -0600

ubuntu-dev-tools (0.82) lucid; urgency=low

  [ Iain Lane ]
  * debian/control: Re-add XS-Python-Version - this is more standard
  * debian/pyversions: Drop
  * pbuilder-dist: Don't pass --logfile if we are trying to log in to the
    chroot - the logfile option swallows the prompt, and we probably don't
    want to log if we are using login anyway.

  [ Nathan Handler ]
  * debian/control: Mention lp-project-upload in Description

  [ Siegfried-Angel Gevatter Pujals ]
  * debian/control:
     - Improve description of pbuilder-dist and mention cowbuilder-dist.
  * pbuilder-dist:
     - Abort if the host's architecture can't be determined.
     - Error out instead of showing a traceback if pbuilder-dist is called
       without any argument.
  * pbuilder-dist, ubuntutools/misc.py:
     - Move the functions used to determine the hosts architecture and
       distribution to the ubuntutools.misc module.
  * setup-packaging-environment, setup.py, debian/copyright, debian/control:
     - Add a new script, setup-packaging-environment.

  [ Luca Falavigna ]
  * ubuntutools/requestsync/lp.py: explicitly import exceptions for
    backward compatibility with Python 2.5.
  * debian/control: re-enable support for python2.5.
  * debian/copyright: update copyright holders.

  [ Michael Bienia ]
  * requestsync: request syncs from 'testing' by default (should be changed
    back to 'unstable' for lucid+1)
  * pull-debian-source: change default release to pull from to 'testing'

 -- Iain Lane <laney@ubuntu.com>  Fri, 06 Nov 2009 10:37:43 +0000

ubuntu-dev-tools (0.81) karmic; urgency=low

  [ Iain Lane ]
  * requestsync: Give an error message if no changelog entries - happens if,
    for example, the new package's changelog hasn't yet been published on p.d.o
  * update-maintainer: Also check if package is in experimental when looking
    who to update maintainer to.
  * update-maintainer: Prefer updating control.in to control; this is used by
    some Debian packages, notably those maintained by pkg-gnome.
  * debian/control: Update standards-version to 3.8.3, no changes
  * debian/control, debian/pyversions: Remove XS-Python version to
    debian/pyversions to silence a warning

  [ Jonathan Davies ]
  * debian/control: Included a short description of each script (LP: #406658).

  [ Nathan Handler ]
  * debian/control: Mention pull-revu-source in description

  [ Joe Bernard ]
  * Launchpad API changed causing pull-lp-source to fail to parse the .dsc
    file from the URL contents (LP: #436006).

 -- Iain Lane <laney@ubuntu.com>  Fri, 25 Sep 2009 20:20:49 +0100

ubuntu-dev-tools (0.80) karmic; urgency=low

  * mk-sbuild-lv: Export http_proxy. LP: #416438

 -- Michael Terry <michael.terry@canonical.com>  Thu, 10 Sep 2009 10:53:30 -0400

ubuntu-dev-tools (0.79) karmic; urgency=low

  * Add lp-project-upload: Upload a release tarball to a Launchpad project.
  * Add doc/lp-project-upload.1: Corresponding manpage.
  * setup.py: Add lp-project-upload.
  * debian/copyright: Add lp-project-upload.

 -- Martin Pitt <martin.pitt@ubuntu.com>  Sat, 05 Sep 2009 16:42:10 +0200

ubuntu-dev-tools (0.78) karmic; urgency=low

  [ Nathan Handler ]
  * setup.py: Add pull-revu-source to list of scripts

  [ Steve Langasek ]
  * Set XS-Python-Version to 2.6 or better, due to use of 2.6-specific
    syntax in requestsync.
  * Bump the python-all-dev build-dep as well

 -- Steve Langasek <steve.langasek@ubuntu.com>  Tue, 01 Sep 2009 12:17:03 -0700

ubuntu-dev-tools (0.77) karmic; urgency=low

  [ Nathan Handler ]
  * pull-revu-source: Update to use dsc.py to get dsc URL

  [ Michael Bienia ]
  * Install also the ubuntutools/requestsync/* modules (lp: #421627)

 -- Michael Bienia <geser@ubuntu.com>  Tue, 01 Sep 2009 10:56:29 +0200

ubuntu-dev-tools (0.76) karmic; urgency=low

  [ Nicolas Valcárcel ]
  * mk-sbuild-lv:
    - Add check for built-in dm_snapshot (LP: #398414)

  [ Andreas Moog ]
  * update-maintainer:
    - Don't silently fail when Maintainer-Field contains a comment
      in brackets. (LP: #397144)
    - Don't add second XSBC-Original-Maintainer if Maintainer was set
      to Motu or Core-Dev.

  [ Michael Bienia ]
  * Drop python-launchpad-bugs from Depends.
  * Add python-lazr-restfulclient to Depends.
  * buildd: Add a --batch mode for batch retrying/rescoring of packages.
  * requestsync:
    - Use UBU* environment variables before the DEB* ones (lp: #400133)
    - Split requestsync into a "mail" module and a "lpapi" module and use
      the LP API only when --lp was used. In "mail" mode requestsync has
      to ask some more questions for parts it can't find out without LP API.
      (lp: #406659, #416955)

  [ Iain Lane ]
  * requestsync:
    - Guard some calls when -n is specified
    - Fetch changelog of specified version, not current version. If an
      experimenal upload happened after the unstable one we're syncing, this
      is considered to be current by p.d.o and we would get those changelog
      entries in the sync request
    - Remove trailing fullstop from sync bug title
  * suspicious-source: Add *.hs *.el *.css to whitelist

  [ Siegfried-Angel Gevatter Pujals ]
  * pbuilder-dist:
     - Expand "~" in PBUILDFOLDER to the user's home directory.
     - If there's a "etc/<distro>/apt.conf" file inside the build result
       directory, pass it to pbuilder as --aptconfdir. Thanks to Paul Novotny
       and Ryan Pavlik (LP: #363043).

  [ Luca Falavigna ]
  * Switch to python-support to ease initial import into Debian:
    - debian/control: build-depend on python-support instead of pycentral,
      also remove unneeded XB-Python-Version field from binary stanza.
    - debian/rules: set DEB_PYTHON_SYSTEM to pysupport.
    - ubuntu-dev-tools.preinst: remove stale pycentral files on upgrades.

  [ Nathan Handler ]
  * Add pull-revu-source and doc/pull-revu-source.1
  * Update debian/copyright to include pull-revu-source

 -- Nathan Handler <nhandler@ubuntu.com>  Sun, 30 Aug 2009 17:24:23 +0000

ubuntu-dev-tools (0.75) karmic; urgency=low

  [ Michael Bienia ]
  * buildd:
    - Use the LP API for retrying or rescoring builds.
  * requestsync:
    - Fix check for sponsorship when a new package should get synced.
    - Add "done" as last email command when emailing the sync request
      to stop parsing of the email body for further email commands
      (lp: #372555)

  [ Jonathan Davies ]
  * update-maintainer:
    - Rewrote in Python and adapted to use Maintainer field spec approved by
      the Technical Board at:
      - https://lists.ubuntu.com/archives/ubuntu-devel/2009-May/028213.html
    - Do not make changes if maintainer email is set to an
      @ubuntu.com email address.
  * requestsync:
    - Adapt to use new checkIsInDebian() function in ubuntutools/packages.py.
    - urlopener module is no longer required here.
  * pull-lp-source:
    - Return an error message if dget is not installed.
    - Use os.path.exists() instead of catching an error message
      to check if dget is installed.
  * TODO: pull-lp-source task done.
  * ubuntutools/packages.py: Created checkIsInDebian() function.
  * ubuntutools/lp/functions.py: Improved error messages, and made prettier
    functions.
  * ubuntutools/lp/libsupport.py: Fail if we're unable to import launchpadlib
    (we need it to run stuff).
  * ubuntutools/lp/urlopener.py: Removed - module no longer needed.
  * ubuntutools/lp/cookie.py: Removed - module no longer needed - we use
    Launchpad API support now.
  * buildd:
    - Use launchpadlib to check the Ubuntu release is valid.
    - Moved Launchpad module imports here - speed up usage parsing to improve
      user experience.
    - Do not display override message if --arch is not used.
    - Fix permissions warning message and do not mention teams as we check on
      a per package basis.

  [ Colin Watson ]
  * Rewrite 404main using python-apt. Note that this requires python-apt
    0.7.9, not in jaunty.
  * Get rid of the last remaining use of subprocess.Popen(shell=True) in
    404main.

  [ Luke Yelavich ]
  * lp-set-dup: Add missing % needed for string substitution. Thanks to
    Robert Ancell for the fix.

  [ Iain Lane ]
  * requestsync: We need to use the output from madison, not just throw it
    away.

 -- Michael Bienia <geser@ubuntu.com>  Mon, 06 Jul 2009 17:46:21 +0200

ubuntu-dev-tools (0.74) karmic; urgency=low

  [ Kees Cook ]
  * mk-sbuild-lv:
    - Skip security repo for Debian unstable, thanks to Ryan Niebur
      (LP: #371569).
    - Change directory out of the way of schroot problems.

  [ Siegfried-Angel Gevatter Pujals ]
  * grab-merge:
     - Show an error message if the package doesn't exist.
     - Be paraonic and add "--one-file-system" to the rm call.
     - Delete the directory just after creating it if the package
       doesn't exist.

  [ Iain Lane ]
  * ubuntutools/lp/lp_functions.py,
    ubuntutools/lp/udtexceptions.py:
    - Add new public functions that expose features from LP API
    - Modify isLPTeamMember to use LP API
  * requestsync
    - Use new functions to check if user can upload requested package directly
      instead of checking team membership
    - Default to current development release if no release is specified on
      commandline
    - Correct bug supervisor team to ubuntu-bugcontrol (LP: #374563)
    - Remove team names from sponsorship message - makes the function much
      simpler
  * buildd
    - Check if user has upload privileges instead of checking for team
      membership when seeing if operations are permitted

  [ Colin Watson ]
  * update-maintainer:
    - Convert to getopt so that '--section main' works as well as
      '--section=main'.

  [ Anders Kaseorg ]
  * ubuntutools/lp/functions.py:
    - Simplify isLPTeamMember.

  [ Nathan Handler ]
  * pull-debian-source: Modify to work for packages not in main (LP: #379822)

 -- Nathan Handler <nhandler@ubuntu.com>  Sat, 23 May 2009 20:41:50 +0000

ubuntu-dev-tools (0.73) karmic; urgency=low

  [ Siegfried-Angel Gevatter Pujals ]
  * pbuilder-dist:
    - Fallback to calling lsb_release if /etc/lsb-release doesn't
       exist; this makes it possible to run pbuilder-dist on Debian.

  [ Nathan Handler ]
  * pull-debian-source:
    - Use Getopt::Long

  [ Colin Watson ]
  * submittodebian:
    - New release cycle; use "karmic" usertag.
  * dch-repeat:
    - Drop EOLed gutsy and add karmic.
  * pull-lp-source:
    - Set default release to karmic.
  * reverse-build-depends:
    - Set default release to karmic.
  * bash_completion/pbuilder-dist:
    - Add karmic.
    - Add squeeze.
  * requestsync:
    - Send a "Content-Type: text/plain; charset=UTF-8" header (LP: #246307).

  [ Daniel Hahler ]
  * grab-merge: Output error message in case wget/rsync fails.

 -- Daniel Hahler <ubuntu@thequod.de>  Thu, 30 Apr 2009 22:18:38 +0200

ubuntu-dev-tools (0.72) jaunty; urgency=low

  [ Jonathan Davies ]
  * README.updates: Added - lists steps to take when updating this package.
  * grab-merge: Added --help option and manpage (LP: #349109).

  [ Siegfried-Angel Gevatter Pujals ]
  * pbuilder-dist:
     - Add squeeze as a Debian distribution. Thanks to Marco Rodrigues.

  [ Nathan Handler ]
  * pull-debian-source:
    - Add support for etch/oldstable
    - Make script work for codenames (etch, lenny, squeeze, sid)

  [ Ryan Kavanagh ]
  * Ported devscripts' build-rdeps to Ubuntu and replaced
    reverse-build-depends. Updated it's manpage. (LP: #272273)

  [ Kees Cook ]
  * mk-sbuild-lv:
    - Fully handle missing build log directories (LP: #342154).
    - More generalized approach to Distro-specific logic (LP: #342158).

  [ Scott Kitterman ]
  * dgetlp:
    - Port to hashlib module instead of md5 (deprecated in Python 2.6)
  * Bump minimum python-all-dev version to 2.5

 -- Scott Kitterman <scott@kitterman.com>  Wed, 15 Apr 2009 22:51:14 -0400

ubuntu-dev-tools (0.71) jaunty; urgency=low

  * requestsync: Fix unclosed string literal (LP: #346794)

 -- Iain Lane <laney@ubuntu.com>  Sun, 22 Mar 2009 14:40:19 +0000

ubuntu-dev-tools (0.70) jaunty; urgency=low

  [ Mitsuya Shibata ]
  * requestsync: Added -e option for FeatureFreezeException explanations and
    updated manpage.

 -- Jonathan Davies <jpds@ubuntu.com>  Thu, 19 Mar 2009 19:54:13 +0000

ubuntu-dev-tools (0.69) jaunty; urgency=low

  * mk-sbuild-lv: add --force-yes when installing $BUILD_PKGS (needed for
    Dapper at least)
  * mk-sbuild-lv: update sed command to use '-i' instead of redirecting
    output to the opened file

 -- Jamie Strandboge <jamie@ubuntu.com>  Tue, 17 Mar 2009 11:28:38 -0500

ubuntu-dev-tools (0.68) jaunty; urgency=low

  * debian/control: Moved debootstrap to Recommends from Depends.

 -- Jonathan Davies <jpds@ubuntu.com>  Sun, 15 Mar 2009 15:30:48 +0000

ubuntu-dev-tools (0.67) jaunty; urgency=low

  [ Jonathan Davies ]
  * mk-sbuild-lv: Changed default behaviour so that the initial build and log
    directories are not created on first run; instead read settings file and
    check if they exist (LP: #342154).
  * requestsync: Reverted old madison.php workaround (LP: #183346).

  [ Ryan Kavanagh ]
  * mk-sbuild-lv: Added support for Debian chroots. Updated manpage.
    (LP: #342158)

  [ Mitsuya Shibata ]
  * pull-debian-source: Detect existence of dget in multi-path environment.

 -- Jonathan Davies <jpds@ubuntu.com>  Sat, 14 Mar 2009 22:40:05 +0000

ubuntu-dev-tools (0.66) jaunty; urgency=low

  [ Siegfried-Angel Gevatter Pujals ]
  * debian/control:
     - Add "debootstrap" as a Recommends (LP: #334848).
  * pbuilder-dist:
     - Better error messages if cowbuilder/pbuilder/debootstrap isn't installed.

  [ Marco Rodrigues ]
  * Remove workaround for Debian madison, it works fine now.

  [ Nathan Handler ]
  * pull-debian-source:
    - Check if 'dget' is available
    - Update Copyright/License info
  * debian/copyright:
    - Update my copyright information

  [ Jonathan Davies ]
  * Added grab-merge from merges.ubuntu.com (LP: #155098).

 -- Jonathan Davies <jpds@ubuntu.com>  Thu, 09 Mar 2009 17:01:19 +0000

ubuntu-dev-tools (0.65) jaunty; urgency=low

  [ Colin Watson ]
  * manage-credentials: Fix typo.

  [ Jonathan Davies ]
  * requestsync: Only check existing reports if the --lp flag is used.

  [ Luca Falavigna ]
  * Add per-package upload permission checks:
    - ubuntutools/lp/functions.py: implement isPerPackageUploader.
    - requestsync: check if submitter has per-package upload permission
      using isPerPackageUploader function and adjust report accordingly.

  [ Iain Lane ]
  * requestsync: Drop "please" in bug titles, per recent discussion on the
    ubuntu-bugsquad ML.

 -- Jonathan Davies <jpds@ubuntu.com>  Tue, 03 Mar 2009 19:55:19 +0000

ubuntu-dev-tools (0.64) jaunty; urgency=low

  * Import urllib2 and sys in lp/functions.py, fixing requestsync.
  * Import ubuntutools.common explicitely in buildd and requestsync to get the
    https_proxy fix.

 -- Loic Minier <lool@dooz.org>  Fri, 06 Feb 2009 12:18:13 +0100

ubuntu-dev-tools (0.63) jaunty; urgency=low

  * debian/links: add it (forgot to do so before).
  * bash-completion/pbuilder-dist: recognize cowbuilder- and -jaunty.
  * pbuilder-dist:
     - Fixed a bug which broke pbuilder-dist when "build" was omited; just
       giving a .dsc works now.
     - {p,cow}builder-dist will now complain if you try to build a .changes
       file (or anything else that isn't a .dsc).

 -- Siegfried-Angel Gevatter Pujals <rainct@ubuntu.com>  Thu, 05 Feb 2009 16:19:03 +0100

ubuntu-dev-tools (0.62) jaunty; urgency=low

  * Fix ubuntutools.lp.libsupport import in lp-set-dup.

 -- Loic Minier <lool@dooz.org>  Wed, 04 Feb 2009 12:04:47 +0100

ubuntu-dev-tools (0.61) jaunty; urgency=low

  [ Terence Simpson ]
  * dgetlp: Replaced Bash version with a new Python script.

  [ Luca Falavigna ]
  * setup.py: install ubuntutools/lp files.

 -- Luca Falavigna <dktrkranz@ubuntu.com>  Tue, 03 Feb 2009 13:34:42 +0100

ubuntu-dev-tools (0.60) jaunty; urgency=low

  [ Jonathan Davies ]
  * ubuntutools/common.py: Now split into multiple files depending on
    function.
  * Adjusted imports on all files as necessary for the change above.
  * Removed ubuntutools/misc.py's mkdir function - superseded by
    os.makedirs().
  * dgetlp: Improved error message to show that dgetlp only accepts HTTP
    URLs (LP: #322051).

  [ Iain Lane ]
  * requestsync: Only attempt to change bug importance if in ubuntu-dev, as it
    will fail otherwise (LP: #320984).
  * ubuntutools/lp/functions.py: Rename urlopener import as it conflicts with
    a variable, causing an error.

  [ Luca Falavigna ]
  * pull-debian-source: do not fail if package name contains a hypen.
  * buildd: display help message if no parameters are passed.

 -- Jonathan Davies <jpds@ubuntu.com>  Sun, 01 Feb 2009 10:55:42 +0000

ubuntu-dev-tools (0.59) jaunty; urgency=low

  * Move /etc/bash_completion.d/pbuilder-dist/pbuilder-dist created in
    pre-0.30 versions to /etc/bash_completion.d/pbuilder-dist in the preinst.

 -- Loic Minier <lool@dooz.org>  Mon, 19 Jan 2009 18:02:55 +0100

ubuntu-dev-tools (0.58) jaunty; urgency=low

  [ Loic Minier ]
  * Fix a bunch of hyphen-used-as-minus-sign lintian informational tags.
  * Don't repeat Section in the binary package's control chunk (pleases
    lintian).
  * New script, lp-set-dup, allows marking a bug and all its dups as a
    duplicate of a new main bug.
   * Re-add debian/pycompat to have an idempotent clean:: as cdbs creates the
     file during clean; Debian #512300.

 -- Loic Minier <lool@dooz.org>  Mon, 19 Jan 2009 17:45:26 +0100

ubuntu-dev-tools (0.57) jaunty; urgency=low

  * requestsync: Skip existing bug check if no credentials are
    found (LP: #318120).

 -- Jonathan Davies <jpds@ubuntu.com>  Sat, 17 Jan 2009 22:02:39 +0000

ubuntu-dev-tools (0.56) jaunty; urgency=low

  * manage-credentials: Tighted security by making credentials files and
    folder world unreadable.
  * common.py: Improved no credentials found error message to show which
    consumer token is needed.
  * requestsync: Catch credentials error to hide traceback.
  * Moved common.py to ubuntutools/ subdirectory to avoid possible conflicts
    in Python packaging and fixed all imports as necessary.
  * debian/ubuntu-dev-tools.install: Removed common.py entry.

 -- Jonathan Davies <jpds@ubuntu.com>  Sat, 17 Jan 2009 11:32:33 +0000

ubuntu-dev-tools (0.55) jaunty; urgency=low

  * manage-credentials: Use common.py's mkdir function to create as many
    subdirectories as necessary for the credentials directory (LP: #317317).

 -- Jonathan Davies <jpds@ubuntu.com>  Thu, 15 Jan 2009 12:33:31 +0000

ubuntu-dev-tools (0.54) jaunty; urgency=low

  * manage-credentials:
    - Save credentials to ~/.cache/lp_credentials/ by
      default.
    - Set service option default to edge.
  * doc/manage-credentials.1: Update as necessary for the above.
  * common.py:
    - When credentials are not found, ask user to see
      manage-credentials manpage.
    - Load all token files for the consumer specified in the above
      directory as necessary.

 -- Jonathan Davies <jpds@ubuntu.com>  Wed, 14 Jan 2009 19:39:35 +0000

ubuntu-dev-tools (0.53) jaunty; urgency=low

  [ Siegfried-Angel Gevatter Pujals ]
  * debian/copyright:
     - Add information about manage-credentials.

  [ Daniel Holbach ]
  * debian/control: replace 'sb-release' with lsb-release, make package
    installable again.

 -- Daniel Holbach <daniel.holbach@ubuntu.com>  Wed, 14 Jan 2009 16:27:34 +0100

ubuntu-dev-tools (0.52) jaunty; urgency=low

  [ Siegfried-Angel Gevatter Pujals ]
  * pbuilder-dist.new:
    - Add compatibility for cowbuilder.
    - Fix the mainonly support.
    - Rename build.log to last_operation.log.
  * pbuilder-dist, pbuilder-dist.new:
    - Replace pbuilder-dist with pbuilder-dist.new.
  * debian/links:
    - Symlink /usr/bin/cowbuilder-dist to /usr/bin/pbuilder-dist, and the
      same with the manpage.
  * debian/control:
    - Add cowdancer as alternative recommends to pbuilder.
  * doc/pbuilder-dist.1:
    - Update it to explain the usage for the new pbuilder-dist script.
  * doc/mk-sbuild-lv.1:
    - Fix an error (and get ride of a lintian warning).

  [ Nathan Handler ]
  * pull-debian-source:
    - Pass -xu arguments to dget to be consistant with pull-lp-source
    - Add support for packages with a name beginning with "lib" (LP: #314732)

  [ Kees Cook ]
  * mk-sbuild-lv:
    - add --skip-updates to allow building security-only chroots.
    - add "apt-utils" as a default package for sane dist-upgrades.

  [ Jonathan Davies ]
  * buildd: Don't show arch override message if operation to perform is
    'status'.
  * requestsync: If package is new, check the Ubuntu Archive team's bug list
    for possible duplicate requests.
  * doc/manage-credentials.1: Written up.
  * doc/requestsync.1: Changed documentation to launchpadlib related-stuff.

  [ Luca Falavigna ]
  * requestsync:
    - Catch AssertionError exception if rmadison returns with an error.

  [ Markus Korn ]
  * Added manage-credentials, a tool to create (and manage) credentials
    which are used to access launchpad via the API.
  * Ported: hugdaylist, massfile, grab-attachment and requestsync to
    launchpadlib.
  * Other misc. fixes and tweaks.
  * Install common.py to correct location with py_modules and remove
    hardcoded path from files.

 -- Jonathan Davies <jpds@ubuntu.com>  Wed, 14 Jan 2009 13:21:35 +0000

ubuntu-dev-tools (0.51) jaunty; urgency=low

  * buildd: Added checks for arch-indep packages and packages which have no
    builds in a release.
  * hugdaylist: String improvements.
  * requestsync:
    - Use optparse instead of getopt for option parsing.
    - Skip existing bug report check if python-launchpad-bugs is not
      installed.
    - Implemented sleeps to --lp bug reporting in case of a slow
      Launchpad to stop mass bug filing (LP: #311289).

 -- Jonathan Davies <jpds@ubuntu.com>  Tue, 30 Dec 2008 15:51:55 +0000

ubuntu-dev-tools (0.50.1) jaunty; urgency=low

  * Modified setup.py to actually install pull-debian-source.

 -- Jonathan Davies <jpds@ubuntu.com>  Tue, 30 Dec 2008 15:39:35 +0000

ubuntu-dev-tools (0.50) jaunty; urgency=low

  [ Nathan Handler ]
  * Add pull-debian-source script (LP: #289141)
    - debian/copyright:
      + Add myself to the Upstream Authors and Copyright sections
      + Add pull-debian-source to the License section
    - Add doc/pull-debian-source.1

  [ Siegfried-Angel Gevatter Pujals ]
  * debian/control: Add perl-modules and libwww-perl as Recommended packages

  [ Iain Lane ]
  * pbuilder-dist.new: Add 'experimental' to list of known Debian releases.
    pbuilder-experimental works fine with pbuilder-dist.new.

  [ Jonathan Davies ]
  * buildd: Show which architectures are available in help and created a
    list of them for easy addition of new ones.
  * requestsync:
    - Readd sponsorship flag and related documentation in
      doc/requestsync.1 (LP: #270605).
    - Do not check package's Launchpad bug list page if the package to be
      synced is a new package. As this page does not exist for
      it (LP: #312297).

 -- Jonathan Davies <jpds@ubuntu.com>  Mon, 29 Dec 2008 18:45:02 +0000

ubuntu-dev-tools (0.49) jaunty; urgency=low

  [ Sarah Hobbs ]
  * Add armel as an arch to buildd

  [ Adrien Cunin ]
  * Added ${misc:Depends} to dependencies to make lintian quiet

 -- Adrien Cunin <adri2000@ubuntu.com>  Sun, 30 Nov 2008 23:23:01 +0100

ubuntu-dev-tools (0.48) jaunty; urgency=low

  * common.py, checkReleaseExists() and checkSourceExists(): Add support for
    specifying pockets (e. g. release name "intrepid-proposed").
  * buildd: Strip off pocket from release name when parsing the builds page,
    so that this script works for pockets, too.

 -- Martin Pitt <martin.pitt@ubuntu.com>  Tue, 11 Nov 2008 10:15:25 +0100

ubuntu-dev-tools (0.47) jaunty; urgency=low

  [ Kees Cook ]
  * dch-repeat: drop "feisty" from the list of known releases.
  * mk-sbuild-lv:
    - only use --no-install-recommends on gutsy and later.
    - catch errors produced by "finish.sh".

  [ James Westby ]
  * requestsync: tell the user when you are waiting for input from them after
    giving the sponsorship warning, rather than appearing to hang.

  [ Michael Casadevall ]
  * buildd: Fixed rescore (tested by Sarah Hobbs)
  * submittodebian: Changed default tag to Jaunty
  * pbuilder-dist: Added jaunty to ubuntu releases
  * pull-lp-source: Made jaunty the default
  * dch-repeat: Added jaunty

 -- Michael Casadevall <sonicmctails@gmail.com>  Sat, 08 Nov 2008 06:33:00 -0500

ubuntu-dev-tools (0.46) intrepid; urgency=low

  [ Daniel Hahler ]
  * submittodebian: use "intrepid" for Usertags (LP: #276073)

  [ Matt Zimmerman ]
  * add new program 'ubuntuiso' which prints information about Ubuntu isos by
    extracting files from them
  * Add Recommends: genisoimage for ubuntuiso

  [ Colin Watson ]
  * update-maintainer: Convert to plain #! /bin/sh.

  [ Cesare Tirabassi ]
  * remove -X option from grep-dctrl. It doesn't obtain the wished behaviour.

 -- Matt Zimmerman <mdz@ubuntu.com>  Thu, 02 Oct 2008 22:34:44 +0100

ubuntu-dev-tools (0.45) intrepid; urgency=low

  [ Siegfried-Angel Gevatter Pujals ]
  * common.py:
     - Trying to read from a locked sqlite cookie database isn't a fatal
       error anymore.

  [ Adrien Cunin ]
  * update-maintainer:
     - check at the beginning of the script that the necessary files are
       readable/writable, and note which control files we are going to modify
     - at the end, only modify those control files, so that the script doesn't
       return 1 anymore when it was actually successful
  * pbuilder-dist:
     - Eliminated some warning with a better check for whether a given distro
       already has a pbuilder chroot in $BASE_DIR, when that distro is not
       known by the script
     - Added intrepid as a known distro
  * Return to previous versioning, without the ubuntu1 bit

  [ Jonathan Patrick Davies ]
  * buildd: Revert arch:status string format.

  [ Cesare Tirabassi ]
  * reverse-build-depends:
    - add -X option to grep-dctrl so that it only works with exact matches
      (LP: #272273).

 -- Adrien Cunin <adri2000@ubuntu.com>  Wed, 24 Sep 2008 16:01:09 +0200

ubuntu-dev-tools (0.44ubuntu1) intrepid; urgency=low

  * Bazaar revision 203.

  [ Colin Watson ]
  * Fix a number of minor glitches in manual pages.

  [ Jonathan Patrick Davies ]
  * debian/control:
    - Improved description.
    - Wrapped Depends line and bumped debhelper build-dependency version to 6.
  * debian/compat: Changed to 6.
  * Moved https_proxy dropping code to common.py.
  * requestsync: Check for already existing sync requests before filing a new
    one.

 -- Jonathan Patrick Davies <jpds@ubuntu.com>  Tue, 02 Sep 2008 21:43:49 +0100

ubuntu-dev-tools (0.43ubuntu1) intrepid; urgency=low

  * Bazaar revision 195.

  [ Jonathan Patrick Davies ]
  * common.py:
    - If loading a cookie file raises an exception exit.
    - Improve cookie file writing.
    - New function: isLPTeamMember() - checks if the user is a member of the
      Launchpad team using cookies for authentication.
    - New function: packageComponent() - returns which component a package in
      Ubuntu is in.
  * requestsync:
    - Return an error when the script is unable to connect to
      packages.debian.org (LP: #261916).
    - Adapt team checking with the function above.
  * buildd:
    - Adapt privilege checking code to the new function above.
    - Check which component the package is in.

  [ Ryan Kavanagh ]
  * dgetlp.1: New manpage
  * dgetlp: fix typo in usage
  * hugdaylist.1: New manpage
  * s/requestsync/pull-lp-source/g in doc/pull-lp-source.1
  * mk-sbuild-lv.1: New manpage

  [ Karl Goetz ]
  * Add a Recommends: on ca-certificates (LP: #247157).

 -- Jonathan Patrick Davies <jpds@ubuntu.com>  Sun, 31 Aug 2008 11:40:30 +0200

ubuntu-dev-tools (0.42ubuntu1) intrepid; urgency=low

  [Jonathan Patrick Davies]
  * requestsync: Exit when connecting to Launchpad fails.
  * doc/requestsync.1: Document new -d flag.
  * common.py: New functions: checkReleaseExists() and checkSourceExists().
  * buildd and pull-lp-source: Adapt code to use new functions above.

  [ Jelmer Vernooij ]
  * requestsync: Add -d option to allow overriding the Debian distro to sync
  from. (LP: #253497)

 -- Jonathan Patrick Davies <jpds@ubuntu.com>  Sun, 24 Aug 2008 21:43:30 +0100

ubuntu-dev-tools (0.41) intrepid; urgency=low

  [ Loic Minier ]
  * Replace .BB in doc/pbuilder-dist.1 with a newline to fix a syntax error.
  * Drop spurious tab in buildd.
  * When https_proxy is in the environment, output a warning and disable it as
    urllib/urllib2 don't support it; see LP #122551.

  [ Kees Cook ]
  * common.py: allow for multiple firefox instances, check all possible
    cookie files.

 -- Kees Cook <kees@ubuntu.com>  Wed, 20 Aug 2008 10:58:24 -0700

ubuntu-dev-tools (0.40ubuntu3) intrepid; urgency=low

  * Import urllib2.

 -- Loic Minier <lool@dooz.org>  Mon, 18 Aug 2008 12:07:27 +0200

ubuntu-dev-tools (0.40ubuntu2) intrepid; urgency=low

  * requestsync: Correct print statement redirect to sys,stderr.

 -- Jonathan Patrick Davies <jpds@ubuntu.com>  Mon, 18 Aug 2008 10:59:59 +0100

ubuntu-dev-tools (0.40ubuntu1) intrepid; urgency=low

  * Bazaar revision 174.
  * buildd: Code cleanup on single arch options.
  * doc/buildd.1: Created.
  * doc/requestsync.1: Added note about sponsorship detecting.
  * requestsync: Suggest using the --lp flag when mailing a request encounters
    a failure.

 -- Jonathan Patrick Davies <jpds@ubuntu.com>  Sat, 16 Aug 2008 23:38:41 +0100

ubuntu-dev-tools (0.39ubuntu1) intrepid; urgency=low

  * Bazaar revision 169.

  [ Jonathan Patrick Davies ]
  * common.py: Use os.path.expanduser() instead of os.environ.
  * buildd:
    - Added optparse support for option handling.
    - Added support to request the rebuilding or rescoring of only one
      architecture.
    - Various other improvements.
  * hugdaylist: Improved number of bugs option handling.
  * get-branches: Improved option handling.

  [ Siegfried-Angel Gevatter Pujals ]
  * debian/control:
     - Add sbuild as an alternative recommends to pbuilder.
  * what-patch, pull-debian-debdiff, mk-sbuild-lv, dch-repat, debian/copyright:
     - Change the license of all scripts from Kees Cook to the GPL version 3
       or later.
     - Order the script names alphabetically in debian/copyright.
  * common.py:
     - Add functions mkdir and readlist.

  [ Iain Lane ]
  * pull-lp-source: Better handle errors when going to LP

 -- Jonathan Patrick Davies <jpds@ubuntu.com>  Thu, 14 Aug 2008 12:21:45 +0100

ubuntu-dev-tools (0.38ubuntu1) intrepid; urgency=low

  [ Jonathan Patrick Davies ]
  * requestsync: Check if user is a member of ubuntu-core-dev if sync request
    is for a package in main.
  * common.py: Change cookie file permissions to read and write only by user.

 -- Jonathan Patrick Davies <jpds@ubuntu.com>  Tue, 12 Aug 2008 14:52:34 +0100

ubuntu-dev-tools (0.37ubuntu1) intrepid; urgency=low

  [ Jonathan Patrick Davies ]
  * get-branches:
    - Open the teams code page before making a new directory.
    - Now check team option before anything else.
    - Check that the team has branches before downloading.
  * doc/get-branches.1: Created.
  * hugdaylist: Improved argument and error handling.
  * pull-lp-source:
    - Use optparse for option handling.
    - Check that the 'release' and 'package' actually exist on Launchpad.
    - Use subprocess for dget calls.
  * buildd: Imported from Martin Pitt's scripts.
  * common.py: Python module to be used to enable the use of cookies
    to authenticate with Launchpad.
  * debian/ubuntu-dev-tools.install: Added line to install common.py above to
    the correct location.
  * requestsync:
    - Use the functions in the common.py file above to authenticate with
      Launchpad.
    - Using the Launchpad cookie file, validate that the user is a member of
      the ubuntu-dev team on Launchpad. Thus, checking if the user needs
      sponsership or not (LP: #130648).
  * doc/requestsync.1: Removed mention of -s flag. Obsoleted by the above.
  * massfile:
    - Use the functions in the common.py file above to authenticate with
      Launchpad.
  * debian/control: Changed XS-Python-Version to >= 2.5.

  [ Siegfried-Angel Gevatter Pujals ]
  * Add the GNU General Public License header to all scripts.
  * Remove files AUTHORS (it duplicated content from debian/copyright) and
    README (superseded by the manpages).

 -- Jonathan Patrick Davies <jpds@ubuntu.com>  Tue, 12 Aug 2008 14:48:35 +0100

ubuntu-dev-tools (0.36ubuntu1) intrepid; urgency=low

  [ Jonathan Patrick Davies ]
  * doc/ Created new manpages for:
    - what-patch.1.
    - dch-repeat.1.
    - grab-attachment.1.
  * doc/requestsync.1: Described variables used by requestsync in man
    page. (LP: #237595)
  * hugdaylist:
    - Added code to handle exceptions and short version of GPL.
    - Rewrote option handling with optparse.
    - Filter bugs subscribed to the ubuntu-archive team.
  * get-branches:
    - Rewrote option handling with optparse.
    - Added short version of GPL to header.
    - Fixed regular expressions to work with new Launchpad interface.
    - Use subprocess.call() on Bazaar instead of os.system().
  * debian/copyright: Updated Authors and copyrights.

  [ Siegfried-Angel Gevatter Pujals ]
  * Change the versioning scheme from 0.XX to 0.XXubuntu1. Delete
    debian/source.lintian-overrides, as with this it isn't necessary anymore.
  * General manpage cleanup (fix typos, use the same section names in all
    manpages, etc).

 -- Jonathan Patrick Davies <jpds@ubuntu.com>  Sun, 10 Aug 2008 22:02:05 +0100

ubuntu-dev-tools (0.35) intrepid; urgency=low

  [ Siegfried-Angel Gevatter Pujals ]
  * doc/update-maintainer.1:
     - Remove the reference to the --no-changelog option from the manpage.
  * requestsync:
     - If the email interface is used, check if DEBEMAIL is set before anything
       else (LP: #254632).
  * massfile, examples/massfile.instructions:
     - Make it possible to give the created bugs a determined status.
  * debian/control:
     - Bump Standards Version to 3.8.0.
  * debian/rules:
     - It's not necessary anymore to remove usr/lib.
  * setup.py:
     - Order the scripts list alphabetically and add pull-lp-source.

  [ Iain Lane ]
  * Add pull-lp-source, which get source packages from LP to avoid mirror lag.
  * pbuilder-dist.new:
     - Set mirror and component for Debian distros.
     - Use local apt cache if available.
  * massfile:
     - Modify it to work with Firefox 3 cookies, taking code from requestsync.
     - Set the status to Confirmed, by default.

 -- Siegfried-Angel Gevatter Pujals <rainct@ubuntu.com>  Sat, 09 Aug 2008 13:58:23 +0200

ubuntu-dev-tools (0.34) intrepid; urgency=low

  * update-maintainer: Remove dangling reference to --nochangelog
    in usage function.

 -- Luke Yelavich <themuso@ubuntu.com>  Mon, 28 Jul 2008 15:50:38 +1000

ubuntu-dev-tools (0.33) intrepid; urgency=low

  * update-maintainer: Stop mentioning "Modify Maintainer: value blabla" since
    it is a required global policy anyway and totally pointless changelog
    noise.

 -- Martin Pitt <martin.pitt@ubuntu.com>  Fri, 18 Jul 2008 12:29:57 +0100

ubuntu-dev-tools (0.32) intrepid; urgency=low

  [ Iain Lane ]
  * requestsync: Fix bug where requestsync would fall over when requesting
    sync for package with no local changes.

  [ Kees Cook ]
  * dch-repeat: drop edgy, add intrepid.  Update Copyright years.

  [ Mario Limonciello ]
  * mk-sbuild-lv: Add lpia build support.
  * mk-sbuild-lv: Copy mirror used for debootstrap into chroot too.

 -- Mario Limonciello <mario_limonciello@dell.com>  Thu, 17 Jul 2008 11:20:49 -0500

ubuntu-dev-tools (0.31) intrepid; urgency=low

  [ Siegfried-Angel Gevatter Pujals (RainCT) ]
  * pbuilder-dist.new:
     - Rewrite the script in Python to make it more robust and faster.
  * what-patch:
     - If cdbs-edit-patch is used, output "cdbs (patchsys.mk)" instead of
       just "cdbs" (LP: #195795).
  * check-symbols:
     - Add a brief explanation about why sudo privilegies are required
       in order to run this script (LP: #194622).
     - End with exit code 1 if there's an error.
  * suspicious-source:
     - Whitelist C# files (LP: #225691): *.cs.
     - Whitelist manpages: *.[0-9].

  [ Daniel Hahler ]
  * requestsync:
     - Use debian_bundle.changelog.Version for version comparison in
       debian_changelog.
     - Fix --lp for Firefox 3 (LP: #208808):
       It now tries ~/.lpcookie.txt, ~/.mozilla/*/*/cookies.sqlite and
       ~/.mozilla/*/*/cookies.txt to find a Launchpad cookie file.
       Also added a hint that you can create a valid file, by logging into
       Launchpad with Firefox.
     - Added confirm loops, which displays the message to be send/posted and
       either allows to edit (or forces to, in case of Ubuntu changes).
       (LP: #194613, #194615)
       This adds a convient edit_report method, which gets used both from the
       Launchpad and mail code path.
     - Do not fallback to submitting by email, if posting to Launchpad failed.
       This hasn't been requested and therefore should not get done.
     - post_bug: Catch IOError when setting bug importance (LP: #190061)
     - mail_bug: Catch socket.error (LP: #190739)

  [ Kees Cook ]
  * mk-sbuild-lv
    - don't install recommended packages during chroot install.
    - allow customization of schroot.conf suffix and LV/snapshot sizes.
  * what-patch:
    - restore previous output behavior, added logic to verbose test instead.
    - added details for each patch system report.
  * pull-debian-debdiff:
    - parse .dsc file for required source files.
    - switch to GPLv3
  * debian/control: add Depends needed for pull-debian-debdiff.
  * debian/copyright:
    - updated pull-debian-debdiff, which is now GPLv3.
    - adjusted Copyright lines to make lintian happy.

 -- Kees Cook <kees@ubuntu.com>  Fri, 13 Jun 2008 11:43:24 -0700

ubuntu-dev-tools (0.30) hardy; urgency=low

  [ Siegfried-Angel Gevatter Pujals (RainCT) ]
  * pbuilder-dist-simple, doc/pbuilder-dist-simple.1, setup.py:
     - Add the original pbuilder-dist script as pbuilder-dist-simple.
  * setup.py:
     - Really install reverse-build-depends (LP: #203523).
  * debian/source.lintian-overrides:
     - Override lintian's useless warnings (about this being a NMU).

  [ Adrien Cunin ]
  * debian/ubuntu-dev-tools.install: install bash_completion/pbuilder-dist in
    /etc/bash_completion.d/ instead of /etc/bash_completion.d/pbuilder-dist/
  * bash_completion/pbuilder-dist: apply the completion not only to
    pbuilder-dist but also to pbuilder-{hardy,sid,etc.}

 -- Siegfried-Angel Gevatter Pujals (RainCT) <rainct@ubuntu.com>  Tue, 08 Apr 2008 16:33:52 +0200

ubuntu-dev-tools (0.29) hardy; urgency=low

  * grab-attachments, setup.py: added grab-attachments tool. You give it bug
    numbers, it gets you their attachments. Useful for sponsoring.

 -- Daniel Holbach <daniel.holbach@ubuntu.com>  Mon, 10 Mar 2008 11:31:50 +0100

ubuntu-dev-tools (0.28) hardy; urgency=low

  [ Adrien Cunin ]
  * pbuilder-dist:
     - Fixed minor bash syntax error
     - Removed quotes around the path when using --aptconfdir, otherwise
       pbuilder create fails

  [ Kees Cook ]
  * mk-sbuild-lv: add --personality option from Jamie Strandboge (LP: #199181)
  * check-symbols: rename temp files to avoid .so versioning confusion.

 -- Kees Cook <kees@ubuntu.com>  Thu, 06 Mar 2008 11:05:02 -0800

ubuntu-dev-tools (0.27) hardy; urgency=low

  [ Andrew Hunter ]
  * ppaput:
    - Separated ppaput script from backend python modules (LP: #192184).
    - Switched from homegrown option parseing to Optparse, much more
      robust and less code duplication.

  [ Daniel Holbach ]
  * README, debian/rules, doc/ppaput.1.docbook, ppaput, setup.py: removed
    ppaput for now. It has shortcomings and is not actively used in the
    sponsoring process (LP: #194634).

  [ Siegfried-Angel Gevatter Pujals (RainCT) ]
  * This upload removes accidentaly uploaded files (LP: #194635, #194618,
    #194621).
  * Remove executable bit from AUTHORS file (LP: #194619).
  * debian/control:
     - Change the Vcs-Bzr address to the correct one.
     - Move the reportbug dependency to Recommends.
     - Drop docbook2x build dependency (see Daniel's changes).
  * Move ppaput.py (the module) into new ubuntutools/ directory and
    remove it's shabang.
  * submittodebian:
     - Check if reportbug is installed and if it isn't throw an error.
  * suspicious-sources:
     - Ignore .in files.
  * pbuilder-dist:
     - Apply patch from James Westby to fix a problem where it always
       wanted to get the architecture to use as an option if a symlink
       was being used .
     - Fix a recently introduced problem where pbuilder-dist would always
       want to know the architecture if a symlink was being used. Thanks to
       Adrien Cunin and James Westby for their help on this (LP: #194633).
     - Escape many variables to avoid possible problems there.
     - Reorganize the code a bit and comment it.
     - Accept "upgrade" as an alias for "update".
     - Hide lsb_release's traceback if pbuilder-dist is manually aborted
       while the distribution was being detected.
  * 404main:
     - Try to filter out entries from Debian and PPAs, thanks to Adrien
       Cunin! (LP: #194704)
     - Add limited support for multiple distributions (and update they
       manpage to reflect this).
     - TODO: Use python-apt instead of lots of pipes.
  * debian/copyright.
     - Add ppaput (the executable has been removed for now -see above-,
       but there is still the module in the source package).
  * debian/pycompat:
     - Remove it, as it is not necessary for python-central.

  [ Terence Simpson ]
  * dgetlp:
     - Fix bug where optaining the .orig.tar.gz would fail if the package
       name contains hypens.
     - Add support for native packages.

 -- Siegfried-Angel Gevatter Pujals (RainCT) <rainct@ubuntu.com>  Sun, 24 Feb 2008 19:11:06 +0100

ubuntu-dev-tools (0.26) hardy; urgency=low

  [ Stephan Hermann ]
  * pbuilder-dist: fixed a bug with the *sudo call.
    changed from $SUDOREPLACE "pbuilder" to $SUDOREPLACE -- pbuilder ...

  [ Daniel Hahler ]
  * requestsync:
    * If interaction is required (for an explanation to drop the Ubuntu
      changes), edit the report in the sensible-editor.
      When interaction is not required, ask the user if she wants to edit.
      (LP: #190351)
    * Exit, if versions in Ubuntu and Debian are the same already.

  [ Siegfried-Angel Gevatter Pujals (RainCT) ]
  * Add manpages for update-maintainer and 404main.
  * Move pbuilder-dist.bash_completion into new bash_completion/
    directory and tell dh_install to take care of the stuff there.
  * Let update-maintainer also accept --no-changelog (in addition to
    the current --nochangelog), improve its error messages and change
    the default section to universe.
  * Add AUTHORS section to doc/check-symbols.1, and little changes to
    doc/suspicious-source.1.
  * Fix some issues with the new pbuilder-dist code.

 -- Siegfried-Angel Gevatter Pujals (RainCT) <rainct@ubuntu.com>  Sun, 17 Feb 2008 19:35:46 +0100

ubuntu-dev-tools (0.25) hardy; urgency=low

  [ Michael Bienia ]
  * requestsync:
    + Add work-around for a bug in Debian's madison.php not returning only the
      'source' line (LP: #183346).
    + Add support to file sync requests with python-launchpad-bugs (--lp)
      (LP: #147994).
    + Add line editing during input.
  * doc/requestsync.1:
    + Document new requestsync options.

  [ Siegfried-Angel Gevatter Pujals (RainCT) ]
  * what-patch:
     - Print a list of files that have been modified outside the
       debian/ directory (LP: #174933).
     - Add -h and -q options.
     - Add proper exit values.
  * debian/control:
     - Bump standards version to 3.7.3.
     - Move python-central to Build-Depends-Indep.
     - Rename XS-Vcs-{Bzr,Browser} fields to Vcs-{Bzr,Browser}.
     - Bump minimum cdbs version to 0.4.49.
  * Add Albert Damen to the Authors and Copyright Holders.
  * Change my email address (to @ubuntu.com) everywhere.
  * Add reverse-build-depends script and a manpage for it.
  * Add requestsync and reverse-build-depends and massfile to
    debian/copyright.
  * Update README (add information for many missing scripts).
  * Add the text "ubuntu-dev-tools" to the footer of all manpages.
  * Remove duplicated ubuntu-dev-tools recommends (it's already a
    dependency).

  [ Stephan Hermann ]
  * mk-sbuild-lv: check for debootstrap release names in
    /usr/share/debootstreap/releases and not in /usr/lib/debootstrap/releases
  * pbuilder-dist:
    - check if $SYSCACHE is not set and stay with the default, if
      SYSCACHE = 0 use the default from pbuilderrc or honor $DEBCACHE
      (LP: #156183)
    - removed $BINARCH check in pbuilder call, and set --debootstrapopts
      directly, it doesn't matter when it's always set.  The Subshell call
      didn't work  (LP: #175183)
    - added support for --http-proxy, honours now $http_proxy or $HTTP_PROXY
    - removed $COMPONENTS_LINE from pbuilder call, data is crippled in the
      pbuilder chroot.
      Instead of this behaviour add $BASE_DIR/etc/$DISTRIBUTION/apt.conf/
      directory and install a sane sources.list, depending on the releases of Ubuntu
      and add --aptconfdir to pbuilder call (LP: #175183)
    - add support for gksudo|kdesudo|sudo depending on $DESKTOP_SESSION.
      or if $PBUILDAUTH is set to something else, it will be used instead of
      sudo|gksudo|kdesudo (LP: #172943)
  * pbuilder-dist.bash_completion: (LP: #175728)
    - added bash_completion instructions
  * debian/rules:
    - install pbuilder-dist.bash_completion to /etc/bash_completion.d/

  [ Daniel Holbach ]
  * hugdaylist: drop one Ubuntu filter statement.

  [ Kees Cook ]
  * what-patch: change default operation back to quiet mode -- script is used
    in automated tools, so default behavior is best to leave unchanged.
  * check-symbols: check for binary list very carefully.
  * dch-repeat: add Hardy to distro list.
  * mk-sbuild-lv: use -r instead of -f for possible debootstrap symlinks.

 -- Stephan Hermann <sh@sourcecode.de>  Tue, 22 Jan 2008 19:28:34 +0100

ubuntu-dev-tools (0.24) hardy; urgency=low

  [ Soren Hansen ]
  * Handle epochs properly in submittodebian.

  [ Luke Yelavich ]
  * update-maintainer: Default to main if rmadison gives no section output.
    (LP: #179533)

  [ Cesare Tirabassi ]
  * Add man page for check-symbols (Thanks to Albert Damen - LP: #174123).

  [ Michael Bienia ]
  * requestsync:
    + Set importance to wishlist.
    + Strip some more whitespace.

 -- Luke Yelavich <themuso@ubuntu.com>  Sun, 06 Jan 2008 21:52:26 +1100

ubuntu-dev-tools (0.23) hardy; urgency=low

  [ Daniel Holbach ]
  * debian/control: bumped python-launchpad-bugs requirement to newest version
    and made it a Recommends. All scripts in ubuntu-dev-tools using it fail
    gracefully if it's not installed.
  * hugdaylist:
    - make use of text connector.
    - commentary in wiki output.

  [ Ryan Kavanagh ]
  * Updated requestsync(1) to reflect the addition of the -k <keyid> and
    removed a runon in DESCRIPTION.

  [ Mathias Gug ]
  * Add patch tag in submittodebian.

  [ Luke Yelavich ]
  * update-maintainer: Exit after displaying usage for --help.

  [ Siegfried-Angel Gevatter Pujals (RainCT) ]
  * pbuilder-dist:
     - Move warning about changing $COMPONENTS's value to
       the right place (it should be displayed if the installed version
       of pbuilder is too old, not otherwise).
     - Asume action is "build" if no recognized action is passed but
       the next argument ends with .dsc (LP: #172940).
  * dgetlp:
     - Add "-h", "--help" and "--debug" (-d was already there)
  * 404main:
     - Cleanup and improvements
     - Identify Pete Savage as it's original author
     - Change the license to GPLv2+
  * AUTHORS, debian/copyright:
     - Add Pete Savage, as he wrote 404main
  * what-patch:
     - Ignore commented lines; patch by Daniel Hahler (LP: #163454)
  * doc/pbuilder-dist.1:
     - Update manpage to match recent changes (including those from 0.21).

  [ Colin Watson ]
  * Add a SYNOPSIS section to submittodebian(1) to clarify that it takes no
    arguments.
  * More *roff fixes.

 -- Daniel Holbach <daniel.holbach@ubuntu.com>  Wed, 05 Dec 2007 09:57:41 +0100

ubuntu-dev-tools (0.22) hardy; urgency=low

  [ Luke Yelavich ]
  * update-maintainer-field:
    - Use rmadison instead of apt-cache madison.
    - Added --nochangelog command-line argument.
    - Check --section value.
    - Reformatted usage information.
    - Some code cleanup.

  [ Laurent Bigonville ]
  * requestsync:
    -Always pass -u option to rmadison now that it defaults to ubuntu

  [ Siegfried-Angel Gevatter Pujals (RainCT) ]
  * Add dgetlp script (for «dgetting» from Launchpad)

  [ Lucas Nussbaum ]
  * Enabled support for Bugs/Debian/Usertagging in submittodebian

  [ Michael Vogt ]
  * debian/control:
    - depend on reportbug (>= 3.39ubuntu1) to have working usertag support

 -- Michael Vogt <michael.vogt@ubuntu.com>  Tue, 20 Nov 2007 12:15:20 +0100

ubuntu-dev-tools (0.21) hardy; urgency=low

  [ Laurent Bigonville ]
  * debian/control: add a space before the Homepage pseudo-field
  * pbuilder-dist: add hardy to the distribution list
  * pbuilder-dist: Use new --components options (LP: #140964)
  * pbuilder-dist: Add an empty --othermirror to override config in pbuilderrc

  [ Kees Cook ]
  * mk-sbuild-lv: fix gnupg install, adjust symlink creation

  [ Siegfried-Angel Gevatter Pujals (RainCT) ]
  * Add get-build-deps and it's documentation.
  * Change the character encoding on all Python scripts to UTF-8
  * submittodebian: better changelog location detection
  * submittodebian: user-friendly error if python-debian isn't installed
  * hugdaylist: improve error handling (less backtraces, more nice messages)
  * pbuilder-dist: look for global variable $PBUILDFOLDER (LP: #160769)
  * pbuilder-dist: check pbuilder version and only use --components if supported
  * pbuilder-dist: don't chown "unknown distribution" warning if an environment
    of that release already exists (LP: #160769)

  [ Luke Yelavich ]
  * debian/control:
    - Move homepage to its own field in source package section.

 -- Luke Yelavich <themuso@ubuntu.com>  Thu, 08 Nov 2007 09:57:31 +1100

ubuntu-dev-tools (0.20) hardy; urgency=low

  [ Cesare Tirabassi ]
  * suspicious-source: add *.hh to list of excluded files
  * suspicious-source: format excluded file list to fit 80 chars limit
  * suspicious-source: corrected typos in script and manual page

  [ Dainel Holbach ]
  * hugdaylist: only mention 'unassigned bugs'.

  [ Soren Hansen ]
  * Added missing python-debian dependency (needed by submittodebian)

 -- Soren Hansen <soren@ubuntu.com>  Tue, 23 Oct 2007 16:45:44 +0200

ubuntu-dev-tools (0.19) gutsy; urgency=low

  [ Siegfried-Angel Gevatter Pujals (RainCT) ]
  * requestsync: allow to customize the SMTP server (LP: #144224)
  * Add a short description for requestsync to the README file.

  [ Laurent Bigonville ]
  * pbuilder-dist: Fix error on chroot creation (LP: #146475)
  * requestsync: allow to customize the SMTP port

  [ Adrien Cunin ]
  * README: minor and cosmetic changes

 -- Adrien Cunin <adri2000@ubuntu.com>  Sun, 07 Oct 2007 00:24:46 +0200

ubuntu-dev-tools (0.18) gutsy; urgency=low

  * requestsync: add an option to "Add latest debian version to the title of
    the bug" (LP: #132221)

 -- Marco Rodrigues <gothicx@sapo.pt>  Fri, 05 Oct 2007 14:16:34 +0200

ubuntu-dev-tools (0.17) gutsy; urgency=low

  * submittodebian: backed out changes from last upload. This needs Debian Bug
    445144 fixed.
  * debian/control: don't Depends on a version of reportbug Ubuntu does not
    have yet.

 -- Daniel Holbach <daniel.holbach@ubuntu.com>  Fri, 05 Oct 2007 11:44:51 +0200

ubuntu-dev-tools (0.16) gutsy; urgency=low

  [ Lucas Nussbaum ]
  * Added support for Bugs/Debian/Usertagging in submittodebian.

  [ Daniel Holbach ]
  * setup.py: actually install submittodebian.

 -- Daniel Holbach <daniel.holbach@ubuntu.com>  Fri, 05 Oct 2007 11:05:29 +0200

ubuntu-dev-tools (0.15) gutsy; urgency=low

  [ Laurent Bigonville ]
  * update-maintainer: correctly pass path to dch (LP: #141015)

  [ Daniel Holbach ]
  * ppaput:
    - fix indentation issues.
    - now respects the PPA section the package goes to (LP: #146161)
    - add comment to bug about how to test the resulting .deb (LP: #145895)

 -- Daniel Holbach <daniel.holbach@ubuntu.com>  Mon, 01 Oct 2007 15:56:18 +0200

ubuntu-dev-tools (0.14) gutsy; urgency=low

  * massfile:
    - fixed bug where to find example files,
    - made url get checked beforehand.
    - fixed bug, where description and summary were not updated with the
      current source package.
  * examples/massfile.instructions: added example buglist-url.
  .
  Thanks Andrew Mitchell, for helping out by fixing and clever advise.

 -- Daniel Holbach <daniel.holbach@ubuntu.com>  Thu, 27 Sep 2007 11:43:55 +0200

ubuntu-dev-tools (0.13) gutsy; urgency=low

  * massfile: added script to file mass-bugs.
  * debian/examples, examples/massfile.{instructions,list}: added example
    files.
  * setup.py: install massfile.

 -- Daniel Holbach <daniel.holbach@ubuntu.com>  Thu, 27 Sep 2007 11:04:52 +0200

ubuntu-dev-tools (0.12) gutsy; urgency=low

  * hugdaylist: apply quick fix to not crash.

 -- Daniel Holbach <daniel.holbach@ubuntu.com>  Mon, 24 Sep 2007 09:43:30 +0200

ubuntu-dev-tools (0.11) gutsy; urgency=low

  [ Daniel Holbach ]
  * compare-packages, README: dropped compare-packages, debdiff has the same
    functionality, when used with --from --to or on *.changes files.
  * hugdaylist: prepare the list more carefully (filter out 'fixed committed'
    bugs and bugs that have ubuntu-*-sponsors subscribed.

  [ Siegfried-Angel Gevatter Pujals (RainCT) ]
  * Added a manpage for suspicious-source.
  * Fixed a bug in pbuilder-dist (it needed ftp.debian.org in sources.list to work with Debian).

 -- Daniel Holbach <daniel.holbach@ubuntu.com>  Mon, 24 Sep 2007 09:39:24 +0200

ubuntu-dev-tools (0.10) gutsy; urgency=low

  * compare-packages: added script to compare the contents of 'old' and 'new'
    binary packages of the same source package. Useful to spot moved files,
    dropped files, etc.
  * README: briefly document added scripts.

 -- Daniel Holbach <daniel.holbach@ubuntu.com>  Fri, 14 Sep 2007 11:23:36 +0200

ubuntu-dev-tools (0.9) gutsy; urgency=low

  * Added submittodebian.1

 -- Soren Hansen <soren@ubuntu.com>  Thu, 13 Sep 2007 14:38:49 +0200

ubuntu-dev-tools (0.8) gutsy; urgency=low

  * Renamed revuput to ppaput.

 -- Daniel Holbach <daniel.holbach@ubuntu.com>  Thu, 13 Sep 2007 14:35:18 +0200

ubuntu-dev-tools (0.7) gutsy; urgency=low

  [Colin Watson]
  * Fix *roff use (hyphens vs. dashes, start each sentence on a new line).

  [Daniel Holbach]
  * revuput: deal with the case of NEW packages.
  * hugdaylist: added a tool to write Wiki lists of bugs in <buglist url> as
    in https://wiki.ubuntu.com/UbuntuBugDay/20070912
  * debian/control: bumped python-launchpad-bugs version.

 -- Colin Watson <cjwatson@ubuntu.com>  Wed, 12 Sep 2007 09:28:54 +0100

ubuntu-dev-tools (0.6) gutsy; urgency=low

  * Because I'm a bozo, fix up the version of the devscripts
    Conflicts/Replaces.

 -- Steve Kowalik <stevenk@ubuntu.com>  Wed, 12 Sep 2007 10:46:21 +1000

ubuntu-dev-tools (0.5) gutsy; urgency=low

  * Add requestsync and its manual page from devscripts. (LP: #138885)
  * Add Conflicts/Replaces against devscripts 2.10.7ubuntu3.

 -- Steve Kowalik <stevenk@ubuntu.com>  Wed, 12 Sep 2007 01:14:04 +1000

ubuntu-dev-tools (0.4) gutsy; urgency=low

  * revuput: added a tool to upload packages to PPA and file sponsoring bugs
    automatically.
  * doc/revuput.1.docbook, debian/control, debian/rules: build manpage for it
    from DocBook.
  * setup.py: install it.
  * debian/control: add python-launchpad-bugs Depends.

  [Soren Hansen]
  * added submittodebian tool.

 -- Daniel Holbach <daniel.holbach@ubuntu.com>  Fri, 07 Sep 2007 14:14:57 +0200

ubuntu-dev-tools (0.3) gutsy; urgency=low

  * debian/copyright: added Canonical copyright.

 -- Daniel Holbach <daniel.holbach@ubuntu.com>  Tue, 04 Sep 2007 09:51:04 +0200

ubuntu-dev-tools (0.2) gutsy; urgency=low

  [ Martin Pitt ]
  * Add suspicious-source: Output a list of files which are not common source
    files. This should be run in the root of a source tree to find files which
    might not be the 'prefered form of modification' that the GPL and other
    licenses require.

  [ Luke Yelavich ]
  * Removed ubuntu-cd and ubuntu-sync. They are currently undergoing
    major reworking, and will be re-included when ready.

 -- Luke Yelavich <themuso@ubuntu.com>  Sat,  4 Aug 2007 08:30:01 +1000

ubuntu-dev-tools (0.1) gutsy; urgency=low

  * Initial Release.

 -- Daniel Holbach <daniel.holbach@ubuntu.com>  Fri, 01 Jun 2007 11:26:41 +0200<|MERGE_RESOLUTION|>--- conflicted
+++ resolved
@@ -1,17 +1,15 @@
 ubuntu-dev-tools (0.112) UNRELEASED; urgency=low
 
-<<<<<<< HEAD
+  [ Robert Collins ]
   * manage-credentials: Finish migrating away from the Launchpad 'edge' service
     root. (LP: #704657)
 
- -- Robert Collins <robertc@robertcollins.net>  Wed, 19 Jan 2011 12:03:40 +1300
-=======
+  [ Stefano Rivera ]
   * New source package downloading framework in ubuntutools.archive. Use in
     many scripts.
   * pull-lp-source: str() exceptions before passing to Logger (LP: #695523)
 
- -- Stefano Rivera <stefanor@ubuntu.com>  Sat, 15 Jan 2011 13:32:12 +0200
->>>>>>> 4a97dee9
+ -- Benjamin Drung <bdrung@debian.org>  Thu, 20 Jan 2011 00:36:35 +0100
 
 ubuntu-dev-tools (0.111) natty; urgency=low
 
