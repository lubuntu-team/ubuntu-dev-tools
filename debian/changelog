ubuntu-dev-tools (0.126) UNRELEASED; urgency=low

  [ Evan Broder ]
  * ubuntutools.misc: Add a new "system_distribution_chain", which returns
    a list starting with the current distribution and working its way up
    each distribution's parent.
  * ubuntutools.misc: Add a function to find the distribution that
    used a given release codename.
  * backportpackage, doc/backportpackage.1: Accept codenames from any
    distribution in the parenting chain. Makes it possible to, e.g.,
    backport from Debian. (LP: #703099)

 -- Evan Broder <evan@ebroder.net>  Sat, 11 Jun 2011 05:11:23 -0700

ubuntu-dev-tools (0.125ubuntu1) oneiric; urgency=low

  [ Benjamin Drung ]
  * backportpackage: Use --force-bad-version instead of --allow-lower-version
    (which requires a parameter) for debchange.
  * Adjust EOL date of Ubuntu 9.10 "Karmic Koala".

  [ Stefano Rivera ]
  * ubuntutools.archive: Display any errors rmadison emits, rather than
    guessing at the cause. (LP: #788447)
  * sponsor-patch: Use dch --release instead of --edit to work with
    DEBCHANGE_RELEASE_HEURISTIC=changelog.

  [ Dustin Kirkland ]
  * doc/lp-project-upload.1, lp-project-upload:
    - add support for optionally specifying files containing the changelog
      and release notes for the release
    - allows scripts to avoid the interactive editors
    - document these changes in the manpage

  [ Didier Roche ]
  * lp-project-upload:
    - fix a bug when new milestone wasn't specified (LP: #797170)
  * get-build-deps:
    - fix a wrong parser when some build-dep have an epoch

  [ Brian Murray ]
  * grab-attachments, doc/grab-attachments.1:
    - add in download attachments from duplicates
    - add in download attachments from all bugs about a package
    - document new options in the manpage

 -- Didier Roche <didrocks@ubuntu.com>  Fri, 24 Jun 2011 11:50:17 +0200

ubuntu-dev-tools (0.124) unstable; urgency=low

  [ Benjamin Drung ]
  * Move add-patch, edit-patch, suspicious-source, what-patch, and wrap-and-sort
    from ubuntu-dev-tools into devscripts (Closes: #568481).

  [ Daniel Holbach ]
  * bitesize:
    - display error message properly (LP: #785973).
    - error out if bug is already marked as 'bitesize'.
    - rephrase bug comment and subscribe person who adds the comment.
    - work-around LP:336866 and LP:254901.

  [ Stefano Rivera ]
  * mk-sbuild:
    - maintainer_name isn't mandatory any more (LP: #787051)

<<<<<<< HEAD
 -- Benjamin Drung <bdrung@debian.org>  Wed, 25 May 2011 18:27:46 +0200
=======
  [ Evan Broder ]
  * ubuntutools.subprocess:
    - New drop-in replacement wrapper module around subprocess that
      backports the restore_signals kwarg and defaults close_fds=True
    - Switch everything previously using subprocess to use
      ubuntutools.subprocess instead (LP: #785854)

 -- Evan Broder <evan@ebroder.net>  Tue, 24 May 2011 20:21:47 +0200
>>>>>>> 5c96b78d

ubuntu-dev-tools (0.123) unstable; urgency=low

  [ Stefano Rivera ]
  * mk-sbuild:
    - Disable daemons with a policy-rc.d script (like pbuilder does)
    - Move package installation after option parsing.
    - Exit 0 when showing help, and support -h.
    - Determine distribution from release name (via distro-info).
    - Reformat manpage.
    - Install qemu-user-static instead of qemu-kvm-extras-static.
    - Put schroot configuration in chroot.d/sbuild-$chroot (LP: #736808)
    - Understand Debian distribution synonyms, and store the chroot under the
      code name.
    - Support Debian experimental.

  [ Daniel Holbach ]
  * bitesize, doc/bitesize.1: add script to tag a bug as bitesize and add a
    comment that you are willing to help with fixing the bug.

  [ Benjamin Drung ]
  * sponsor-patch: Fix assertion error if a relative working directory
    is specified (LP: #785923).

 -- Benjamin Drung <bdrung@debian.org>  Fri, 20 May 2011 21:29:45 +0200

ubuntu-dev-tools (0.122) unstable; urgency=low

  [ Ted Gould ]
  * lp-project-upload: Add an optional parameter for creating a new
    milestone to add future bugs to.

  [ Benjamin Drung ]
  * data/ubuntu.csv: Update end-of-life dates.

  [ Brian Murray ]
  * grab-attachments: download the attachments to a folder named after the bug
    number e.g. bug-1

 -- Benjamin Drung <bdrung@debian.org>  Sat, 23 Apr 2011 13:52:01 +0200

ubuntu-dev-tools (0.121) unstable; urgency=low

  [ Daniel Holbach ]
  * harvest, setup.py: install tool that queries Harvest for information
    about open opportunities for a given source package.

  [ Stefano Rivera ]
  * ubuntutools.archive.rmadison: suite can be None, handle this correctly.
  * pull-debian-debdiff: Convert distance to an integer, so it works when
    specified.
  * sponsor-patch, doc/sponsorpatch.1: Clarify that --upload or --workdir is
    required. (LP: #712721)
  * Drop Breaks: ${python:Breaks}, no longer used by dh_python2.

  [ Benjamin Drung ]
  * ubuntutools.update-maintainer: Do not use python-debian to parse
    debian/control to avoid mangling this file (LP: #756373). The new
    simplified parser has no problems with comments in debian/control
    (LP: #701487, #713827).
  * doc/setup-packaging-environment.1: Fix typo.
  * Bump Standards-Version to 3.9.2 (no changes required).
  * Drop transitional qemu-kvm-extras-static from alternative suggests.

  [ Ted Gould ]
  * lp-project-upload: Use a milestone that already exists if there is
    one to use.

 -- Benjamin Drung <bdrung@debian.org>  Tue, 19 Apr 2011 08:49:06 +0200

ubuntu-dev-tools (0.120) unstable; urgency=low

  [ Felix Geyer ]
  * pull-lp-source.1: Document -d option.

  [ Stefano Rivera ]
  * ubuntutools.archive: Filter rmadison results. (LP: #710579)
    - Canonicalise suites (use code-names) before passing them to rmadison.
  * pull-{lp,debian}-source: Download requested versions, as well as simply
    the latest version in a release.
  * pull-{lp,debian}-source, pull-debian-debdiff: Catch KeyboardInterrupt.
    (LP: #713845)
  * pull-debian-source: Handle -p-u and -security suites.
  * Bump X-Python-Version to >= 2.6, now that python-launchpadlib no longer
    supports Python 2.5.

  [ Julian Taylor ]
  * add support for cowbuilder and cowbuilder-dist in builder.py
    - allows use in sponsor-patch and backportpackage (LP: #728751)

  [ Benjamin Drung ]
  * data/ubuntu.csv: Add Oneiric Ocelot to the list of know releases.
  * ubuntutools.distro_info: Fix TypeError crash and add a test case to
    catch regressions (LP: #731398).

 -- Stefano Rivera <stefanor@debian.org>  Sat, 12 Mar 2011 22:07:47 +0200

ubuntu-dev-tools (0.119) unstable; urgency=low

  * Support Launchpadlib 1.9. (LP: #725231, #725092)
    - Document Launchpadlib 1.9 issues in NEWS.
  * Remove manage-credentials, and credential handling code from
    ubuntutools.lp.libsupport. Launchpadlib 1.9 handles this via
    python-keyring. (LP: #387297, #645629, #689100)
  * Use Launchpadlib.login_with() directly in scripts.
  * Remove ubuntutools.lp.libsupport.approve_application, no longer used.
  * Remove ubuntutools.lp.libsupport.get_launchpad, no longer used.
  * Remove ubuntutools.lp.libsupport.translate_api_web, no longer used.
  * Skip pylint test if it crashes.

 -- Stefano Rivera <stefanor@debian.org>  Tue, 01 Mar 2011 15:04:40 +0200

ubuntu-dev-tools (0.118) unstable; urgency=low

  * requestsync: Use from...import require_utf8() to work around unexpected
    scoping from a later import (LP: #723630)
  * Add myself to Uploaders.

 -- Stefano Rivera <stefanor@debian.org>  Wed, 23 Feb 2011 15:21:32 +0200

ubuntu-dev-tools (0.117) unstable; urgency=low

  [ Benjamin Drung ]
  * dgetlp, import-bug-from-debian, suspicious-source:
    Show error messages instead of having the import errors for
    recommended packages (Closes: #613101, LP: #693813).
  * update_maintainer.py: Update Maintainer field if it is set to
    "Ubuntu Core Developers <ubuntu-devel@lists.ubuntu.com>".

  [ Stefano Rivera ]
  * ubuntutools/archive.py: Rewrite launchpadlib redirects to https when
    fetching dscs.
  * debian/control:
    - Suggest qemu-user-static | qemu-kvm-extras-static. Ubuntu provides a
      qemu-user-static package, like Debian, since natty.
    - Drop Build-Depend on Recommend on libapt-pkg-perl. No longer used.
  * grab-merge: Show help when no arguments are provided.
  * pull-revu-source: Check for the availability of libwww-perl, and print a
    more helpful error.
  * requestsync, grep-merges: Require a UTF-8 locale. (Closes: #613114,
    LP: #553795)

 -- Benjamin Drung <bdrung@debian.org>  Tue, 22 Feb 2011 00:42:33 +0100

ubuntu-dev-tools (0.116) unstable; urgency=low

  [ Benjamin Drung ]
  * suspicious-source:
    - Add .icns and .java to extension whitelist.
    - Add image/vnd.adobe.photoshop to the mime-type whitelist.
  * data/debian.csv: Add wheezy and release date of squeeze.
  * *distro-info: Add a "created" column to the data.
  * wrap-and-sort: Wrap and sort Build-Conflicts too.
  * Move debian-keyring from Suggests to Recommends (LP: #717245).
  * ubuntutools/test/example_package.py: Use dpkg-source directly instead of
    dpkg-buildpackage to avoid running fakeroot inside fakeroot which leads
    to a FTBFS on natty.

  [ Stefano Rivera ]
  * debian/copyright:
    - Files is space-separated, not comma.
    - Bump Format revision.

  [ Kees Cook ]
  * ubuntutools/update_maintainer.py: do nothing if the rules file
    already manages XSBC-Original (e.g. python).
  * ubuntutools/test/test_update_maintainer.py: update test cases to
    handle checking for debian/rules.
  * mk-sbuild: work around apt's invocation of GPG needing root's
    .gnupg directory to already exist.

  [ Michael Bienia ]
  * Use the new web_link attribute of LP objects instead of our own
    translate_api_web() function.

 -- Benjamin Drung <bdrung@debian.org>  Sat, 12 Feb 2011 19:02:59 +0100

ubuntu-dev-tools (0.115) unstable; urgency=low

  [ Stefano Rivera ]
  * Catch DownloadErrors in ubuntutools.archive users. (LP: #708862)

  [ Scott Kitterman ]
  * Update requestsync to send to Launchpad's MX record instead of hard
    coding to the old MX (fiordland) (LP: #710925)
  * Recommend python-dns

 -- Benjamin Drung <bdrung@debian.org>  Tue, 01 Feb 2011 13:58:07 +0100

ubuntu-dev-tools (0.114) unstable; urgency=low

  [ Stefano Rivera ]
  * ubuntutools.archive: Handle source package in workdir correctly.
    Add regression tests. (LP: #706403)
  * syncpackage: Don't fakesync when we have a new orig tarball (LP: #707187)

  [ Dustin Kirkland ]
  * debian/control, debian/copyright, doc/errno.1, errno, setup.py:
    - purge the errno utility per request of the ubuntu-dev-tools
      maintainer;  errno now provided by the 'errno' package; (LP: #666540)

  [ Benjamin Drung ]
  * wrap-and-sort: Add option to use on individual file (LP: #699696).
  * update_maintainer.py: Process control.in first.

 -- Benjamin Drung <bdrung@debian.org>  Tue, 25 Jan 2011 22:58:05 +0100

ubuntu-dev-tools (0.113) unstable; urgency=low

  [ Benjamin Drung ]
  * debian-distro-info, distro-info, ubuntu-distro-info: New tools.
  * Use new ubuntutools.distro_info in various scripts.

  [ Stefano Rivera ]
  * backportpackage: dput correct changes filename (regression in 0.112)
    (LP: #706010)
  * Use new *-distro-info in:
    - bash_completion/pbuilder-dist: To determine pbuilder file names.
    - dch-repeat.
    - reverse-build-depends.
  * pbuilder-dist: Use ubuntutools.logger.
  * pbuilder-dist-simple: Remove all mention of supporting Debian.
    (LP: #481223)
  * pull-debian-source: Rewritten in Python to take advantage of the new
    ubuntutools library functions.

 -- Benjamin Drung <bdrung@debian.org>  Sat, 22 Jan 2011 21:06:57 +0100

ubuntu-dev-tools (0.112) unstable; urgency=low

  [ Robert Collins ]
  * manage-credentials: Finish migrating away from the Launchpad 'edge' service
    root. (LP: #704657)

  [ Stefano Rivera ]
  * New source package downloading framework in ubuntutools.archive. Use in
    many scripts.
  * pull-lp-source: str() exceptions before passing to Logger (LP: #695523)

 -- Benjamin Drung <bdrung@debian.org>  Thu, 20 Jan 2011 10:25:57 +0100

ubuntu-dev-tools (0.111) natty; urgency=low

  * ubuntutools/test/test_help.py: Blacklist --help test for check-mir, it
    does not have help. Fixes FTBFS on the buildd.

 -- Martin Pitt <martin.pitt@ubuntu.com>  Thu, 13 Jan 2011 20:15:41 -0600

ubuntu-dev-tools (0.110) natty; urgency=low

  * doc/check-mir.1: Fix typo.
  * check-mir: Check binary dependencies, too.
  * debian/control: Add check-mir to package description.

 -- Martin Pitt <martin.pitt@ubuntu.com>  Thu, 13 Jan 2011 19:28:20 -0600

ubuntu-dev-tools (0.109) natty; urgency=low

  [ Stefano Rivera ]
  * Convert debian/copyright to DEP5, make sure all scripts are listed
    (LP: #692003)
  * Drop preinst (pbuilder-dist bash_completion handling), it is not required
    for any current upgrade path on Debian or Ubuntu.
  * Switch to dh_python2:
    - Use X-Python-Version instead of XS-Python-Version.
    - Use ${python:Breaks} to specify Python version compatibility.
  * Support reading configuration variables from devscripts configuration
    files. (LP: #681693)
    - Added ubuntu-dev-tools.5
    - Support this in many u-d-t scripts, and update manpages.
    - Deprecate old configuration environment variables.
  * Support the combined "Name <email>" format in UBUMAIL, DEBFULLNAME, and
    DEBEMAIL. (LP: #665202)
  * Add the beginnings of a test suite. (LP: #690386)
    - Switch to setuptools, to support setup.py test.
    - Test for that every script can run --help and return 0.
    - 404main, merge-changelog, pull-debian-debdiff, pull-debian-source,
      pull-revu-source:
      + Return 0 after showing help.
    - Run pylint on Python source code.
  * ubuntutools/common.py: Remove https_proxy unsetting code, working around
    LP: #94130.
  * edit-patch: Don't let cat error through if debian/source/format doesn't
    exist.
  * pull-debian-debdiff: Rewrite in Python, and use snapshot.debian.org.
  * pull-lp-source: Support -d (LP: #681699)
  * suspicious-source: Whitelist Python source code.
  * import-bug-from-debian: Add --package option, for importing bugs from
    pseudo-packages.

  [ Michael Bienia ]
  * ubuntutools/lp/lpapicache.py: Allow easier selection of 'staging' as LP
    instance to use (LP: #693060).

  [ Benjamin Drung ]
  * sponsor-patch:
    - Add new --lpinstance and --no-conf options.
    - Support configuration files.
    - Default to a temporary workdir and clean it up (LP: #691467).
    - Fix 'str' object has no attribute 'startwith' crash caused by a typo.
    - Fix crash if uploading to ubuntu without building the package before.
    - Fix: The package was only uploaded if the target was "ubuntu".
  * Recommend bzr-builddeb (used by sponsor-patch for branches).
  * Add most dependencies to Build-Depends for successfully run the tests.
  * Recommend python-gnupginterface (used by dgetlp).
  * update-maintainer: Rewrite completely using python-debian (LP: #666504).
  * ubuntutools/packages.py: Removed (used nowhere).

  [ Michael Vogt ]
  * add "add-patch" that provides the non-interactive version of
    edit-patch

  [ Martin Pitt ]
  * Add check-mir script: Check components of build dependencies and warn
    about universe/multiverse ones, for a package destined for
    main/restricted. Add doc/check-mir.1 manpage.

 -- Martin Pitt <martin.pitt@ubuntu.com>  Thu, 13 Jan 2011 19:16:33 -0600

ubuntu-dev-tools (0.108) experimental; urgency=low

  [ Stefano Rivera ]
  * lp-shell, import-bug-from-debian:
    Use the 'production' LP instance instead of 'edge' (which is going away).
  * pbuilder-dist:
    - Fix typo in local archive support, introduced in 0.107.
    - Warn user if they run sudo pbuilder-dist (LP: #691999).
  * Drop unnecessary debian/pycompat

  [ Benjamin Drung ]
  * pull-lp-source: Unquote URI to get "+" instead of "%2B" in the file name
    (LP: #681114).
  * sponsor-patch: Allow updating the build environment if the build failed.
  * ubuntu-iso: Exit nonzero rather than crash if a wrong parameter is passed
    (LP: #637020).

  [ Colin Watson ]
  * grep-merges: New tool.
  * ubuntu-iso(1): Fix typo.

  [ Evan Broder ]
  * backportpackage: new script for testing backport requests in a PPA.
  * sponsor-patch: Add --update option to make sure build environment is
    up to date (LP: #689605)

  [ Bilal Akhtar ]
  * pbuilder-dist: Override the default build result location if
    --buildresult is specified.
  * sponsor-patch: Support building with pbuilder-dist.

 -- Benjamin Drung <bdrung@ubuntu.com>  Sun, 19 Dec 2010 00:57:38 +0100

ubuntu-dev-tools (0.107) experimental; urgency=low

  [ Stefano Rivera ]
  * edit-patch: Detect quilt patch-system in 3.0 (quilt) packages without any
    patches yet.
  * wrap-and-sort:
    - Correct typo in options --wrap-allways -> --wrap-always
    - Sort debian/install as well as debian/*.install
    - Add one-space-indentation option: --short-indent
    - Remove null-entry from trailing comma in sorted lists
    - Add configurable debian directory location
    - Sort Architecture (LP: #681131)
    - Add --sort-binary-packages and --keep-first (LP: #681119)
  * grab-merge, syncpackage: Export DEB_VENDOR=Ubuntu when unpacking source
    packages. 3.0 (quilt) has optional per-vendor patch series.
  * pbuilder-dist:
    - Refactor to use subprocess.popen instead of os.system (LP: #398974)
    - Catch OSErrors when creating directories (LP: #671067)
    - Set HOME so pbuilder reads .pbuilderrc
    - Add bidirectional workarounds for LP: #599695 (pbuilder uses the host
      apt keyring). Complain if the target's keyring isn't installed.
  * Use dpkg-vendor in ubuntutools.misc.system_distribution(), cache result.

  [ Benjamin Drung ]
  * wrap-and-sort: Remove duplicate items from sorted lists.
  * syncpackage: Fix error message for failed downloads.
  * sponsor-patch: Support building with sbuild (LP: #681242).

  [ Daniel Holbach ]
  * submittodebian: rephrase boilerplate text to be more polite, add reminder
    to explain the patch sufficiently and add necessary information.

  [ Colin Watson ]
  * submittodebian: Encourage sending multiple independent pieces of the
    Ubuntu patch in separate bug reports.

 -- Benjamin Drung <bdrung@ubuntu.com>  Fri, 03 Dec 2010 00:14:25 +0100

ubuntu-dev-tools (0.106) experimental; urgency=low

  [ Kees Cook ]
  * mk-sbuild: drop "priority" option; sbuild no longer uses it.

  [ Benjamin Drung ]
  * sponsor-patch: Call dpkg-source with --no-preparation to not apply patches
    if the packages uses the 3.0 (quilt) format.
  * debian/control: Use shorter addresses for VCS-* fields.

  [ Michael Bienia ]
  * pull-debian-source: Fix logical error in abort check (lp: #678072).

 -- Benjamin Drung <bdrung@ubuntu.com>  Sun, 21 Nov 2010 15:41:43 +0100

ubuntu-dev-tools (0.105) experimental; urgency=low

  [ Siegfried-Angel Gevatter Pujals ]
  * pbuilder-dist, doc/pbuilder-dist.1:
     - Export the distribution and architecture information to the environment
       so that it is available in pbuilderrc, etc. (LP: #628933).

  [ Naty Bidart ]
  * lp-project-upload: Add support handling multiple project series.

  [ Kees Cook ]
  * mk-sbuild: use --no-install-recommends on Debian too (Closes: #599699).

  [ Marco Rodrigues ]
  * pull-debian-source:
     - Show message when a package isn't in Debian testing (LP: #529041).

  [ Stefano Rivera ]
  * doc/syncpackage.1:
     - Add a warning that the use of syncpackage is discouraged.
     - Correct and neaten options.
  * syncpackage:
     - Add --dont-sign parameter, for test builds.

  [ Christopher James Halse Rogers ]
  * mk-sbuild: Add support for btrfs-snapshot based chroots

  [ Iain Lane ]
  * pbuilder-dist: Explicitly use debian keyring when working with a
    Debian chroot, working around #599695

  [ Benjamin Drung ]
  * syncpackage:
    - Don't crash if environment variables aren't set (LP: #665202).
    - Don't add quotation marks to changelog entries (LP: #668805).
    - Show a error message instead of raising an error if Ubuntu contains a
      newer version.
    - Print an error message if the source-only build fails (LP: #668749).

 -- Benjamin Drung <bdrung@ubuntu.com>  Sat, 30 Oct 2010 20:58:30 +0200

ubuntu-dev-tools (0.104) experimental; urgency=low

  [ Siegfried-Angel Gevatter Pujals ]
  * pbuilder-dist:
     - Fix regression where pbuilder would get an empty string as first
       positional argument.
     - Update --debug-echo so that it doesn't hide empty parameters (now
       that they are wrapped around quotes they are significant).

 -- Benjamin Drung <bdrung@ubuntu.com>  Sat, 25 Sep 2010 13:14:46 +0200

ubuntu-dev-tools (0.103) experimental; urgency=low

  [ Benjamin Drung ]
  * sponsor-patch:
    - Fix NameError: global name 'debdiff_filename' is not defined.
    - Add --workdir parameter to set the working directory.
  * ubuntutools/update_maintainer.py: Fix failure if debian/control.in is a
    directory.

  [ Luca Falavigna ]
  * debian/control:
    - Add Benjamin Drung to Uploaders.
    - Add DM-Upload-Allowed field, this way Benjamin can upload new
      versions on his own.
  * ubuntutools/misc.py:
    - Use output of dpkg --print-architecture command to correctly display
      platform architecture (Closes: #594424).

  [ Siegfried-Angel Gevatter Pujals ]
  * pbuilder-dist:
     - Do not show a warning when "experimental" is used; there is no
       debootstrap file for it but it should just work anyway.
     - Wrap any extra (user) arguments appended to the pbuilder command with
       quotation marks, when needed (LP: #398989).
  * bash_completion/pbuilder-dist:
     - Enable auto-completion for "pbuilder-experimental".
  * doc/pbuilder-dist.1:
     - Move the documentation for --main-only (previously "mainonly") and
       --debug-echo to a new Options section.

  [ Stefano Rivera ]
  * Add manpages for sponsor-patch and import-bug-from-debian.
  * hugdaylist, manage-credentials, massfile, merge-changelog,
    ubuntutools/requestsync/common.py: Some pyflakes-induced cleanup.
  * ubuntutools/lp/libsupport.py: Support production API URLs in
    translate_web_api.

 -- Luca Falavigna <dktrkranz@debian.org>  Wed, 22 Sep 2010 18:13:27 +0200

ubuntu-dev-tools (0.102) experimental; urgency=low

  [ Dustin Kirkland ]
  * errno, doc/errno.1, debian/control, debian/copyright, setup.py:
    - add an errno utility, LP: #612267

  [ Kees Cook ]
  * mk-sbuild: update examples to include "-A".

  [ Benjamin Drung ]
  * suspicious-source: whitelist font source formats. Thanks to Nicolas
    Spalinger for the patch (LP: #365147).
  * Update the man page of suspicious-source to match the rewrite.
  * syncpackage:
    - Don't upload orig tarball if not needed.
    - Print error message if the download fails (LP: #639899).
    - Check if the specified Debian component is valid (LP: #639896).
  * update-maintainer: Don't change the Maintainer field if the email is set
    to a @lists.ubuntu.com address.
  * sponsor-patch: New script to download a patch from a Launchpad bug, patch
    the source package, build, check and uploads it (to Ubuntu or a PPA).
  * wrap-and-sort: New script to wrap long lines and sort items in packaging
    files.

  [ Stefano Rivera ]
  * update-maintainer: Correctly update the Maintainer field to the new Ubuntu
    Developers address (instead of the calling user) when the package is not
    in Debian.

  [ Iain Lane ]
  * all: Use production API rather than edge by default. Should be more
    reliable and was advised by lifeless (LP team).

  [ Michael Bienia ]
  * Add 'natty' to recognized names and make it the default.

  [ Colin Watson ]
  * Fix NAME section of lp-set-dup(1).
  * lp-list-bugs: New tool.

 -- Luca Falavigna <dktrkranz@debian.org>  Mon, 20 Sep 2010 11:10:04 +0200

ubuntu-dev-tools (0.101) unstable; urgency=low

  [ Andrew Starr-Bochicchio ]
  * syncpackage: Update manpage to reflect current usage. (Closes: #587142,
    LP: #598477)
  * ubuntu-build: Update manpage to reflect current usage. (LP: #490535)
  * edit-patch: Add manpage. (LP: #538379)
  * massfile: Add manpage.
  * pull-debian-debdiff: Add manpage.
  * setup-packaging-environment: Add manpage.
  * ubuntu-iso: Add manpage.

  [ Benjamin Drung ]
  * Bump Standards-Version to 3.9.1 (no changes required).
  * Switch to dpkg-source 3.0 (native) format.
  * Switch to simple dh7 rule.
  * syncpackage:
    - Use Version class from python-debian to fix extraction of upstream
      version for debian versions that contain more than one dash.
    - Prepend script name to every output
    - Output every executed command in verbose mode
    - Print proper error message if the dsc file is malformed.
  * update-maintainer: Add a --quiet option.
  * suspicious-source: Replace with total rewrite in Python using python-magic.

  [ Michael Bienia ]
  * ubuntutools/lpapi/lpapicache.py: Use the new LP API method
    archive.checkUpload() to check upload permissions.
  * Add "import-bug-from-debian" written by James Westby.
  * Add python-soappy to Recommends.
  * requestsync: Fix bug where the variable 'hasLP' is not always set
    (lp: #607874).

  [ Steve Beattie ]
  * mk-schroot: add debootstrap include/exclude options
  * mk-schroot.1: document added options

 -- Luca Falavigna <dktrkranz@debian.org>  Wed, 04 Aug 2010 10:06:44 +0000

ubuntu-dev-tools (0.100) maverick; urgency=low

  [ Luca Falavigna ]
  * syncpackage: new script to easily upload pristine Debian packages.
  * debian/ubuntu-dev-tools.preinst:
    - It is no longer necessary to remove stale pycentral files.

  [ Felix Geyer ]
  * reverse-build-depends: Always display the correct default distribution
    name in the usage text.

  [ Iain Lane ]
  * requestsync: Fall back to using rmadison when LP indicates that no new
    version is available. The LP importer is often out of date wrt Debian when
    rmadison isn't. (LP: #574398)

  [ Benjamin Drung ]
  * syncpackage:
    - add more options and allow pulling packages from Debian.
    - add mismatching source tarball detection (for fake syncs).
  * update-maintainer:
    - Remove duplicate Original-Maintainer field.
    - Avoid duplicate Original-Maintainer field if maintainer is listed in
      Uploaders too.

  [ Michael Vogt ]
  * edit-patch:
    - support full path to the patch as well (LP: #585599)
    - support adding existing patches (e.g. from launchpad)
      thanks to David Futcher (LP: #586787)

  [ Michael Bienia ]
  * Update to the new python-debian version:
    - Depend on python-debian >= 0.1.15
    - Replace imports of debian_bundle with debian to fix the deprecation
      warnings.

  [ Daniel Hahler ]
  * mk-sbuild: add $RELEASE to error message.

 -- Michael Bienia <geser@ubuntu.com>  Thu, 17 Jun 2010 21:17:10 +0200

ubuntu-dev-tools (0.99) lucid; urgency=low

  [ Andrey Voronov ]
  * pbuilder-dist: change requested/system arch order in check (LP: #557097)

  [ Michael Bienia ]
  * Update the defaults for maverick and let requestsync and
    pull-debian-source default to unstable (lp: #472837).

 -- Michael Bienia <geser@ubuntu.com>  Thu, 22 Apr 2010 21:31:48 +0200

ubuntu-dev-tools (0.98) lucid; urgency=low

  [ Ryan Kavanagh ]
  * Added the merge-changelog script from
    https://lists.ubuntu.com/archives/ubuntu-x/2009-June/000586.html for those
    who need to manually merge packages.
  * Fixed typo in doc/grab-merge.1

  [ Soren Hansen ]
  * Update get-branches to account for changes in LP's web UI. Really, someone
    should update it to use the LP API, but for now, this will have to do.

  [ Emmet Hikory ]
  * doc/mk-sbuild.1: add missing options to summary

  [ Michael Bienia ]
  * lp-shell: Use "udt-lp-shell" as LP API consumer instead of the non-unique
    "test" (lp: #558531).
  * get-branches: Use the LP API to obtain a list of branches of a team.

  [ Loïc Minier ]
  * bash_completion/pbuilder-dist, dch-repeat: list maverick in possible
    Ubuntu dists; the default dist for reverse-build-depends and
    submittodebian should be changed in maverick.

 -- Loïc Minier <loic.minier@ubuntu.com>  Fri, 16 Apr 2010 12:58:22 +0200

ubuntu-dev-tools (0.97) lucid; urgency=low

  [ Michael Bienia ]
  * lp-shell:
    + Support all known LP service names.
    + Add support for using different LP API versions.
    + Add option to login anonymously into LP.
  * ubuntutools/lp/lpapicache.py, ubuntutools/lp/libsupport.py: Add support
    for different LP API versions.
  * ubuntutools/lp/__init__.py: Set the '1.0' LP API version as default.
  * massfile: Updated to 1.0 LP API.
  * doc/requestsync.1: Update the paragraph about sponsoring (lp: #538990).
  * pull-lp-source: Use (anonymously) the LP API to get the URL for the .dsc
    file instead of screen scraping.
  * Apply patch from Julian Andres Klode for the python-apt 0.8 API transition
    (Closes: #572091)
  * ubuntutools/requestsync/mail.py: Fix some more encoding issues
    (lp: #557828).

  [ Michael Vogt ]
  * edit-patch:
    - fix quilt mode when dpkg already applied all the patches
      (LP: #556297)

 -- Michael Bienia <geser@ubuntu.com>  Thu, 08 Apr 2010 12:59:59 +0200

ubuntu-dev-tools (0.96) lucid; urgency=low

  [ Michael Bienia ]
  * ubuntu-build: missed updating a function call.

  [ Emmet Hikory ]
  * mk-sbuild: Really don't use build-arm-chroot

  [ Daniel Holbach ]
  * hugdaylist, requestsync, doc/requestsync.1:
    ubuntu-{main,universe}-sponsors → ubuntu-sponsors,
    {ubuntu,motu}-release → ubuntu-release.
  * ubuntutools/ppaput.py: removed, not necessary any more.
  * debian/copyright: removed references to ppaput.

 -- Daniel Holbach <daniel.holbach@ubuntu.com>  Mon, 15 Mar 2010 10:21:31 +0100

ubuntu-dev-tools (0.95) lucid; urgency=low

  * Update reverse-build-depends for lucid

 -- Jonathan Riddell <jriddell@ubuntu.com>  Mon, 08 Mar 2010 13:33:47 +0000

ubuntu-dev-tools (0.94) lucid; urgency=low

  [ Luca Falavigna ]
  * docs/lp-set-dup.1: add manpage for lp-set-dup.
  * debian/control: bump Standards-Version to 3.8.4, no changes needed.

  [ Emmet Hikory ]
  * mk-sbuild: switch to use qemu-debootstrap for foreign chroots
  * mk-sbuild: allow any foreign chroot (may not work, but we can try)
  * pbuilder-dist: allow any foreign chroot (may not work, but we can try)
  * doc/pbuilder-dist.1: update manpage to indicate general architecture
  * pbuilder-dist: add self. before target_distro in powerpc check

 -- Emmet Hikory <persia@ubuntu.com>  Mon, 08 Mar 2010 20:45:09 +0900

ubuntu-dev-tools (0.93) lucid; urgency=low

  [ Scott Moser ]
  * rename mk-sbuild-lv to mk-sbuild, support union-type=aufs

  [ Emmet Hikory ]
  * Support qemu-arm-static -> qemu-kvm-extras-static transition
  * mk-sbuild: automatically install qemu-kvm-extras-static if requested
  * mk-sbuild: conditionally install lvm2 only for lvm-snapshot schroots
  * mk-sbuild: rationalise architecture variables
  * mk-sbuild: Generalise --type support and add "file" SCHROOT_TYPE
  * mk-sbuild.1: Document the --type argument

  [ Loïc Minier ]
  * Demote qemu-kvm-extras-static to a Suggests since most people don't build
    for armel.

  [ Kees Cook ]
  * requestsync: add -C to allow manually adding changelog when missing
    (LP: #518574).
  * mk-sbuild: clean up and make slight adjustments to new lvm/dir/file logic.
  * mk-sbuild.1: update documentation to reflect alternative config file
    names for distro and schroot type overrides.
  * mk-sbuild, docs/mk-sbuild.1: document DEBOOTSTRAP_MIRROR for good
    measure, thanks to Paul Holcomb.

  [ Michael Bienia ]
  * ubuntutools/requestsync/mail.py: Encode the report to utf-8 before passing
    it to gpg for signing (LP: #522316).
  * Add support for the other LP service roots (edge is still default)
  * Depend on python-launchpadlib >= 1.5.4
  * Also check package sets for upload permissions.
  * lp-set-dup: Don't crash when accessing private bugs (LP: #525539)
  * requestsync: Subscribe 'ubuntu-release' to Feature Freeze exceptions
    (updated to current policy; LP: #532740)

  [ Michael Vogt ]
  * edit-patch: add wrapper around cdbs-edit-patch, dpatch-edit-patch, quilt
    to transparently deal with the various patch systems.

  [ Colin Watson ]
  * lp-shell: Disable default apport excepthook, as this is intended for
    interactive use.

 -- Steve Langasek <steve.langasek@ubuntu.com>  Fri, 05 Mar 2010 19:16:32 -0800

ubuntu-dev-tools (0.92) lucid; urgency=low

  [ Siegfried-Angel Gevatter Pujals ]
  * bash_completion/pbuilder-dist:
     - Enable tab-completion for pbuilder-lucid and cowbuilder-lucid.

  [ Emmet Hikory ]
  * mk-sbuild-lv: support foreign armel schroots
  * mk-sbuild-lv: use --arch=foo rather than --arch foo for debootstrap
  * pbuilder-dist: Allow architecture-switching to armel on i386/amd64
  * pbuilder-dist: use --arch=foo rather than --arch foo for debootstrap
  * pbuilder-dist: change --mirror logic to use -ports when appropriate
  * docs/pbuilder-dist.1: Document architecture-switching for armel
  * debian/control: add qemu-arm-static to Recommends:

  [ Michael Bienia ]
  * ubuntutools/requestsync/mail.py:
    Map "sid" back to "unstable" (and "squeeze" to "testing") else rmadison
    gets a Python traceback from the remote site instead of the expected data
    (lp: #508794).

  [ Kees Cook ]
  * mk-sbuild-lv: adjust schroot.conf template to document the -source
    change further.

 -- Emmet Hikory <persia@ubuntu.com>  Wed, 03 Feb 2010 11:39:12 -0800

ubuntu-dev-tools (0.91) lucid; urgency=low

  * mk-sbuild-lv: drop deprecated keys from schroot.conf template
  * mk-sbuild-lv: enable -source access after security improvements of
                  schroot.conf template in 0.88
  * mk-sbuild-lv: document sudo requirement for -source access in final output

 -- Emmet Hikory <persia@ubuntu.com>  Sun, 17 Jan 2010 11:08:32 +0900

ubuntu-dev-tools (0.90) lucid; urgency=low

  * Include changes which were committed to 0.88, but which I forgot to
    upload.

 -- Martin Pitt <martin.pitt@ubuntu.com>  Sat, 16 Jan 2010 16:28:54 +0100

ubuntu-dev-tools (0.89) lucid; urgency=low

  * Add lp-shell: Open an interactive Python shell with a
    launchpadlib.Launchpad object "lp" which is ready for use.
    If the first command line argument is "staging", this will be on staging
    instead of production.
  * Add doc/lp-shell.1: Manpage.

 -- Martin Pitt <martin.pitt@ubuntu.com>  Wed, 13 Jan 2010 14:34:05 +0100

ubuntu-dev-tools (0.88) lucid; urgency=low

  [ Siegfried-Angel Gevatter Pujals ]
  * pbuilder-dist:
     - Set "--mirror" option also for Ubuntu chroots, so that they work
       on Debian.

  [ Michael Bienia ]
  * requestsync: Fix a bug that prevented sync requests for new packages with
    a version smaller than 0.
  * ubuntutools/requestsync/common.py: Decode the edited report file back from
    UTF-8 so it can be encoded again in the next iteration (lp: #504263)

  [ Luca Falavigna ]
  * Fix some typos in man pages.

  [ Kees Cook ]
  * mk-sbuild-lv: drop deprecated sbuild configuration fields from template.
  * what-patch: updated for 3.0 source format.

 -- Siegfried-Angel Gevatter Pujals <rainct@ubuntu.com>  Fri, 15 Jan 2010 14:24:51 +0100

ubuntu-dev-tools (0.87) lucid; urgency=low

  * Revert the submittodebian change to inline patches.  This is a style
    choice, the patch length has nothing to do with it; if there's demand for
    patch inlining, this should be made a (non-default) option to
    submittodebian.

 -- Steve Langasek <steve.langasek@ubuntu.com>  Mon, 28 Dec 2009 14:41:31 -0800

ubuntu-dev-tools (0.86) lucid; urgency=low

  [ Emmet Hikory ]
  * mk-sbuild-lv: Add richer support for ports architectures in Ubuntu
  * mk-sbuild-lv: Really use -security for SOURCES_SECURITY_SUITE in Ubuntu

  [ Kumar Appaiah ]
  * submittodebian: if patch is relatively small (shorter than fifty
    lines), display it inline instead of attaching to the report.

  [ Michael Bienia ]
  * ubuntutools/requestsync/common.py: convert the changelog into a unicode
    string (lp: #498349)
  * ubuntutools/requestsync/mail.py: rmadison() returns now the most recent
    source line (Closes: #560758)

  [ Iain Lane ]
  * pull-debian-source: Return the most recent source line. Depend on
    libapt-pkg-perl for the Debian version comparison required for this.

  [ Steve Langasek ]
  * submittodebian: os.system() doesn't throw exceptions, so attempt a
    'bzr diff' first and check the return value; otherwise we get no output
    at all from submittodebian in the non-bzr case.

 -- Steve Langasek <steve.langasek@ubuntu.com>  Sun, 27 Dec 2009 13:03:56 -0800

ubuntu-dev-tools (0.85) lucid; urgency=low

  * submittodebian: switch to use lucid as the default distro tag.
  * submittodebian: if the package is in bzr, look for bzr metadata first
    before looking for a previous package revision in the parent dir.

 -- Steve Langasek <steve.langasek@ubuntu.com>  Fri, 11 Dec 2009 13:46:31 -0800

ubuntu-dev-tools (0.84) lucid; urgency=low

  [ Michael Bienia ]
  * update-maintainer: Remove the check for LP credentials again as this
    script doesn't use the LP API (Closes: #558598).
  * Rename buildd to ubuntu-build to resolve filename conflict
    (Closes: #558816).

  [ Manny Vindiola ]
  * grab-merge: Only download files listed multiple times in REPORT once

  [ Luca Falavigna ]
  * ubuntutools/lp/lpapicache.py: recent lazr.restfulclient does use of
    unicode strings, use basestring to catch bot str and unicode.
  * Depend on python-lazr.restfulclient, package was recently renamed
    from python-lazr-restfulclient to match Python naming schema.

  [ Jonathan Davies ]
  * dch-repeat: Added Lucid to releases.

 -- Luca Falavigna <dktrkranz@ubuntu.com>  Mon, 07 Dec 2009 10:18:55 +0100

ubuntu-dev-tools (0.83) lucid; urgency=low

  [ Iain Lane ]
  * lpapicache: Do not immediately bail out if we have no credentials to
    login. Clients are now expected to handle the lack of credentials
    themselves.
  * pull-lp-source: Make LP API use optional - fall back to a hardcoded
    default release if we aren't using it. (LP: #477670)
  * pull-lp-source: Detect more failure conditions and give a nice error
    instead of a trace
  * buildd, requestsync, grab-attachments, hugdaylist, update-maintainer:
    Detect & bail if we don't have credentials and need them. These scripts
    cannot continue under those circumstances.

  [ Kees Cook ]
  * mk-sbuild-lv: switch to ext4 by default.

  [ Siegfried-Angel Gevatter Pujals ]
  * pbuilder-dist, doc/pbuilder-dist.1:
     - Add "--debug-echo" option which prints the resulting pbuilder/cowbuilder
       commands instead of executing it.

  [ Martin Pitt ]
  * lp-project-upload: Generate tarball signature if it is not present yet.
  * lp-project-upload: Invoke editor to specify changelog and release notes,
    and add those to the project release.

 -- Martin Pitt <martin.pitt@ubuntu.com>  Fri, 20 Nov 2009 16:59:08 -0600

ubuntu-dev-tools (0.82) lucid; urgency=low

  [ Iain Lane ]
  * debian/control: Re-add XS-Python-Version - this is more standard
  * debian/pyversions: Drop
  * pbuilder-dist: Don't pass --logfile if we are trying to log in to the
    chroot - the logfile option swallows the prompt, and we probably don't
    want to log if we are using login anyway.

  [ Nathan Handler ]
  * debian/control: Mention lp-project-upload in Description

  [ Siegfried-Angel Gevatter Pujals ]
  * debian/control:
     - Improve description of pbuilder-dist and mention cowbuilder-dist.
  * pbuilder-dist:
     - Abort if the host's architecture can't be determined.
     - Error out instead of showing a traceback if pbuilder-dist is called
       without any argument.
  * pbuilder-dist, ubuntutools/misc.py:
     - Move the functions used to determine the hosts architecture and
       distribution to the ubuntutools.misc module.
  * setup-packaging-environment, setup.py, debian/copyright, debian/control:
     - Add a new script, setup-packaging-environment.

  [ Luca Falavigna ]
  * ubuntutools/requestsync/lp.py: explicitly import exceptions for
    backward compatibility with Python 2.5.
  * debian/control: re-enable support for python2.5.
  * debian/copyright: update copyright holders.

  [ Michael Bienia ]
  * requestsync: request syncs from 'testing' by default (should be changed
    back to 'unstable' for lucid+1)
  * pull-debian-source: change default release to pull from to 'testing'

 -- Iain Lane <laney@ubuntu.com>  Fri, 06 Nov 2009 10:37:43 +0000

ubuntu-dev-tools (0.81) karmic; urgency=low

  [ Iain Lane ]
  * requestsync: Give an error message if no changelog entries - happens if,
    for example, the new package's changelog hasn't yet been published on p.d.o
  * update-maintainer: Also check if package is in experimental when looking
    who to update maintainer to.
  * update-maintainer: Prefer updating control.in to control; this is used by
    some Debian packages, notably those maintained by pkg-gnome.
  * debian/control: Update standards-version to 3.8.3, no changes
  * debian/control, debian/pyversions: Remove XS-Python version to
    debian/pyversions to silence a warning

  [ Jonathan Davies ]
  * debian/control: Included a short description of each script (LP: #406658).

  [ Nathan Handler ]
  * debian/control: Mention pull-revu-source in description

  [ Joe Bernard ]
  * Launchpad API changed causing pull-lp-source to fail to parse the .dsc
    file from the URL contents (LP: #436006).

 -- Iain Lane <laney@ubuntu.com>  Fri, 25 Sep 2009 20:20:49 +0100

ubuntu-dev-tools (0.80) karmic; urgency=low

  * mk-sbuild-lv: Export http_proxy. LP: #416438

 -- Michael Terry <michael.terry@canonical.com>  Thu, 10 Sep 2009 10:53:30 -0400

ubuntu-dev-tools (0.79) karmic; urgency=low

  * Add lp-project-upload: Upload a release tarball to a Launchpad project.
  * Add doc/lp-project-upload.1: Corresponding manpage.
  * setup.py: Add lp-project-upload.
  * debian/copyright: Add lp-project-upload.

 -- Martin Pitt <martin.pitt@ubuntu.com>  Sat, 05 Sep 2009 16:42:10 +0200

ubuntu-dev-tools (0.78) karmic; urgency=low

  [ Nathan Handler ]
  * setup.py: Add pull-revu-source to list of scripts

  [ Steve Langasek ]
  * Set XS-Python-Version to 2.6 or better, due to use of 2.6-specific
    syntax in requestsync.
  * Bump the python-all-dev build-dep as well

 -- Steve Langasek <steve.langasek@ubuntu.com>  Tue, 01 Sep 2009 12:17:03 -0700

ubuntu-dev-tools (0.77) karmic; urgency=low

  [ Nathan Handler ]
  * pull-revu-source: Update to use dsc.py to get dsc URL

  [ Michael Bienia ]
  * Install also the ubuntutools/requestsync/* modules (lp: #421627)

 -- Michael Bienia <geser@ubuntu.com>  Tue, 01 Sep 2009 10:56:29 +0200

ubuntu-dev-tools (0.76) karmic; urgency=low

  [ Nicolas Valcárcel ]
  * mk-sbuild-lv:
    - Add check for built-in dm_snapshot (LP: #398414)

  [ Andreas Moog ]
  * update-maintainer:
    - Don't silently fail when Maintainer-Field contains a comment
      in brackets. (LP: #397144)
    - Don't add second XSBC-Original-Maintainer if Maintainer was set
      to Motu or Core-Dev.

  [ Michael Bienia ]
  * Drop python-launchpad-bugs from Depends.
  * Add python-lazr-restfulclient to Depends.
  * buildd: Add a --batch mode for batch retrying/rescoring of packages.
  * requestsync:
    - Use UBU* environment variables before the DEB* ones (lp: #400133)
    - Split requestsync into a "mail" module and a "lpapi" module and use
      the LP API only when --lp was used. In "mail" mode requestsync has
      to ask some more questions for parts it can't find out without LP API.
      (lp: #406659, #416955)

  [ Iain Lane ]
  * requestsync:
    - Guard some calls when -n is specified
    - Fetch changelog of specified version, not current version. If an
      experimenal upload happened after the unstable one we're syncing, this
      is considered to be current by p.d.o and we would get those changelog
      entries in the sync request
    - Remove trailing fullstop from sync bug title
  * suspicious-source: Add *.hs *.el *.css to whitelist

  [ Siegfried-Angel Gevatter Pujals ]
  * pbuilder-dist:
     - Expand "~" in PBUILDFOLDER to the user's home directory.
     - If there's a "etc/<distro>/apt.conf" file inside the build result
       directory, pass it to pbuilder as --aptconfdir. Thanks to Paul Novotny
       and Ryan Pavlik (LP: #363043).

  [ Luca Falavigna ]
  * Switch to python-support to ease initial import into Debian:
    - debian/control: build-depend on python-support instead of pycentral,
      also remove unneeded XB-Python-Version field from binary stanza.
    - debian/rules: set DEB_PYTHON_SYSTEM to pysupport.
    - ubuntu-dev-tools.preinst: remove stale pycentral files on upgrades.

  [ Nathan Handler ]
  * Add pull-revu-source and doc/pull-revu-source.1
  * Update debian/copyright to include pull-revu-source

 -- Nathan Handler <nhandler@ubuntu.com>  Sun, 30 Aug 2009 17:24:23 +0000

ubuntu-dev-tools (0.75) karmic; urgency=low

  [ Michael Bienia ]
  * buildd:
    - Use the LP API for retrying or rescoring builds.
  * requestsync:
    - Fix check for sponsorship when a new package should get synced.
    - Add "done" as last email command when emailing the sync request
      to stop parsing of the email body for further email commands
      (lp: #372555)

  [ Jonathan Davies ]
  * update-maintainer:
    - Rewrote in Python and adapted to use Maintainer field spec approved by
      the Technical Board at:
      - https://lists.ubuntu.com/archives/ubuntu-devel/2009-May/028213.html
    - Do not make changes if maintainer email is set to an
      @ubuntu.com email address.
  * requestsync:
    - Adapt to use new checkIsInDebian() function in ubuntutools/packages.py.
    - urlopener module is no longer required here.
  * pull-lp-source:
    - Return an error message if dget is not installed.
    - Use os.path.exists() instead of catching an error message
      to check if dget is installed.
  * TODO: pull-lp-source task done.
  * ubuntutools/packages.py: Created checkIsInDebian() function.
  * ubuntutools/lp/functions.py: Improved error messages, and made prettier
    functions.
  * ubuntutools/lp/libsupport.py: Fail if we're unable to import launchpadlib
    (we need it to run stuff).
  * ubuntutools/lp/urlopener.py: Removed - module no longer needed.
  * ubuntutools/lp/cookie.py: Removed - module no longer needed - we use
    Launchpad API support now.
  * buildd:
    - Use launchpadlib to check the Ubuntu release is valid.
    - Moved Launchpad module imports here - speed up usage parsing to improve
      user experience.
    - Do not display override message if --arch is not used.
    - Fix permissions warning message and do not mention teams as we check on
      a per package basis.

  [ Colin Watson ]
  * Rewrite 404main using python-apt. Note that this requires python-apt
    0.7.9, not in jaunty.
  * Get rid of the last remaining use of subprocess.Popen(shell=True) in
    404main.

  [ Luke Yelavich ]
  * lp-set-dup: Add missing % needed for string substitution. Thanks to
    Robert Ancell for the fix.

  [ Iain Lane ]
  * requestsync: We need to use the output from madison, not just throw it
    away.

 -- Michael Bienia <geser@ubuntu.com>  Mon, 06 Jul 2009 17:46:21 +0200

ubuntu-dev-tools (0.74) karmic; urgency=low

  [ Kees Cook ]
  * mk-sbuild-lv:
    - Skip security repo for Debian unstable, thanks to Ryan Niebur
      (LP: #371569).
    - Change directory out of the way of schroot problems.

  [ Siegfried-Angel Gevatter Pujals ]
  * grab-merge:
     - Show an error message if the package doesn't exist.
     - Be paraonic and add "--one-file-system" to the rm call.
     - Delete the directory just after creating it if the package
       doesn't exist.

  [ Iain Lane ]
  * ubuntutools/lp/lp_functions.py,
    ubuntutools/lp/udtexceptions.py:
    - Add new public functions that expose features from LP API
    - Modify isLPTeamMember to use LP API
  * requestsync
    - Use new functions to check if user can upload requested package directly
      instead of checking team membership
    - Default to current development release if no release is specified on
      commandline
    - Correct bug supervisor team to ubuntu-bugcontrol (LP: #374563)
    - Remove team names from sponsorship message - makes the function much
      simpler
  * buildd
    - Check if user has upload privileges instead of checking for team
      membership when seeing if operations are permitted

  [ Colin Watson ]
  * update-maintainer:
    - Convert to getopt so that '--section main' works as well as
      '--section=main'.

  [ Anders Kaseorg ]
  * ubuntutools/lp/functions.py:
    - Simplify isLPTeamMember.

  [ Nathan Handler ]
  * pull-debian-source: Modify to work for packages not in main (LP: #379822)

 -- Nathan Handler <nhandler@ubuntu.com>  Sat, 23 May 2009 20:41:50 +0000

ubuntu-dev-tools (0.73) karmic; urgency=low

  [ Siegfried-Angel Gevatter Pujals ]
  * pbuilder-dist:
    - Fallback to calling lsb_release if /etc/lsb-release doesn't
       exist; this makes it possible to run pbuilder-dist on Debian.

  [ Nathan Handler ]
  * pull-debian-source:
    - Use Getopt::Long

  [ Colin Watson ]
  * submittodebian:
    - New release cycle; use "karmic" usertag.
  * dch-repeat:
    - Drop EOLed gutsy and add karmic.
  * pull-lp-source:
    - Set default release to karmic.
  * reverse-build-depends:
    - Set default release to karmic.
  * bash_completion/pbuilder-dist:
    - Add karmic.
    - Add squeeze.
  * requestsync:
    - Send a "Content-Type: text/plain; charset=UTF-8" header (LP: #246307).

  [ Daniel Hahler ]
  * grab-merge: Output error message in case wget/rsync fails.

 -- Daniel Hahler <ubuntu@thequod.de>  Thu, 30 Apr 2009 22:18:38 +0200

ubuntu-dev-tools (0.72) jaunty; urgency=low

  [ Jonathan Davies ]
  * README.updates: Added - lists steps to take when updating this package.
  * grab-merge: Added --help option and manpage (LP: #349109).

  [ Siegfried-Angel Gevatter Pujals ]
  * pbuilder-dist:
     - Add squeeze as a Debian distribution. Thanks to Marco Rodrigues.

  [ Nathan Handler ]
  * pull-debian-source:
    - Add support for etch/oldstable
    - Make script work for codenames (etch, lenny, squeeze, sid)

  [ Ryan Kavanagh ]
  * Ported devscripts' build-rdeps to Ubuntu and replaced
    reverse-build-depends. Updated it's manpage. (LP: #272273)

  [ Kees Cook ]
  * mk-sbuild-lv:
    - Fully handle missing build log directories (LP: #342154).
    - More generalized approach to Distro-specific logic (LP: #342158).

  [ Scott Kitterman ]
  * dgetlp:
    - Port to hashlib module instead of md5 (deprecated in Python 2.6)
  * Bump minimum python-all-dev version to 2.5

 -- Scott Kitterman <scott@kitterman.com>  Wed, 15 Apr 2009 22:51:14 -0400

ubuntu-dev-tools (0.71) jaunty; urgency=low

  * requestsync: Fix unclosed string literal (LP: #346794)

 -- Iain Lane <laney@ubuntu.com>  Sun, 22 Mar 2009 14:40:19 +0000

ubuntu-dev-tools (0.70) jaunty; urgency=low

  [ Mitsuya Shibata ]
  * requestsync: Added -e option for FeatureFreezeException explanations and
    updated manpage.

 -- Jonathan Davies <jpds@ubuntu.com>  Thu, 19 Mar 2009 19:54:13 +0000

ubuntu-dev-tools (0.69) jaunty; urgency=low

  * mk-sbuild-lv: add --force-yes when installing $BUILD_PKGS (needed for
    Dapper at least)
  * mk-sbuild-lv: update sed command to use '-i' instead of redirecting
    output to the opened file

 -- Jamie Strandboge <jamie@ubuntu.com>  Tue, 17 Mar 2009 11:28:38 -0500

ubuntu-dev-tools (0.68) jaunty; urgency=low

  * debian/control: Moved debootstrap to Recommends from Depends.

 -- Jonathan Davies <jpds@ubuntu.com>  Sun, 15 Mar 2009 15:30:48 +0000

ubuntu-dev-tools (0.67) jaunty; urgency=low

  [ Jonathan Davies ]
  * mk-sbuild-lv: Changed default behaviour so that the initial build and log
    directories are not created on first run; instead read settings file and
    check if they exist (LP: #342154).
  * requestsync: Reverted old madison.php workaround (LP: #183346).

  [ Ryan Kavanagh ]
  * mk-sbuild-lv: Added support for Debian chroots. Updated manpage.
    (LP: #342158)

  [ Mitsuya Shibata ]
  * pull-debian-source: Detect existence of dget in multi-path environment.

 -- Jonathan Davies <jpds@ubuntu.com>  Sat, 14 Mar 2009 22:40:05 +0000

ubuntu-dev-tools (0.66) jaunty; urgency=low

  [ Siegfried-Angel Gevatter Pujals ]
  * debian/control:
     - Add "debootstrap" as a Recommends (LP: #334848).
  * pbuilder-dist:
     - Better error messages if cowbuilder/pbuilder/debootstrap isn't installed.

  [ Marco Rodrigues ]
  * Remove workaround for Debian madison, it works fine now.

  [ Nathan Handler ]
  * pull-debian-source:
    - Check if 'dget' is available
    - Update Copyright/License info
  * debian/copyright:
    - Update my copyright information

  [ Jonathan Davies ]
  * Added grab-merge from merges.ubuntu.com (LP: #155098).

 -- Jonathan Davies <jpds@ubuntu.com>  Thu, 09 Mar 2009 17:01:19 +0000

ubuntu-dev-tools (0.65) jaunty; urgency=low

  [ Colin Watson ]
  * manage-credentials: Fix typo.

  [ Jonathan Davies ]
  * requestsync: Only check existing reports if the --lp flag is used.

  [ Luca Falavigna ]
  * Add per-package upload permission checks:
    - ubuntutools/lp/functions.py: implement isPerPackageUploader.
    - requestsync: check if submitter has per-package upload permission
      using isPerPackageUploader function and adjust report accordingly.

  [ Iain Lane ]
  * requestsync: Drop "please" in bug titles, per recent discussion on the
    ubuntu-bugsquad ML.

 -- Jonathan Davies <jpds@ubuntu.com>  Tue, 03 Mar 2009 19:55:19 +0000

ubuntu-dev-tools (0.64) jaunty; urgency=low

  * Import urllib2 and sys in lp/functions.py, fixing requestsync.
  * Import ubuntutools.common explicitely in buildd and requestsync to get the
    https_proxy fix.

 -- Loic Minier <lool@dooz.org>  Fri, 06 Feb 2009 12:18:13 +0100

ubuntu-dev-tools (0.63) jaunty; urgency=low

  * debian/links: add it (forgot to do so before).
  * bash-completion/pbuilder-dist: recognize cowbuilder- and -jaunty.
  * pbuilder-dist:
     - Fixed a bug which broke pbuilder-dist when "build" was omited; just
       giving a .dsc works now.
     - {p,cow}builder-dist will now complain if you try to build a .changes
       file (or anything else that isn't a .dsc).

 -- Siegfried-Angel Gevatter Pujals <rainct@ubuntu.com>  Thu, 05 Feb 2009 16:19:03 +0100

ubuntu-dev-tools (0.62) jaunty; urgency=low

  * Fix ubuntutools.lp.libsupport import in lp-set-dup.

 -- Loic Minier <lool@dooz.org>  Wed, 04 Feb 2009 12:04:47 +0100

ubuntu-dev-tools (0.61) jaunty; urgency=low

  [ Terence Simpson ]
  * dgetlp: Replaced Bash version with a new Python script.

  [ Luca Falavigna ]
  * setup.py: install ubuntutools/lp files.

 -- Luca Falavigna <dktrkranz@ubuntu.com>  Tue, 03 Feb 2009 13:34:42 +0100

ubuntu-dev-tools (0.60) jaunty; urgency=low

  [ Jonathan Davies ]
  * ubuntutools/common.py: Now split into multiple files depending on
    function.
  * Adjusted imports on all files as necessary for the change above.
  * Removed ubuntutools/misc.py's mkdir function - superseded by
    os.makedirs().
  * dgetlp: Improved error message to show that dgetlp only accepts HTTP
    URLs (LP: #322051).

  [ Iain Lane ]
  * requestsync: Only attempt to change bug importance if in ubuntu-dev, as it
    will fail otherwise (LP: #320984).
  * ubuntutools/lp/functions.py: Rename urlopener import as it conflicts with
    a variable, causing an error.

  [ Luca Falavigna ]
  * pull-debian-source: do not fail if package name contains a hypen.
  * buildd: display help message if no parameters are passed.

 -- Jonathan Davies <jpds@ubuntu.com>  Sun, 01 Feb 2009 10:55:42 +0000

ubuntu-dev-tools (0.59) jaunty; urgency=low

  * Move /etc/bash_completion.d/pbuilder-dist/pbuilder-dist created in
    pre-0.30 versions to /etc/bash_completion.d/pbuilder-dist in the preinst.

 -- Loic Minier <lool@dooz.org>  Mon, 19 Jan 2009 18:02:55 +0100

ubuntu-dev-tools (0.58) jaunty; urgency=low

  [ Loic Minier ]
  * Fix a bunch of hyphen-used-as-minus-sign lintian informational tags.
  * Don't repeat Section in the binary package's control chunk (pleases
    lintian).
  * New script, lp-set-dup, allows marking a bug and all its dups as a
    duplicate of a new main bug.
   * Re-add debian/pycompat to have an idempotent clean:: as cdbs creates the
     file during clean; Debian #512300.

 -- Loic Minier <lool@dooz.org>  Mon, 19 Jan 2009 17:45:26 +0100

ubuntu-dev-tools (0.57) jaunty; urgency=low

  * requestsync: Skip existing bug check if no credentials are
    found (LP: #318120).

 -- Jonathan Davies <jpds@ubuntu.com>  Sat, 17 Jan 2009 22:02:39 +0000

ubuntu-dev-tools (0.56) jaunty; urgency=low

  * manage-credentials: Tighted security by making credentials files and
    folder world unreadable.
  * common.py: Improved no credentials found error message to show which
    consumer token is needed.
  * requestsync: Catch credentials error to hide traceback.
  * Moved common.py to ubuntutools/ subdirectory to avoid possible conflicts
    in Python packaging and fixed all imports as necessary.
  * debian/ubuntu-dev-tools.install: Removed common.py entry.

 -- Jonathan Davies <jpds@ubuntu.com>  Sat, 17 Jan 2009 11:32:33 +0000

ubuntu-dev-tools (0.55) jaunty; urgency=low

  * manage-credentials: Use common.py's mkdir function to create as many
    subdirectories as necessary for the credentials directory (LP: #317317).

 -- Jonathan Davies <jpds@ubuntu.com>  Thu, 15 Jan 2009 12:33:31 +0000

ubuntu-dev-tools (0.54) jaunty; urgency=low

  * manage-credentials:
    - Save credentials to ~/.cache/lp_credentials/ by
      default.
    - Set service option default to edge.
  * doc/manage-credentials.1: Update as necessary for the above.
  * common.py:
    - When credentials are not found, ask user to see
      manage-credentials manpage.
    - Load all token files for the consumer specified in the above
      directory as necessary.

 -- Jonathan Davies <jpds@ubuntu.com>  Wed, 14 Jan 2009 19:39:35 +0000

ubuntu-dev-tools (0.53) jaunty; urgency=low

  [ Siegfried-Angel Gevatter Pujals ]
  * debian/copyright:
     - Add information about manage-credentials.

  [ Daniel Holbach ]
  * debian/control: replace 'sb-release' with lsb-release, make package
    installable again.

 -- Daniel Holbach <daniel.holbach@ubuntu.com>  Wed, 14 Jan 2009 16:27:34 +0100

ubuntu-dev-tools (0.52) jaunty; urgency=low

  [ Siegfried-Angel Gevatter Pujals ]
  * pbuilder-dist.new:
    - Add compatibility for cowbuilder.
    - Fix the mainonly support.
    - Rename build.log to last_operation.log.
  * pbuilder-dist, pbuilder-dist.new:
    - Replace pbuilder-dist with pbuilder-dist.new.
  * debian/links:
    - Symlink /usr/bin/cowbuilder-dist to /usr/bin/pbuilder-dist, and the
      same with the manpage.
  * debian/control:
    - Add cowdancer as alternative recommends to pbuilder.
  * doc/pbuilder-dist.1:
    - Update it to explain the usage for the new pbuilder-dist script.
  * doc/mk-sbuild-lv.1:
    - Fix an error (and get ride of a lintian warning).

  [ Nathan Handler ]
  * pull-debian-source:
    - Pass -xu arguments to dget to be consistant with pull-lp-source
    - Add support for packages with a name beginning with "lib" (LP: #314732)

  [ Kees Cook ]
  * mk-sbuild-lv:
    - add --skip-updates to allow building security-only chroots.
    - add "apt-utils" as a default package for sane dist-upgrades.

  [ Jonathan Davies ]
  * buildd: Don't show arch override message if operation to perform is
    'status'.
  * requestsync: If package is new, check the Ubuntu Archive team's bug list
    for possible duplicate requests.
  * doc/manage-credentials.1: Written up.
  * doc/requestsync.1: Changed documentation to launchpadlib related-stuff.

  [ Luca Falavigna ]
  * requestsync:
    - Catch AssertionError exception if rmadison returns with an error.

  [ Markus Korn ]
  * Added manage-credentials, a tool to create (and manage) credentials
    which are used to access launchpad via the API.
  * Ported: hugdaylist, massfile, grab-attachment and requestsync to
    launchpadlib.
  * Other misc. fixes and tweaks.
  * Install common.py to correct location with py_modules and remove
    hardcoded path from files.

 -- Jonathan Davies <jpds@ubuntu.com>  Wed, 14 Jan 2009 13:21:35 +0000

ubuntu-dev-tools (0.51) jaunty; urgency=low

  * buildd: Added checks for arch-indep packages and packages which have no
    builds in a release.
  * hugdaylist: String improvements.
  * requestsync:
    - Use optparse instead of getopt for option parsing.
    - Skip existing bug report check if python-launchpad-bugs is not
      installed.
    - Implemented sleeps to --lp bug reporting in case of a slow
      Launchpad to stop mass bug filing (LP: #311289).

 -- Jonathan Davies <jpds@ubuntu.com>  Tue, 30 Dec 2008 15:51:55 +0000

ubuntu-dev-tools (0.50.1) jaunty; urgency=low

  * Modified setup.py to actually install pull-debian-source.

 -- Jonathan Davies <jpds@ubuntu.com>  Tue, 30 Dec 2008 15:39:35 +0000

ubuntu-dev-tools (0.50) jaunty; urgency=low

  [ Nathan Handler ]
  * Add pull-debian-source script (LP: #289141)
    - debian/copyright:
      + Add myself to the Upstream Authors and Copyright sections
      + Add pull-debian-source to the License section
    - Add doc/pull-debian-source.1

  [ Siegfried-Angel Gevatter Pujals ]
  * debian/control: Add perl-modules and libwww-perl as Recommended packages

  [ Iain Lane ]
  * pbuilder-dist.new: Add 'experimental' to list of known Debian releases.
    pbuilder-experimental works fine with pbuilder-dist.new.

  [ Jonathan Davies ]
  * buildd: Show which architectures are available in help and created a
    list of them for easy addition of new ones.
  * requestsync:
    - Readd sponsorship flag and related documentation in
      doc/requestsync.1 (LP: #270605).
    - Do not check package's Launchpad bug list page if the package to be
      synced is a new package. As this page does not exist for
      it (LP: #312297).

 -- Jonathan Davies <jpds@ubuntu.com>  Mon, 29 Dec 2008 18:45:02 +0000

ubuntu-dev-tools (0.49) jaunty; urgency=low

  [ Sarah Hobbs ]
  * Add armel as an arch to buildd

  [ Adrien Cunin ]
  * Added ${misc:Depends} to dependencies to make lintian quiet

 -- Adrien Cunin <adri2000@ubuntu.com>  Sun, 30 Nov 2008 23:23:01 +0100

ubuntu-dev-tools (0.48) jaunty; urgency=low

  * common.py, checkReleaseExists() and checkSourceExists(): Add support for
    specifying pockets (e. g. release name "intrepid-proposed").
  * buildd: Strip off pocket from release name when parsing the builds page,
    so that this script works for pockets, too.

 -- Martin Pitt <martin.pitt@ubuntu.com>  Tue, 11 Nov 2008 10:15:25 +0100

ubuntu-dev-tools (0.47) jaunty; urgency=low

  [ Kees Cook ]
  * dch-repeat: drop "feisty" from the list of known releases.
  * mk-sbuild-lv:
    - only use --no-install-recommends on gutsy and later.
    - catch errors produced by "finish.sh".

  [ James Westby ]
  * requestsync: tell the user when you are waiting for input from them after
    giving the sponsorship warning, rather than appearing to hang.

  [ Michael Casadevall ]
  * buildd: Fixed rescore (tested by Sarah Hobbs)
  * submittodebian: Changed default tag to Jaunty
  * pbuilder-dist: Added jaunty to ubuntu releases
  * pull-lp-source: Made jaunty the default
  * dch-repeat: Added jaunty

 -- Michael Casadevall <sonicmctails@gmail.com>  Sat, 08 Nov 2008 06:33:00 -0500

ubuntu-dev-tools (0.46) intrepid; urgency=low

  [ Daniel Hahler ]
  * submittodebian: use "intrepid" for Usertags (LP: #276073)

  [ Matt Zimmerman ]
  * add new program 'ubuntuiso' which prints information about Ubuntu isos by
    extracting files from them
  * Add Recommends: genisoimage for ubuntuiso

  [ Colin Watson ]
  * update-maintainer: Convert to plain #! /bin/sh.

  [ Cesare Tirabassi ]
  * remove -X option from grep-dctrl. It doesn't obtain the wished behaviour.

 -- Matt Zimmerman <mdz@ubuntu.com>  Thu, 02 Oct 2008 22:34:44 +0100

ubuntu-dev-tools (0.45) intrepid; urgency=low

  [ Siegfried-Angel Gevatter Pujals ]
  * common.py:
     - Trying to read from a locked sqlite cookie database isn't a fatal
       error anymore.

  [ Adrien Cunin ]
  * update-maintainer:
     - check at the beginning of the script that the necessary files are
       readable/writable, and note which control files we are going to modify
     - at the end, only modify those control files, so that the script doesn't
       return 1 anymore when it was actually successful
  * pbuilder-dist:
     - Eliminated some warning with a better check for whether a given distro
       already has a pbuilder chroot in $BASE_DIR, when that distro is not
       known by the script
     - Added intrepid as a known distro
  * Return to previous versioning, without the ubuntu1 bit

  [ Jonathan Patrick Davies ]
  * buildd: Revert arch:status string format.

  [ Cesare Tirabassi ]
  * reverse-build-depends:
    - add -X option to grep-dctrl so that it only works with exact matches
      (LP: #272273).

 -- Adrien Cunin <adri2000@ubuntu.com>  Wed, 24 Sep 2008 16:01:09 +0200

ubuntu-dev-tools (0.44ubuntu1) intrepid; urgency=low

  * Bazaar revision 203.

  [ Colin Watson ]
  * Fix a number of minor glitches in manual pages.

  [ Jonathan Patrick Davies ]
  * debian/control:
    - Improved description.
    - Wrapped Depends line and bumped debhelper build-dependency version to 6.
  * debian/compat: Changed to 6.
  * Moved https_proxy dropping code to common.py.
  * requestsync: Check for already existing sync requests before filing a new
    one.

 -- Jonathan Patrick Davies <jpds@ubuntu.com>  Tue, 02 Sep 2008 21:43:49 +0100

ubuntu-dev-tools (0.43ubuntu1) intrepid; urgency=low

  * Bazaar revision 195.

  [ Jonathan Patrick Davies ]
  * common.py:
    - If loading a cookie file raises an exception exit.
    - Improve cookie file writing.
    - New function: isLPTeamMember() - checks if the user is a member of the
      Launchpad team using cookies for authentication.
    - New function: packageComponent() - returns which component a package in
      Ubuntu is in.
  * requestsync:
    - Return an error when the script is unable to connect to
      packages.debian.org (LP: #261916).
    - Adapt team checking with the function above.
  * buildd:
    - Adapt privilege checking code to the new function above.
    - Check which component the package is in.

  [ Ryan Kavanagh ]
  * dgetlp.1: New manpage
  * dgetlp: fix typo in usage
  * hugdaylist.1: New manpage
  * s/requestsync/pull-lp-source/g in doc/pull-lp-source.1
  * mk-sbuild-lv.1: New manpage

  [ Karl Goetz ]
  * Add a Recommends: on ca-certificates (LP: #247157).

 -- Jonathan Patrick Davies <jpds@ubuntu.com>  Sun, 31 Aug 2008 11:40:30 +0200

ubuntu-dev-tools (0.42ubuntu1) intrepid; urgency=low

  [Jonathan Patrick Davies]
  * requestsync: Exit when connecting to Launchpad fails.
  * doc/requestsync.1: Document new -d flag.
  * common.py: New functions: checkReleaseExists() and checkSourceExists().
  * buildd and pull-lp-source: Adapt code to use new functions above.

  [ Jelmer Vernooij ]
  * requestsync: Add -d option to allow overriding the Debian distro to sync
  from. (LP: #253497)

 -- Jonathan Patrick Davies <jpds@ubuntu.com>  Sun, 24 Aug 2008 21:43:30 +0100

ubuntu-dev-tools (0.41) intrepid; urgency=low

  [ Loic Minier ]
  * Replace .BB in doc/pbuilder-dist.1 with a newline to fix a syntax error.
  * Drop spurious tab in buildd.
  * When https_proxy is in the environment, output a warning and disable it as
    urllib/urllib2 don't support it; see LP #122551.

  [ Kees Cook ]
  * common.py: allow for multiple firefox instances, check all possible
    cookie files.

 -- Kees Cook <kees@ubuntu.com>  Wed, 20 Aug 2008 10:58:24 -0700

ubuntu-dev-tools (0.40ubuntu3) intrepid; urgency=low

  * Import urllib2.

 -- Loic Minier <lool@dooz.org>  Mon, 18 Aug 2008 12:07:27 +0200

ubuntu-dev-tools (0.40ubuntu2) intrepid; urgency=low

  * requestsync: Correct print statement redirect to sys,stderr.

 -- Jonathan Patrick Davies <jpds@ubuntu.com>  Mon, 18 Aug 2008 10:59:59 +0100

ubuntu-dev-tools (0.40ubuntu1) intrepid; urgency=low

  * Bazaar revision 174.
  * buildd: Code cleanup on single arch options.
  * doc/buildd.1: Created.
  * doc/requestsync.1: Added note about sponsorship detecting.
  * requestsync: Suggest using the --lp flag when mailing a request encounters
    a failure.

 -- Jonathan Patrick Davies <jpds@ubuntu.com>  Sat, 16 Aug 2008 23:38:41 +0100

ubuntu-dev-tools (0.39ubuntu1) intrepid; urgency=low

  * Bazaar revision 169.

  [ Jonathan Patrick Davies ]
  * common.py: Use os.path.expanduser() instead of os.environ.
  * buildd:
    - Added optparse support for option handling.
    - Added support to request the rebuilding or rescoring of only one
      architecture.
    - Various other improvements.
  * hugdaylist: Improved number of bugs option handling.
  * get-branches: Improved option handling.

  [ Siegfried-Angel Gevatter Pujals ]
  * debian/control:
     - Add sbuild as an alternative recommends to pbuilder.
  * what-patch, pull-debian-debdiff, mk-sbuild-lv, dch-repat, debian/copyright:
     - Change the license of all scripts from Kees Cook to the GPL version 3
       or later.
     - Order the script names alphabetically in debian/copyright.
  * common.py:
     - Add functions mkdir and readlist.

  [ Iain Lane ]
  * pull-lp-source: Better handle errors when going to LP

 -- Jonathan Patrick Davies <jpds@ubuntu.com>  Thu, 14 Aug 2008 12:21:45 +0100

ubuntu-dev-tools (0.38ubuntu1) intrepid; urgency=low

  [ Jonathan Patrick Davies ]
  * requestsync: Check if user is a member of ubuntu-core-dev if sync request
    is for a package in main.
  * common.py: Change cookie file permissions to read and write only by user.

 -- Jonathan Patrick Davies <jpds@ubuntu.com>  Tue, 12 Aug 2008 14:52:34 +0100

ubuntu-dev-tools (0.37ubuntu1) intrepid; urgency=low

  [ Jonathan Patrick Davies ]
  * get-branches:
    - Open the teams code page before making a new directory.
    - Now check team option before anything else.
    - Check that the team has branches before downloading.
  * doc/get-branches.1: Created.
  * hugdaylist: Improved argument and error handling.
  * pull-lp-source:
    - Use optparse for option handling.
    - Check that the 'release' and 'package' actually exist on Launchpad.
    - Use subprocess for dget calls.
  * buildd: Imported from Martin Pitt's scripts.
  * common.py: Python module to be used to enable the use of cookies
    to authenticate with Launchpad.
  * debian/ubuntu-dev-tools.install: Added line to install common.py above to
    the correct location.
  * requestsync:
    - Use the functions in the common.py file above to authenticate with
      Launchpad.
    - Using the Launchpad cookie file, validate that the user is a member of
      the ubuntu-dev team on Launchpad. Thus, checking if the user needs
      sponsership or not (LP: #130648).
  * doc/requestsync.1: Removed mention of -s flag. Obsoleted by the above.
  * massfile:
    - Use the functions in the common.py file above to authenticate with
      Launchpad.
  * debian/control: Changed XS-Python-Version to >= 2.5.

  [ Siegfried-Angel Gevatter Pujals ]
  * Add the GNU General Public License header to all scripts.
  * Remove files AUTHORS (it duplicated content from debian/copyright) and
    README (superseded by the manpages).

 -- Jonathan Patrick Davies <jpds@ubuntu.com>  Tue, 12 Aug 2008 14:48:35 +0100

ubuntu-dev-tools (0.36ubuntu1) intrepid; urgency=low

  [ Jonathan Patrick Davies ]
  * doc/ Created new manpages for:
    - what-patch.1.
    - dch-repeat.1.
    - grab-attachment.1.
  * doc/requestsync.1: Described variables used by requestsync in man
    page. (LP: #237595)
  * hugdaylist:
    - Added code to handle exceptions and short version of GPL.
    - Rewrote option handling with optparse.
    - Filter bugs subscribed to the ubuntu-archive team.
  * get-branches:
    - Rewrote option handling with optparse.
    - Added short version of GPL to header.
    - Fixed regular expressions to work with new Launchpad interface.
    - Use subprocess.call() on Bazaar instead of os.system().
  * debian/copyright: Updated Authors and copyrights.

  [ Siegfried-Angel Gevatter Pujals ]
  * Change the versioning scheme from 0.XX to 0.XXubuntu1. Delete
    debian/source.lintian-overrides, as with this it isn't necessary anymore.
  * General manpage cleanup (fix typos, use the same section names in all
    manpages, etc).

 -- Jonathan Patrick Davies <jpds@ubuntu.com>  Sun, 10 Aug 2008 22:02:05 +0100

ubuntu-dev-tools (0.35) intrepid; urgency=low

  [ Siegfried-Angel Gevatter Pujals ]
  * doc/update-maintainer.1:
     - Remove the reference to the --no-changelog option from the manpage.
  * requestsync:
     - If the email interface is used, check if DEBEMAIL is set before anything
       else (LP: #254632).
  * massfile, examples/massfile.instructions:
     - Make it possible to give the created bugs a determined status.
  * debian/control:
     - Bump Standards Version to 3.8.0.
  * debian/rules:
     - It's not necessary anymore to remove usr/lib.
  * setup.py:
     - Order the scripts list alphabetically and add pull-lp-source.

  [ Iain Lane ]
  * Add pull-lp-source, which get source packages from LP to avoid mirror lag.
  * pbuilder-dist.new:
     - Set mirror and component for Debian distros.
     - Use local apt cache if available.
  * massfile:
     - Modify it to work with Firefox 3 cookies, taking code from requestsync.
     - Set the status to Confirmed, by default.

 -- Siegfried-Angel Gevatter Pujals <rainct@ubuntu.com>  Sat, 09 Aug 2008 13:58:23 +0200

ubuntu-dev-tools (0.34) intrepid; urgency=low

  * update-maintainer: Remove dangling reference to --nochangelog
    in usage function.

 -- Luke Yelavich <themuso@ubuntu.com>  Mon, 28 Jul 2008 15:50:38 +1000

ubuntu-dev-tools (0.33) intrepid; urgency=low

  * update-maintainer: Stop mentioning "Modify Maintainer: value blabla" since
    it is a required global policy anyway and totally pointless changelog
    noise.

 -- Martin Pitt <martin.pitt@ubuntu.com>  Fri, 18 Jul 2008 12:29:57 +0100

ubuntu-dev-tools (0.32) intrepid; urgency=low

  [ Iain Lane ]
  * requestsync: Fix bug where requestsync would fall over when requesting
    sync for package with no local changes.

  [ Kees Cook ]
  * dch-repeat: drop edgy, add intrepid.  Update Copyright years.

  [ Mario Limonciello ]
  * mk-sbuild-lv: Add lpia build support.
  * mk-sbuild-lv: Copy mirror used for debootstrap into chroot too.

 -- Mario Limonciello <mario_limonciello@dell.com>  Thu, 17 Jul 2008 11:20:49 -0500

ubuntu-dev-tools (0.31) intrepid; urgency=low

  [ Siegfried-Angel Gevatter Pujals (RainCT) ]
  * pbuilder-dist.new:
     - Rewrite the script in Python to make it more robust and faster.
  * what-patch:
     - If cdbs-edit-patch is used, output "cdbs (patchsys.mk)" instead of
       just "cdbs" (LP: #195795).
  * check-symbols:
     - Add a brief explanation about why sudo privilegies are required
       in order to run this script (LP: #194622).
     - End with exit code 1 if there's an error.
  * suspicious-source:
     - Whitelist C# files (LP: #225691): *.cs.
     - Whitelist manpages: *.[0-9].

  [ Daniel Hahler ]
  * requestsync:
     - Use debian_bundle.changelog.Version for version comparison in
       debian_changelog.
     - Fix --lp for Firefox 3 (LP: #208808):
       It now tries ~/.lpcookie.txt, ~/.mozilla/*/*/cookies.sqlite and
       ~/.mozilla/*/*/cookies.txt to find a Launchpad cookie file.
       Also added a hint that you can create a valid file, by logging into
       Launchpad with Firefox.
     - Added confirm loops, which displays the message to be send/posted and
       either allows to edit (or forces to, in case of Ubuntu changes).
       (LP: #194613, #194615)
       This adds a convient edit_report method, which gets used both from the
       Launchpad and mail code path.
     - Do not fallback to submitting by email, if posting to Launchpad failed.
       This hasn't been requested and therefore should not get done.
     - post_bug: Catch IOError when setting bug importance (LP: #190061)
     - mail_bug: Catch socket.error (LP: #190739)

  [ Kees Cook ]
  * mk-sbuild-lv
    - don't install recommended packages during chroot install.
    - allow customization of schroot.conf suffix and LV/snapshot sizes.
  * what-patch:
    - restore previous output behavior, added logic to verbose test instead.
    - added details for each patch system report.
  * pull-debian-debdiff:
    - parse .dsc file for required source files.
    - switch to GPLv3
  * debian/control: add Depends needed for pull-debian-debdiff.
  * debian/copyright:
    - updated pull-debian-debdiff, which is now GPLv3.
    - adjusted Copyright lines to make lintian happy.

 -- Kees Cook <kees@ubuntu.com>  Fri, 13 Jun 2008 11:43:24 -0700

ubuntu-dev-tools (0.30) hardy; urgency=low

  [ Siegfried-Angel Gevatter Pujals (RainCT) ]
  * pbuilder-dist-simple, doc/pbuilder-dist-simple.1, setup.py:
     - Add the original pbuilder-dist script as pbuilder-dist-simple.
  * setup.py:
     - Really install reverse-build-depends (LP: #203523).
  * debian/source.lintian-overrides:
     - Override lintian's useless warnings (about this being a NMU).

  [ Adrien Cunin ]
  * debian/ubuntu-dev-tools.install: install bash_completion/pbuilder-dist in
    /etc/bash_completion.d/ instead of /etc/bash_completion.d/pbuilder-dist/
  * bash_completion/pbuilder-dist: apply the completion not only to
    pbuilder-dist but also to pbuilder-{hardy,sid,etc.}

 -- Siegfried-Angel Gevatter Pujals (RainCT) <rainct@ubuntu.com>  Tue, 08 Apr 2008 16:33:52 +0200

ubuntu-dev-tools (0.29) hardy; urgency=low

  * grab-attachments, setup.py: added grab-attachments tool. You give it bug
    numbers, it gets you their attachments. Useful for sponsoring.

 -- Daniel Holbach <daniel.holbach@ubuntu.com>  Mon, 10 Mar 2008 11:31:50 +0100

ubuntu-dev-tools (0.28) hardy; urgency=low

  [ Adrien Cunin ]
  * pbuilder-dist:
     - Fixed minor bash syntax error
     - Removed quotes around the path when using --aptconfdir, otherwise
       pbuilder create fails

  [ Kees Cook ]
  * mk-sbuild-lv: add --personality option from Jamie Strandboge (LP: #199181)
  * check-symbols: rename temp files to avoid .so versioning confusion.

 -- Kees Cook <kees@ubuntu.com>  Thu, 06 Mar 2008 11:05:02 -0800

ubuntu-dev-tools (0.27) hardy; urgency=low

  [ Andrew Hunter ]
  * ppaput:
    - Separated ppaput script from backend python modules (LP: #192184).
    - Switched from homegrown option parseing to Optparse, much more
      robust and less code duplication.

  [ Daniel Holbach ]
  * README, debian/rules, doc/ppaput.1.docbook, ppaput, setup.py: removed
    ppaput for now. It has shortcomings and is not actively used in the
    sponsoring process (LP: #194634).

  [ Siegfried-Angel Gevatter Pujals (RainCT) ]
  * This upload removes accidentaly uploaded files (LP: #194635, #194618,
    #194621).
  * Remove executable bit from AUTHORS file (LP: #194619).
  * debian/control:
     - Change the Vcs-Bzr address to the correct one.
     - Move the reportbug dependency to Recommends.
     - Drop docbook2x build dependency (see Daniel's changes).
  * Move ppaput.py (the module) into new ubuntutools/ directory and
    remove it's shabang.
  * submittodebian:
     - Check if reportbug is installed and if it isn't throw an error.
  * suspicious-sources:
     - Ignore .in files.
  * pbuilder-dist:
     - Apply patch from James Westby to fix a problem where it always
       wanted to get the architecture to use as an option if a symlink
       was being used .
     - Fix a recently introduced problem where pbuilder-dist would always
       want to know the architecture if a symlink was being used. Thanks to
       Adrien Cunin and James Westby for their help on this (LP: #194633).
     - Escape many variables to avoid possible problems there.
     - Reorganize the code a bit and comment it.
     - Accept "upgrade" as an alias for "update".
     - Hide lsb_release's traceback if pbuilder-dist is manually aborted
       while the distribution was being detected.
  * 404main:
     - Try to filter out entries from Debian and PPAs, thanks to Adrien
       Cunin! (LP: #194704)
     - Add limited support for multiple distributions (and update they
       manpage to reflect this).
     - TODO: Use python-apt instead of lots of pipes.
  * debian/copyright.
     - Add ppaput (the executable has been removed for now -see above-,
       but there is still the module in the source package).
  * debian/pycompat:
     - Remove it, as it is not necessary for python-central.

  [ Terence Simpson ]
  * dgetlp:
     - Fix bug where optaining the .orig.tar.gz would fail if the package
       name contains hypens.
     - Add support for native packages.

 -- Siegfried-Angel Gevatter Pujals (RainCT) <rainct@ubuntu.com>  Sun, 24 Feb 2008 19:11:06 +0100

ubuntu-dev-tools (0.26) hardy; urgency=low

  [ Stephan Hermann ]
  * pbuilder-dist: fixed a bug with the *sudo call.
    changed from $SUDOREPLACE "pbuilder" to $SUDOREPLACE -- pbuilder ...

  [ Daniel Hahler ]
  * requestsync:
    * If interaction is required (for an explanation to drop the Ubuntu
      changes), edit the report in the sensible-editor.
      When interaction is not required, ask the user if she wants to edit.
      (LP: #190351)
    * Exit, if versions in Ubuntu and Debian are the same already.

  [ Siegfried-Angel Gevatter Pujals (RainCT) ]
  * Add manpages for update-maintainer and 404main.
  * Move pbuilder-dist.bash_completion into new bash_completion/
    directory and tell dh_install to take care of the stuff there.
  * Let update-maintainer also accept --no-changelog (in addition to
    the current --nochangelog), improve its error messages and change
    the default section to universe.
  * Add AUTHORS section to doc/check-symbols.1, and little changes to
    doc/suspicious-source.1.
  * Fix some issues with the new pbuilder-dist code.

 -- Siegfried-Angel Gevatter Pujals (RainCT) <rainct@ubuntu.com>  Sun, 17 Feb 2008 19:35:46 +0100

ubuntu-dev-tools (0.25) hardy; urgency=low

  [ Michael Bienia ]
  * requestsync:
    + Add work-around for a bug in Debian's madison.php not returning only the
      'source' line (LP: #183346).
    + Add support to file sync requests with python-launchpad-bugs (--lp)
      (LP: #147994).
    + Add line editing during input.
  * doc/requestsync.1:
    + Document new requestsync options.

  [ Siegfried-Angel Gevatter Pujals (RainCT) ]
  * what-patch:
     - Print a list of files that have been modified outside the
       debian/ directory (LP: #174933).
     - Add -h and -q options.
     - Add proper exit values.
  * debian/control:
     - Bump standards version to 3.7.3.
     - Move python-central to Build-Depends-Indep.
     - Rename XS-Vcs-{Bzr,Browser} fields to Vcs-{Bzr,Browser}.
     - Bump minimum cdbs version to 0.4.49.
  * Add Albert Damen to the Authors and Copyright Holders.
  * Change my email address (to @ubuntu.com) everywhere.
  * Add reverse-build-depends script and a manpage for it.
  * Add requestsync and reverse-build-depends and massfile to
    debian/copyright.
  * Update README (add information for many missing scripts).
  * Add the text "ubuntu-dev-tools" to the footer of all manpages.
  * Remove duplicated ubuntu-dev-tools recommends (it's already a
    dependency).

  [ Stephan Hermann ]
  * mk-sbuild-lv: check for debootstrap release names in
    /usr/share/debootstreap/releases and not in /usr/lib/debootstrap/releases
  * pbuilder-dist:
    - check if $SYSCACHE is not set and stay with the default, if
      SYSCACHE = 0 use the default from pbuilderrc or honor $DEBCACHE
      (LP: #156183)
    - removed $BINARCH check in pbuilder call, and set --debootstrapopts
      directly, it doesn't matter when it's always set.  The Subshell call
      didn't work  (LP: #175183)
    - added support for --http-proxy, honours now $http_proxy or $HTTP_PROXY
    - removed $COMPONENTS_LINE from pbuilder call, data is crippled in the
      pbuilder chroot.
      Instead of this behaviour add $BASE_DIR/etc/$DISTRIBUTION/apt.conf/
      directory and install a sane sources.list, depending on the releases of Ubuntu
      and add --aptconfdir to pbuilder call (LP: #175183)
    - add support for gksudo|kdesudo|sudo depending on $DESKTOP_SESSION.
      or if $PBUILDAUTH is set to something else, it will be used instead of
      sudo|gksudo|kdesudo (LP: #172943)
  * pbuilder-dist.bash_completion: (LP: #175728)
    - added bash_completion instructions
  * debian/rules:
    - install pbuilder-dist.bash_completion to /etc/bash_completion.d/

  [ Daniel Holbach ]
  * hugdaylist: drop one Ubuntu filter statement.

  [ Kees Cook ]
  * what-patch: change default operation back to quiet mode -- script is used
    in automated tools, so default behavior is best to leave unchanged.
  * check-symbols: check for binary list very carefully.
  * dch-repeat: add Hardy to distro list.
  * mk-sbuild-lv: use -r instead of -f for possible debootstrap symlinks.

 -- Stephan Hermann <sh@sourcecode.de>  Tue, 22 Jan 2008 19:28:34 +0100

ubuntu-dev-tools (0.24) hardy; urgency=low

  [ Soren Hansen ]
  * Handle epochs properly in submittodebian.

  [ Luke Yelavich ]
  * update-maintainer: Default to main if rmadison gives no section output.
    (LP: #179533)

  [ Cesare Tirabassi ]
  * Add man page for check-symbols (Thanks to Albert Damen - LP: #174123).

  [ Michael Bienia ]
  * requestsync:
    + Set importance to wishlist.
    + Strip some more whitespace.

 -- Luke Yelavich <themuso@ubuntu.com>  Sun, 06 Jan 2008 21:52:26 +1100

ubuntu-dev-tools (0.23) hardy; urgency=low

  [ Daniel Holbach ]
  * debian/control: bumped python-launchpad-bugs requirement to newest version
    and made it a Recommends. All scripts in ubuntu-dev-tools using it fail
    gracefully if it's not installed.
  * hugdaylist:
    - make use of text connector.
    - commentary in wiki output.

  [ Ryan Kavanagh ]
  * Updated requestsync(1) to reflect the addition of the -k <keyid> and
    removed a runon in DESCRIPTION.

  [ Mathias Gug ]
  * Add patch tag in submittodebian.

  [ Luke Yelavich ]
  * update-maintainer: Exit after displaying usage for --help.

  [ Siegfried-Angel Gevatter Pujals (RainCT) ]
  * pbuilder-dist:
     - Move warning about changing $COMPONENTS's value to
       the right place (it should be displayed if the installed version
       of pbuilder is too old, not otherwise).
     - Asume action is "build" if no recognized action is passed but
       the next argument ends with .dsc (LP: #172940).
  * dgetlp:
     - Add "-h", "--help" and "--debug" (-d was already there)
  * 404main:
     - Cleanup and improvements
     - Identify Pete Savage as it's original author
     - Change the license to GPLv2+
  * AUTHORS, debian/copyright:
     - Add Pete Savage, as he wrote 404main
  * what-patch:
     - Ignore commented lines; patch by Daniel Hahler (LP: #163454)
  * doc/pbuilder-dist.1:
     - Update manpage to match recent changes (including those from 0.21).

  [ Colin Watson ]
  * Add a SYNOPSIS section to submittodebian(1) to clarify that it takes no
    arguments.
  * More *roff fixes.

 -- Daniel Holbach <daniel.holbach@ubuntu.com>  Wed, 05 Dec 2007 09:57:41 +0100

ubuntu-dev-tools (0.22) hardy; urgency=low

  [ Luke Yelavich ]
  * update-maintainer-field:
    - Use rmadison instead of apt-cache madison.
    - Added --nochangelog command-line argument.
    - Check --section value.
    - Reformatted usage information.
    - Some code cleanup.

  [ Laurent Bigonville ]
  * requestsync:
    -Always pass -u option to rmadison now that it defaults to ubuntu

  [ Siegfried-Angel Gevatter Pujals (RainCT) ]
  * Add dgetlp script (for «dgetting» from Launchpad)

  [ Lucas Nussbaum ]
  * Enabled support for Bugs/Debian/Usertagging in submittodebian

  [ Michael Vogt ]
  * debian/control:
    - depend on reportbug (>= 3.39ubuntu1) to have working usertag support

 -- Michael Vogt <michael.vogt@ubuntu.com>  Tue, 20 Nov 2007 12:15:20 +0100

ubuntu-dev-tools (0.21) hardy; urgency=low

  [ Laurent Bigonville ]
  * debian/control: add a space before the Homepage pseudo-field
  * pbuilder-dist: add hardy to the distribution list
  * pbuilder-dist: Use new --components options (LP: #140964)
  * pbuilder-dist: Add an empty --othermirror to override config in pbuilderrc

  [ Kees Cook ]
  * mk-sbuild-lv: fix gnupg install, adjust symlink creation

  [ Siegfried-Angel Gevatter Pujals (RainCT) ]
  * Add get-build-deps and it's documentation.
  * Change the character encoding on all Python scripts to UTF-8
  * submittodebian: better changelog location detection
  * submittodebian: user-friendly error if python-debian isn't installed
  * hugdaylist: improve error handling (less backtraces, more nice messages)
  * pbuilder-dist: look for global variable $PBUILDFOLDER (LP: #160769)
  * pbuilder-dist: check pbuilder version and only use --components if supported
  * pbuilder-dist: don't chown "unknown distribution" warning if an environment
    of that release already exists (LP: #160769)

  [ Luke Yelavich ]
  * debian/control:
    - Move homepage to its own field in source package section.

 -- Luke Yelavich <themuso@ubuntu.com>  Thu, 08 Nov 2007 09:57:31 +1100

ubuntu-dev-tools (0.20) hardy; urgency=low

  [ Cesare Tirabassi ]
  * suspicious-source: add *.hh to list of excluded files
  * suspicious-source: format excluded file list to fit 80 chars limit
  * suspicious-source: corrected typos in script and manual page

  [ Dainel Holbach ]
  * hugdaylist: only mention 'unassigned bugs'.

  [ Soren Hansen ]
  * Added missing python-debian dependency (needed by submittodebian)

 -- Soren Hansen <soren@ubuntu.com>  Tue, 23 Oct 2007 16:45:44 +0200

ubuntu-dev-tools (0.19) gutsy; urgency=low

  [ Siegfried-Angel Gevatter Pujals (RainCT) ]
  * requestsync: allow to customize the SMTP server (LP: #144224)
  * Add a short description for requestsync to the README file.

  [ Laurent Bigonville ]
  * pbuilder-dist: Fix error on chroot creation (LP: #146475)
  * requestsync: allow to customize the SMTP port

  [ Adrien Cunin ]
  * README: minor and cosmetic changes

 -- Adrien Cunin <adri2000@ubuntu.com>  Sun, 07 Oct 2007 00:24:46 +0200

ubuntu-dev-tools (0.18) gutsy; urgency=low

  * requestsync: add an option to "Add latest debian version to the title of
    the bug" (LP: #132221)

 -- Marco Rodrigues <gothicx@sapo.pt>  Fri, 05 Oct 2007 14:16:34 +0200

ubuntu-dev-tools (0.17) gutsy; urgency=low

  * submittodebian: backed out changes from last upload. This needs Debian Bug
    445144 fixed.
  * debian/control: don't Depends on a version of reportbug Ubuntu does not
    have yet.

 -- Daniel Holbach <daniel.holbach@ubuntu.com>  Fri, 05 Oct 2007 11:44:51 +0200

ubuntu-dev-tools (0.16) gutsy; urgency=low

  [ Lucas Nussbaum ]
  * Added support for Bugs/Debian/Usertagging in submittodebian.

  [ Daniel Holbach ]
  * setup.py: actually install submittodebian.

 -- Daniel Holbach <daniel.holbach@ubuntu.com>  Fri, 05 Oct 2007 11:05:29 +0200

ubuntu-dev-tools (0.15) gutsy; urgency=low

  [ Laurent Bigonville ]
  * update-maintainer: correctly pass path to dch (LP: #141015)

  [ Daniel Holbach ]
  * ppaput:
    - fix indentation issues.
    - now respects the PPA section the package goes to (LP: #146161)
    - add comment to bug about how to test the resulting .deb (LP: #145895)

 -- Daniel Holbach <daniel.holbach@ubuntu.com>  Mon, 01 Oct 2007 15:56:18 +0200

ubuntu-dev-tools (0.14) gutsy; urgency=low

  * massfile:
    - fixed bug where to find example files,
    - made url get checked beforehand.
    - fixed bug, where description and summary were not updated with the
      current source package.
  * examples/massfile.instructions: added example buglist-url.
  .
  Thanks Andrew Mitchell, for helping out by fixing and clever advise.

 -- Daniel Holbach <daniel.holbach@ubuntu.com>  Thu, 27 Sep 2007 11:43:55 +0200

ubuntu-dev-tools (0.13) gutsy; urgency=low

  * massfile: added script to file mass-bugs.
  * debian/examples, examples/massfile.{instructions,list}: added example
    files.
  * setup.py: install massfile.

 -- Daniel Holbach <daniel.holbach@ubuntu.com>  Thu, 27 Sep 2007 11:04:52 +0200

ubuntu-dev-tools (0.12) gutsy; urgency=low

  * hugdaylist: apply quick fix to not crash.

 -- Daniel Holbach <daniel.holbach@ubuntu.com>  Mon, 24 Sep 2007 09:43:30 +0200

ubuntu-dev-tools (0.11) gutsy; urgency=low

  [ Daniel Holbach ]
  * compare-packages, README: dropped compare-packages, debdiff has the same
    functionality, when used with --from --to or on *.changes files.
  * hugdaylist: prepare the list more carefully (filter out 'fixed committed'
    bugs and bugs that have ubuntu-*-sponsors subscribed.

  [ Siegfried-Angel Gevatter Pujals (RainCT) ]
  * Added a manpage for suspicious-source.
  * Fixed a bug in pbuilder-dist (it needed ftp.debian.org in sources.list to work with Debian).

 -- Daniel Holbach <daniel.holbach@ubuntu.com>  Mon, 24 Sep 2007 09:39:24 +0200

ubuntu-dev-tools (0.10) gutsy; urgency=low

  * compare-packages: added script to compare the contents of 'old' and 'new'
    binary packages of the same source package. Useful to spot moved files,
    dropped files, etc.
  * README: briefly document added scripts.

 -- Daniel Holbach <daniel.holbach@ubuntu.com>  Fri, 14 Sep 2007 11:23:36 +0200

ubuntu-dev-tools (0.9) gutsy; urgency=low

  * Added submittodebian.1

 -- Soren Hansen <soren@ubuntu.com>  Thu, 13 Sep 2007 14:38:49 +0200

ubuntu-dev-tools (0.8) gutsy; urgency=low

  * Renamed revuput to ppaput.

 -- Daniel Holbach <daniel.holbach@ubuntu.com>  Thu, 13 Sep 2007 14:35:18 +0200

ubuntu-dev-tools (0.7) gutsy; urgency=low

  [Colin Watson]
  * Fix *roff use (hyphens vs. dashes, start each sentence on a new line).

  [Daniel Holbach]
  * revuput: deal with the case of NEW packages.
  * hugdaylist: added a tool to write Wiki lists of bugs in <buglist url> as
    in https://wiki.ubuntu.com/UbuntuBugDay/20070912
  * debian/control: bumped python-launchpad-bugs version.

 -- Colin Watson <cjwatson@ubuntu.com>  Wed, 12 Sep 2007 09:28:54 +0100

ubuntu-dev-tools (0.6) gutsy; urgency=low

  * Because I'm a bozo, fix up the version of the devscripts
    Conflicts/Replaces.

 -- Steve Kowalik <stevenk@ubuntu.com>  Wed, 12 Sep 2007 10:46:21 +1000

ubuntu-dev-tools (0.5) gutsy; urgency=low

  * Add requestsync and its manual page from devscripts. (LP: #138885)
  * Add Conflicts/Replaces against devscripts 2.10.7ubuntu3.

 -- Steve Kowalik <stevenk@ubuntu.com>  Wed, 12 Sep 2007 01:14:04 +1000

ubuntu-dev-tools (0.4) gutsy; urgency=low

  * revuput: added a tool to upload packages to PPA and file sponsoring bugs
    automatically.
  * doc/revuput.1.docbook, debian/control, debian/rules: build manpage for it
    from DocBook.
  * setup.py: install it.
  * debian/control: add python-launchpad-bugs Depends.

  [Soren Hansen]
  * added submittodebian tool.

 -- Daniel Holbach <daniel.holbach@ubuntu.com>  Fri, 07 Sep 2007 14:14:57 +0200

ubuntu-dev-tools (0.3) gutsy; urgency=low

  * debian/copyright: added Canonical copyright.

 -- Daniel Holbach <daniel.holbach@ubuntu.com>  Tue, 04 Sep 2007 09:51:04 +0200

ubuntu-dev-tools (0.2) gutsy; urgency=low

  [ Martin Pitt ]
  * Add suspicious-source: Output a list of files which are not common source
    files. This should be run in the root of a source tree to find files which
    might not be the 'prefered form of modification' that the GPL and other
    licenses require.

  [ Luke Yelavich ]
  * Removed ubuntu-cd and ubuntu-sync. They are currently undergoing
    major reworking, and will be re-included when ready.

 -- Luke Yelavich <themuso@ubuntu.com>  Sat,  4 Aug 2007 08:30:01 +1000

ubuntu-dev-tools (0.1) gutsy; urgency=low

  * Initial Release.

 -- Daniel Holbach <daniel.holbach@ubuntu.com>  Fri, 01 Jun 2007 11:26:41 +0200<|MERGE_RESOLUTION|>--- conflicted
+++ resolved
@@ -9,6 +9,11 @@
   * backportpackage, doc/backportpackage.1: Accept codenames from any
     distribution in the parenting chain. Makes it possible to, e.g.,
     backport from Debian. (LP: #703099)
+  * ubuntutools.subprocess:
+    - New drop-in replacement wrapper module around subprocess that
+      backports the restore_signals kwarg and defaults close_fds=True
+    - Switch everything previously using subprocess to use
+      ubuntutools.subprocess instead (LP: #785854)
 
  -- Evan Broder <evan@ebroder.net>  Sat, 11 Jun 2011 05:11:23 -0700
 
@@ -45,36 +50,6 @@
     - document new options in the manpage
 
  -- Didier Roche <didrocks@ubuntu.com>  Fri, 24 Jun 2011 11:50:17 +0200
-
-ubuntu-dev-tools (0.124) unstable; urgency=low
-
-  [ Benjamin Drung ]
-  * Move add-patch, edit-patch, suspicious-source, what-patch, and wrap-and-sort
-    from ubuntu-dev-tools into devscripts (Closes: #568481).
-
-  [ Daniel Holbach ]
-  * bitesize:
-    - display error message properly (LP: #785973).
-    - error out if bug is already marked as 'bitesize'.
-    - rephrase bug comment and subscribe person who adds the comment.
-    - work-around LP:336866 and LP:254901.
-
-  [ Stefano Rivera ]
-  * mk-sbuild:
-    - maintainer_name isn't mandatory any more (LP: #787051)
-
-<<<<<<< HEAD
- -- Benjamin Drung <bdrung@debian.org>  Wed, 25 May 2011 18:27:46 +0200
-=======
-  [ Evan Broder ]
-  * ubuntutools.subprocess:
-    - New drop-in replacement wrapper module around subprocess that
-      backports the restore_signals kwarg and defaults close_fds=True
-    - Switch everything previously using subprocess to use
-      ubuntutools.subprocess instead (LP: #785854)
-
- -- Evan Broder <evan@ebroder.net>  Tue, 24 May 2011 20:21:47 +0200
->>>>>>> 5c96b78d
 
 ubuntu-dev-tools (0.123) unstable; urgency=low
 
