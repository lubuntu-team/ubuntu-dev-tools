ubuntu-dev-tools (0.121) UNRELEASED; urgency=low

  [ Daniel Holbach ]
  * harvest, setup.py: install tool that queries Harvest for information
    about open opportunities for a given source package.

<<<<<<< HEAD
  [ Stefano Rivera ]
  * ubuntutools.archive.rmadison: suite can be None, handle this correctly.
  * pull-debian-debdiff: Convert distance to an integer, so it works when
    specified.
  * sponsor-patch, doc/sponsorpatch.1: Clarify that --upload or --workdir is
    required. (LP: #712721)
  * Drop Breaks: ${python:Breaks}, no longer used by dh_python2.

  [ Benjamin Drung ]
  * ubuntutools.update-maintainer: Do not use python-debian to parse
    debian/control to avoid mangling this file (LP: #756373). The new
    simplified parser has no problems with comments in debian/control
    (LP: #701487, #713827).
  * doc/setup-packaging-environment.1: Fix typo "helps to" -> "helps one to".
  * Bump Standards-Version to 3.9.2 (no changes required).
  * Drop transitional qemu-kvm-extras-static from alternative suggests.

 -- Benjamin Drung <bdrung@debian.org>  Mon, 18 Apr 2011 14:52:41 +0200
=======
  [ Ted Gould ]
  * lp-project-upload: Use a milestone that already exists if there is
    one to use.

 -- Ted Gould <ted@ubuntu.com>  Wed, 23 Mar 2011 20:52:56 -0500
>>>>>>> bc54558c

ubuntu-dev-tools (0.120) unstable; urgency=low

  [ Felix Geyer ]
  * pull-lp-source.1: Document -d option.

  [ Stefano Rivera ]
  * ubuntutools.archive: Filter rmadison results. (LP: #710579)
    - Canonicalise suites (use code-names) before passing them to rmadison.
  * pull-{lp,debian}-source: Download requested versions, as well as simply
    the latest version in a release.
  * pull-{lp,debian}-source, pull-debian-debdiff: Catch KeyboardInterrupt.
    (LP: #713845)
  * pull-debian-source: Handle -p-u and -security suites.
  * Bump X-Python-Version to >= 2.6, now that python-launchpadlib no longer
    supports Python 2.5.

  [ Julian Taylor ]
  * add support for cowbuilder and cowbuilder-dist in builder.py
    - allows use in sponsor-patch and backportpackage (LP: #728751)

  [ Benjamin Drung ]
  * data/ubuntu.csv: Add Oneiric Ocelot to the list of know releases.
  * ubuntutools.distro_info: Fix TypeError crash and add a test case to
    catch regressions (LP: #731398).

 -- Stefano Rivera <stefanor@debian.org>  Sat, 12 Mar 2011 22:07:47 +0200

ubuntu-dev-tools (0.119) unstable; urgency=low

  * Support Launchpadlib 1.9. (LP: #725231, #725092)
    - Document Launchpadlib 1.9 issues in NEWS.
  * Remove manage-credentials, and credential handling code from
    ubuntutools.lp.libsupport. Launchpadlib 1.9 handles this via
    python-keyring. (LP: #387297, #645629, #689100)
  * Use Launchpadlib.login_with() directly in scripts.
  * Remove ubuntutools.lp.libsupport.approve_application, no longer used.
  * Remove ubuntutools.lp.libsupport.get_launchpad, no longer used.
  * Remove ubuntutools.lp.libsupport.translate_api_web, no longer used.
  * Skip pylint test if it crashes.

 -- Stefano Rivera <stefanor@debian.org>  Tue, 01 Mar 2011 15:04:40 +0200

ubuntu-dev-tools (0.118) unstable; urgency=low

  * requestsync: Use from...import require_utf8() to work around unexpected
    scoping from a later import (LP: #723630)
  * Add myself to Uploaders.

 -- Stefano Rivera <stefanor@debian.org>  Wed, 23 Feb 2011 15:21:32 +0200

ubuntu-dev-tools (0.117) unstable; urgency=low

  [ Benjamin Drung ]
  * dgetlp, import-bug-from-debian, suspicious-source:
    Show error messages instead of having the import errors for
    recommended packages (Closes: #613101, LP: #693813).
  * update_maintainer.py: Update Maintainer field if it is set to
    "Ubuntu Core Developers <ubuntu-devel@lists.ubuntu.com>".

  [ Stefano Rivera ]
  * ubuntutools/archive.py: Rewrite launchpadlib redirects to https when
    fetching dscs.
  * debian/control:
    - Suggest qemu-user-static | qemu-kvm-extras-static. Ubuntu provides a
      qemu-user-static package, like Debian, since natty.
    - Drop Build-Depend on Recommend on libapt-pkg-perl. No longer used.
  * grab-merge: Show help when no arguments are provided.
  * pull-revu-source: Check for the availability of libwww-perl, and print a
    more helpful error.
  * requestsync, grep-merges: Require a UTF-8 locale. (Closes: #613114,
    LP: #553795)

 -- Benjamin Drung <bdrung@debian.org>  Tue, 22 Feb 2011 00:42:33 +0100

ubuntu-dev-tools (0.116) unstable; urgency=low

  [ Benjamin Drung ]
  * suspicious-source:
    - Add .icns and .java to extension whitelist.
    - Add image/vnd.adobe.photoshop to the mime-type whitelist.
  * data/debian.csv: Add wheezy and release date of squeeze.
  * *distro-info: Add a "created" column to the data.
  * wrap-and-sort: Wrap and sort Build-Conflicts too.
  * Move debian-keyring from Suggests to Recommends (LP: #717245).
  * ubuntutools/test/example_package.py: Use dpkg-source directly instead of
    dpkg-buildpackage to avoid running fakeroot inside fakeroot which leads
    to a FTBFS on natty.

  [ Stefano Rivera ]
  * debian/copyright:
    - Files is space-separated, not comma.
    - Bump Format revision.

  [ Kees Cook ]
  * ubuntutools/update_maintainer.py: do nothing if the rules file
    already manages XSBC-Original (e.g. python).
  * ubuntutools/test/test_update_maintainer.py: update test cases to
    handle checking for debian/rules.
  * mk-sbuild: work around apt's invocation of GPG needing root's
    .gnupg directory to already exist.

  [ Michael Bienia ]
  * Use the new web_link attribute of LP objects instead of our own
    translate_api_web() function.

 -- Benjamin Drung <bdrung@debian.org>  Sat, 12 Feb 2011 19:02:59 +0100

ubuntu-dev-tools (0.115) unstable; urgency=low

  [ Stefano Rivera ]
  * Catch DownloadErrors in ubuntutools.archive users. (LP: #708862)

  [ Scott Kitterman ]
  * Update requestsync to send to Launchpad's MX record instead of hard
    coding to the old MX (fiordland) (LP: #710925)
  * Recommend python-dns

 -- Benjamin Drung <bdrung@debian.org>  Tue, 01 Feb 2011 13:58:07 +0100

ubuntu-dev-tools (0.114) unstable; urgency=low

  [ Stefano Rivera ]
  * ubuntutools.archive: Handle source package in workdir correctly.
    Add regression tests. (LP: #706403)
  * syncpackage: Don't fakesync when we have a new orig tarball (LP: #707187)

  [ Dustin Kirkland ]
  * debian/control, debian/copyright, doc/errno.1, errno, setup.py:
    - purge the errno utility per request of the ubuntu-dev-tools
      maintainer;  errno now provided by the 'errno' package; (LP: #666540)

  [ Benjamin Drung ]
  * wrap-and-sort: Add option to use on individual file (LP: #699696).
  * update_maintainer.py: Process control.in first.

 -- Benjamin Drung <bdrung@debian.org>  Tue, 25 Jan 2011 22:58:05 +0100

ubuntu-dev-tools (0.113) unstable; urgency=low

  [ Benjamin Drung ]
  * debian-distro-info, distro-info, ubuntu-distro-info: New tools.
  * Use new ubuntutools.distro_info in various scripts.

  [ Stefano Rivera ]
  * backportpackage: dput correct changes filename (regression in 0.112)
    (LP: #706010)
  * Use new *-distro-info in:
    - bash_completion/pbuilder-dist: To determine pbuilder file names.
    - dch-repeat.
    - reverse-build-depends.
  * pbuilder-dist: Use ubuntutools.logger.
  * pbuilder-dist-simple: Remove all mention of supporting Debian.
    (LP: #481223)
  * pull-debian-source: Rewritten in Python to take advantage of the new
    ubuntutools library functions.

 -- Benjamin Drung <bdrung@debian.org>  Sat, 22 Jan 2011 21:06:57 +0100

ubuntu-dev-tools (0.112) unstable; urgency=low

  [ Robert Collins ]
  * manage-credentials: Finish migrating away from the Launchpad 'edge' service
    root. (LP: #704657)

  [ Stefano Rivera ]
  * New source package downloading framework in ubuntutools.archive. Use in
    many scripts.
  * pull-lp-source: str() exceptions before passing to Logger (LP: #695523)

 -- Benjamin Drung <bdrung@debian.org>  Thu, 20 Jan 2011 10:25:57 +0100

ubuntu-dev-tools (0.111) natty; urgency=low

  * ubuntutools/test/test_help.py: Blacklist --help test for check-mir, it
    does not have help. Fixes FTBFS on the buildd.

 -- Martin Pitt <martin.pitt@ubuntu.com>  Thu, 13 Jan 2011 20:15:41 -0600

ubuntu-dev-tools (0.110) natty; urgency=low

  * doc/check-mir.1: Fix typo.
  * check-mir: Check binary dependencies, too.
  * debian/control: Add check-mir to package description.

 -- Martin Pitt <martin.pitt@ubuntu.com>  Thu, 13 Jan 2011 19:28:20 -0600

ubuntu-dev-tools (0.109) natty; urgency=low

  [ Stefano Rivera ]
  * Convert debian/copyright to DEP5, make sure all scripts are listed
    (LP: #692003)
  * Drop preinst (pbuilder-dist bash_completion handling), it is not required
    for any current upgrade path on Debian or Ubuntu.
  * Switch to dh_python2:
    - Use X-Python-Version instead of XS-Python-Version.
    - Use ${python:Breaks} to specify Python version compatibility.
  * Support reading configuration variables from devscripts configuration
    files. (LP: #681693)
    - Added ubuntu-dev-tools.5
    - Support this in many u-d-t scripts, and update manpages.
    - Deprecate old configuration environment variables.
  * Support the combined "Name <email>" format in UBUMAIL, DEBFULLNAME, and
    DEBEMAIL. (LP: #665202)
  * Add the beginnings of a test suite. (LP: #690386)
    - Switch to setuptools, to support setup.py test.
    - Test for that every script can run --help and return 0.
    - 404main, merge-changelog, pull-debian-debdiff, pull-debian-source,
      pull-revu-source:
      + Return 0 after showing help.
    - Run pylint on Python source code.
  * ubuntutools/common.py: Remove https_proxy unsetting code, working around
    LP: #94130.
  * edit-patch: Don't let cat error through if debian/source/format doesn't
    exist.
  * pull-debian-debdiff: Rewrite in Python, and use snapshot.debian.org.
  * pull-lp-source: Support -d (LP: #681699)
  * suspicious-source: Whitelist Python source code.
  * import-bug-from-debian: Add --package option, for importing bugs from
    pseudo-packages.

  [ Michael Bienia ]
  * ubuntutools/lp/lpapicache.py: Allow easier selection of 'staging' as LP
    instance to use (LP: #693060).

  [ Benjamin Drung ]
  * sponsor-patch:
    - Add new --lpinstance and --no-conf options.
    - Support configuration files.
    - Default to a temporary workdir and clean it up (LP: #691467).
    - Fix 'str' object has no attribute 'startwith' crash caused by a typo.
    - Fix crash if uploading to ubuntu without building the package before.
    - Fix: The package was only uploaded if the target was "ubuntu".
  * Recommend bzr-builddeb (used by sponsor-patch for branches).
  * Add most dependencies to Build-Depends for successfully run the tests.
  * Recommend python-gnupginterface (used by dgetlp).
  * update-maintainer: Rewrite completely using python-debian (LP: #666504).
  * ubuntutools/packages.py: Removed (used nowhere).

  [ Michael Vogt ]
  * add "add-patch" that provides the non-interactive version of
    edit-patch

  [ Martin Pitt ]
  * Add check-mir script: Check components of build dependencies and warn
    about universe/multiverse ones, for a package destined for
    main/restricted. Add doc/check-mir.1 manpage.

 -- Martin Pitt <martin.pitt@ubuntu.com>  Thu, 13 Jan 2011 19:16:33 -0600

ubuntu-dev-tools (0.108) experimental; urgency=low

  [ Stefano Rivera ]
  * lp-shell, import-bug-from-debian:
    Use the 'production' LP instance instead of 'edge' (which is going away).
  * pbuilder-dist:
    - Fix typo in local archive support, introduced in 0.107.
    - Warn user if they run sudo pbuilder-dist (LP: #691999).
  * Drop unnecessary debian/pycompat

  [ Benjamin Drung ]
  * pull-lp-source: Unquote URI to get "+" instead of "%2B" in the file name
    (LP: #681114).
  * sponsor-patch: Allow updating the build environment if the build failed.
  * ubuntu-iso: Exit nonzero rather than crash if a wrong parameter is passed
    (LP: #637020).

  [ Colin Watson ]
  * grep-merges: New tool.
  * ubuntu-iso(1): Fix typo.

  [ Evan Broder ]
  * backportpackage: new script for testing backport requests in a PPA.
  * sponsor-patch: Add --update option to make sure build environment is
    up to date (LP: #689605)

  [ Bilal Akhtar ]
  * pbuilder-dist: Override the default build result location if
    --buildresult is specified.
  * sponsor-patch: Support building with pbuilder-dist.

 -- Benjamin Drung <bdrung@ubuntu.com>  Sun, 19 Dec 2010 00:57:38 +0100

ubuntu-dev-tools (0.107) experimental; urgency=low

  [ Stefano Rivera ]
  * edit-patch: Detect quilt patch-system in 3.0 (quilt) packages without any
    patches yet.
  * wrap-and-sort:
    - Correct typo in options --wrap-allways -> --wrap-always
    - Sort debian/install as well as debian/*.install
    - Add one-space-indentation option: --short-indent
    - Remove null-entry from trailing comma in sorted lists
    - Add configurable debian directory location
    - Sort Architecture (LP: #681131)
    - Add --sort-binary-packages and --keep-first (LP: #681119)
  * grab-merge, syncpackage: Export DEB_VENDOR=Ubuntu when unpacking source
    packages. 3.0 (quilt) has optional per-vendor patch series.
  * pbuilder-dist:
    - Refactor to use subprocess.popen instead of os.system (LP: #398974)
    - Catch OSErrors when creating directories (LP: #671067)
    - Set HOME so pbuilder reads .pbuilderrc
    - Add bidirectional workarounds for LP: #599695 (pbuilder uses the host
      apt keyring). Complain if the target's keyring isn't installed.
  * Use dpkg-vendor in ubuntutools.misc.system_distribution(), cache result.

  [ Benjamin Drung ]
  * wrap-and-sort: Remove duplicate items from sorted lists.
  * syncpackage: Fix error message for failed downloads.
  * sponsor-patch: Support building with sbuild (LP: #681242).

  [ Daniel Holbach ]
  * submittodebian: rephrase boilerplate text to be more polite, add reminder
    to explain the patch sufficiently and add necessary information.

  [ Colin Watson ]
  * submittodebian: Encourage sending multiple independent pieces of the
    Ubuntu patch in separate bug reports.

 -- Benjamin Drung <bdrung@ubuntu.com>  Fri, 03 Dec 2010 00:14:25 +0100

ubuntu-dev-tools (0.106) experimental; urgency=low

  [ Kees Cook ]
  * mk-sbuild: drop "priority" option; sbuild no longer uses it.

  [ Benjamin Drung ]
  * sponsor-patch: Call dpkg-source with --no-preparation to not apply patches
    if the packages uses the 3.0 (quilt) format.
  * debian/control: Use shorter addresses for VCS-* fields.

  [ Michael Bienia ]
  * pull-debian-source: Fix logical error in abort check (lp: #678072).

 -- Benjamin Drung <bdrung@ubuntu.com>  Sun, 21 Nov 2010 15:41:43 +0100

ubuntu-dev-tools (0.105) experimental; urgency=low

  [ Siegfried-Angel Gevatter Pujals ]
  * pbuilder-dist, doc/pbuilder-dist.1:
     - Export the distribution and architecture information to the environment
       so that it is available in pbuilderrc, etc. (LP: #628933).

  [ Naty Bidart ]
  * lp-project-upload: Add support handling multiple project series.

  [ Kees Cook ]
  * mk-sbuild: use --no-install-recommends on Debian too (Closes: #599699).

  [ Marco Rodrigues ]
  * pull-debian-source:
     - Show message when a package isn't in Debian testing (LP: #529041).

  [ Stefano Rivera ]
  * doc/syncpackage.1:
     - Add a warning that the use of syncpackage is discouraged.
     - Correct and neaten options.
  * syncpackage:
     - Add --dont-sign parameter, for test builds.

  [ Christopher James Halse Rogers ]
  * mk-sbuild: Add support for btrfs-snapshot based chroots

  [ Iain Lane ]
  * pbuilder-dist: Explicitly use debian keyring when working with a
    Debian chroot, working around #599695

  [ Benjamin Drung ]
  * syncpackage:
    - Don't crash if environment variables aren't set (LP: #665202).
    - Don't add quotation marks to changelog entries (LP: #668805).
    - Show a error message instead of raising an error if Ubuntu contains a
      newer version.
    - Print an error message if the source-only build fails (LP: #668749).

 -- Benjamin Drung <bdrung@ubuntu.com>  Sat, 30 Oct 2010 20:58:30 +0200

ubuntu-dev-tools (0.104) experimental; urgency=low

  [ Siegfried-Angel Gevatter Pujals ]
  * pbuilder-dist:
     - Fix regression where pbuilder would get an empty string as first
       positional argument.
     - Update --debug-echo so that it doesn't hide empty parameters (now
       that they are wrapped around quotes they are significant).

 -- Benjamin Drung <bdrung@ubuntu.com>  Sat, 25 Sep 2010 13:14:46 +0200

ubuntu-dev-tools (0.103) experimental; urgency=low

  [ Benjamin Drung ]
  * sponsor-patch:
    - Fix NameError: global name 'debdiff_filename' is not defined.
    - Add --workdir parameter to set the working directory.
  * ubuntutools/update_maintainer.py: Fix failure if debian/control.in is a
    directory.

  [ Luca Falavigna ]
  * debian/control:
    - Add Benjamin Drung to Uploaders.
    - Add DM-Upload-Allowed field, this way Benjamin can upload new
      versions on his own.
  * ubuntutools/misc.py:
    - Use output of dpkg --print-architecture command to correctly display
      platform architecture (Closes: #594424).

  [ Siegfried-Angel Gevatter Pujals ]
  * pbuilder-dist:
     - Do not show a warning when "experimental" is used; there is no
       debootstrap file for it but it should just work anyway.
     - Wrap any extra (user) arguments appended to the pbuilder command with
       quotation marks, when needed (LP: #398989).
  * bash_completion/pbuilder-dist:
     - Enable auto-completion for "pbuilder-experimental".
  * doc/pbuilder-dist.1:
     - Move the documentation for --main-only (previously "mainonly") and
       --debug-echo to a new Options section.

  [ Stefano Rivera ]
  * Add manpages for sponsor-patch and import-bug-from-debian.
  * hugdaylist, manage-credentials, massfile, merge-changelog,
    ubuntutools/requestsync/common.py: Some pyflakes-induced cleanup.
  * ubuntutools/lp/libsupport.py: Support production API URLs in
    translate_web_api.

 -- Luca Falavigna <dktrkranz@debian.org>  Wed, 22 Sep 2010 18:13:27 +0200

ubuntu-dev-tools (0.102) experimental; urgency=low

  [ Dustin Kirkland ]
  * errno, doc/errno.1, debian/control, debian/copyright, setup.py:
    - add an errno utility, LP: #612267

  [ Kees Cook ]
  * mk-sbuild: update examples to include "-A".

  [ Benjamin Drung ]
  * suspicious-source: whitelist font source formats. Thanks to Nicolas
    Spalinger for the patch (LP: #365147).
  * Update the man page of suspicious-source to match the rewrite.
  * syncpackage:
    - Don't upload orig tarball if not needed.
    - Print error message if the download fails (LP: #639899).
    - Check if the specified Debian component is valid (LP: #639896).
  * update-maintainer: Don't change the Maintainer field if the email is set
    to a @lists.ubuntu.com address.
  * sponsor-patch: New script to download a patch from a Launchpad bug, patch
    the source package, build, check and uploads it (to Ubuntu or a PPA).
  * wrap-and-sort: New script to wrap long lines and sort items in packaging
    files.

  [ Stefano Rivera ]
  * update-maintainer: Correctly update the Maintainer field to the new Ubuntu
    Developers address (instead of the calling user) when the package is not
    in Debian.

  [ Iain Lane ]
  * all: Use production API rather than edge by default. Should be more
    reliable and was advised by lifeless (LP team).

  [ Michael Bienia ]
  * Add 'natty' to recognized names and make it the default.

  [ Colin Watson ]
  * Fix NAME section of lp-set-dup(1).
  * lp-list-bugs: New tool.

 -- Luca Falavigna <dktrkranz@debian.org>  Mon, 20 Sep 2010 11:10:04 +0200

ubuntu-dev-tools (0.101) unstable; urgency=low

  [ Andrew Starr-Bochicchio ]
  * syncpackage: Update manpage to reflect current usage. (Closes: #587142,
    LP: #598477)
  * ubuntu-build: Update manpage to reflect current usage. (LP: #490535)
  * edit-patch: Add manpage. (LP: #538379)
  * massfile: Add manpage.
  * pull-debian-debdiff: Add manpage.
  * setup-packaging-environment: Add manpage.
  * ubuntu-iso: Add manpage.

  [ Benjamin Drung ]
  * Bump Standards-Version to 3.9.1 (no changes required).
  * Switch to dpkg-source 3.0 (native) format.
  * Switch to simple dh7 rule.
  * syncpackage:
    - Use Version class from python-debian to fix extraction of upstream
      version for debian versions that contain more than one dash.
    - Prepend script name to every output
    - Output every executed command in verbose mode
    - Print proper error message if the dsc file is malformed.
  * update-maintainer: Add a --quiet option.
  * suspicious-source: Replace with total rewrite in Python using python-magic.

  [ Michael Bienia ]
  * ubuntutools/lpapi/lpapicache.py: Use the new LP API method
    archive.checkUpload() to check upload permissions.
  * Add "import-bug-from-debian" written by James Westby.
  * Add python-soappy to Recommends.
  * requestsync: Fix bug where the variable 'hasLP' is not always set
    (lp: #607874).

  [ Steve Beattie ]
  * mk-schroot: add debootstrap include/exclude options
  * mk-schroot.1: document added options

 -- Luca Falavigna <dktrkranz@debian.org>  Wed, 04 Aug 2010 10:06:44 +0000

ubuntu-dev-tools (0.100) maverick; urgency=low

  [ Luca Falavigna ]
  * syncpackage: new script to easily upload pristine Debian packages.
  * debian/ubuntu-dev-tools.preinst:
    - It is no longer necessary to remove stale pycentral files.

  [ Felix Geyer ]
  * reverse-build-depends: Always display the correct default distribution
    name in the usage text.

  [ Iain Lane ]
  * requestsync: Fall back to using rmadison when LP indicates that no new
    version is available. The LP importer is often out of date wrt Debian when
    rmadison isn't. (LP: #574398)

  [ Benjamin Drung ]
  * syncpackage:
    - add more options and allow pulling packages from Debian.
    - add mismatching source tarball detection (for fake syncs).
  * update-maintainer:
    - Remove duplicate Original-Maintainer field.
    - Avoid duplicate Original-Maintainer field if maintainer is listed in
      Uploaders too.

  [ Michael Vogt ]
  * edit-patch:
    - support full path to the patch as well (LP: #585599)
    - support adding existing patches (e.g. from launchpad)
      thanks to David Futcher (LP: #586787)

  [ Michael Bienia ]
  * Update to the new python-debian version:
    - Depend on python-debian >= 0.1.15
    - Replace imports of debian_bundle with debian to fix the deprecation
      warnings.

  [ Daniel Hahler ]
  * mk-sbuild: add $RELEASE to error message.

 -- Michael Bienia <geser@ubuntu.com>  Thu, 17 Jun 2010 21:17:10 +0200

ubuntu-dev-tools (0.99) lucid; urgency=low

  [ Andrey Voronov ]
  * pbuilder-dist: change requested/system arch order in check (LP: #557097)

  [ Michael Bienia ]
  * Update the defaults for maverick and let requestsync and
    pull-debian-source default to unstable (lp: #472837).

 -- Michael Bienia <geser@ubuntu.com>  Thu, 22 Apr 2010 21:31:48 +0200

ubuntu-dev-tools (0.98) lucid; urgency=low

  [ Ryan Kavanagh ]
  * Added the merge-changelog script from
    https://lists.ubuntu.com/archives/ubuntu-x/2009-June/000586.html for those
    who need to manually merge packages.
  * Fixed typo in doc/grab-merge.1

  [ Soren Hansen ]
  * Update get-branches to account for changes in LP's web UI. Really, someone
    should update it to use the LP API, but for now, this will have to do.

  [ Emmet Hikory ]
  * doc/mk-sbuild.1: add missing options to summary

  [ Michael Bienia ]
  * lp-shell: Use "udt-lp-shell" as LP API consumer instead of the non-unique
    "test" (lp: #558531).
  * get-branches: Use the LP API to obtain a list of branches of a team.

  [ Loïc Minier ]
  * bash_completion/pbuilder-dist, dch-repeat: list maverick in possible
    Ubuntu dists; the default dist for reverse-build-depends and
    submittodebian should be changed in maverick.

 -- Loïc Minier <loic.minier@ubuntu.com>  Fri, 16 Apr 2010 12:58:22 +0200

ubuntu-dev-tools (0.97) lucid; urgency=low

  [ Michael Bienia ]
  * lp-shell:
    + Support all known LP service names.
    + Add support for using different LP API versions.
    + Add option to login anonymously into LP.
  * ubuntutools/lp/lpapicache.py, ubuntutools/lp/libsupport.py: Add support
    for different LP API versions.
  * ubuntutools/lp/__init__.py: Set the '1.0' LP API version as default.
  * massfile: Updated to 1.0 LP API.
  * doc/requestsync.1: Update the paragraph about sponsoring (lp: #538990).
  * pull-lp-source: Use (anonymously) the LP API to get the URL for the .dsc
    file instead of screen scraping.
  * Apply patch from Julian Andres Klode for the python-apt 0.8 API transition
    (Closes: #572091)
  * ubuntutools/requestsync/mail.py: Fix some more encoding issues
    (lp: #557828).

  [ Michael Vogt ]
  * edit-patch:
    - fix quilt mode when dpkg already applied all the patches
      (LP: #556297)

 -- Michael Bienia <geser@ubuntu.com>  Thu, 08 Apr 2010 12:59:59 +0200

ubuntu-dev-tools (0.96) lucid; urgency=low

  [ Michael Bienia ]
  * ubuntu-build: missed updating a function call.

  [ Emmet Hikory ]
  * mk-sbuild: Really don't use build-arm-chroot

  [ Daniel Holbach ]
  * hugdaylist, requestsync, doc/requestsync.1:
    ubuntu-{main,universe}-sponsors → ubuntu-sponsors,
    {ubuntu,motu}-release → ubuntu-release.
  * ubuntutools/ppaput.py: removed, not necessary any more.
  * debian/copyright: removed references to ppaput.

 -- Daniel Holbach <daniel.holbach@ubuntu.com>  Mon, 15 Mar 2010 10:21:31 +0100

ubuntu-dev-tools (0.95) lucid; urgency=low

  * Update reverse-build-depends for lucid

 -- Jonathan Riddell <jriddell@ubuntu.com>  Mon, 08 Mar 2010 13:33:47 +0000

ubuntu-dev-tools (0.94) lucid; urgency=low

  [ Luca Falavigna ]
  * docs/lp-set-dup.1: add manpage for lp-set-dup.
  * debian/control: bump Standards-Version to 3.8.4, no changes needed.

  [ Emmet Hikory ]
  * mk-sbuild: switch to use qemu-debootstrap for foreign chroots
  * mk-sbuild: allow any foreign chroot (may not work, but we can try)
  * pbuilder-dist: allow any foreign chroot (may not work, but we can try)
  * doc/pbuilder-dist.1: update manpage to indicate general architecture
  * pbuilder-dist: add self. before target_distro in powerpc check

 -- Emmet Hikory <persia@ubuntu.com>  Mon, 08 Mar 2010 20:45:09 +0900

ubuntu-dev-tools (0.93) lucid; urgency=low

  [ Scott Moser ]
  * rename mk-sbuild-lv to mk-sbuild, support union-type=aufs

  [ Emmet Hikory ]
  * Support qemu-arm-static -> qemu-kvm-extras-static transition
  * mk-sbuild: automatically install qemu-kvm-extras-static if requested
  * mk-sbuild: conditionally install lvm2 only for lvm-snapshot schroots
  * mk-sbuild: rationalise architecture variables
  * mk-sbuild: Generalise --type support and add "file" SCHROOT_TYPE
  * mk-sbuild.1: Document the --type argument

  [ Loïc Minier ]
  * Demote qemu-kvm-extras-static to a Suggests since most people don't build
    for armel.

  [ Kees Cook ]
  * requestsync: add -C to allow manually adding changelog when missing
    (LP: #518574).
  * mk-sbuild: clean up and make slight adjustments to new lvm/dir/file logic.
  * mk-sbuild.1: update documentation to reflect alternative config file
    names for distro and schroot type overrides.
  * mk-sbuild, docs/mk-sbuild.1: document DEBOOTSTRAP_MIRROR for good
    measure, thanks to Paul Holcomb.

  [ Michael Bienia ]
  * ubuntutools/requestsync/mail.py: Encode the report to utf-8 before passing
    it to gpg for signing (LP: #522316).
  * Add support for the other LP service roots (edge is still default)
  * Depend on python-launchpadlib >= 1.5.4
  * Also check package sets for upload permissions.
  * lp-set-dup: Don't crash when accessing private bugs (LP: #525539)
  * requestsync: Subscribe 'ubuntu-release' to Feature Freeze exceptions
    (updated to current policy; LP: #532740)

  [ Michael Vogt ]
  * edit-patch: add wrapper around cdbs-edit-patch, dpatch-edit-patch, quilt
    to transparently deal with the various patch systems.

  [ Colin Watson ]
  * lp-shell: Disable default apport excepthook, as this is intended for
    interactive use.

 -- Steve Langasek <steve.langasek@ubuntu.com>  Fri, 05 Mar 2010 19:16:32 -0800

ubuntu-dev-tools (0.92) lucid; urgency=low

  [ Siegfried-Angel Gevatter Pujals ]
  * bash_completion/pbuilder-dist:
     - Enable tab-completion for pbuilder-lucid and cowbuilder-lucid.

  [ Emmet Hikory ]
  * mk-sbuild-lv: support foreign armel schroots
  * mk-sbuild-lv: use --arch=foo rather than --arch foo for debootstrap
  * pbuilder-dist: Allow architecture-switching to armel on i386/amd64
  * pbuilder-dist: use --arch=foo rather than --arch foo for debootstrap
  * pbuilder-dist: change --mirror logic to use -ports when appropriate
  * docs/pbuilder-dist.1: Document architecture-switching for armel
  * debian/control: add qemu-arm-static to Recommends:

  [ Michael Bienia ]
  * ubuntutools/requestsync/mail.py:
    Map "sid" back to "unstable" (and "squeeze" to "testing") else rmadison
    gets a Python traceback from the remote site instead of the expected data
    (lp: #508794).

  [ Kees Cook ]
  * mk-sbuild-lv: adjust schroot.conf template to document the -source
    change further.

 -- Emmet Hikory <persia@ubuntu.com>  Wed, 03 Feb 2010 11:39:12 -0800

ubuntu-dev-tools (0.91) lucid; urgency=low

  * mk-sbuild-lv: drop deprecated keys from schroot.conf template
  * mk-sbuild-lv: enable -source access after security improvements of
                  schroot.conf template in 0.88
  * mk-sbuild-lv: document sudo requirement for -source access in final output

 -- Emmet Hikory <persia@ubuntu.com>  Sun, 17 Jan 2010 11:08:32 +0900

ubuntu-dev-tools (0.90) lucid; urgency=low

  * Include changes which were committed to 0.88, but which I forgot to
    upload.

 -- Martin Pitt <martin.pitt@ubuntu.com>  Sat, 16 Jan 2010 16:28:54 +0100

ubuntu-dev-tools (0.89) lucid; urgency=low

  * Add lp-shell: Open an interactive Python shell with a
    launchpadlib.Launchpad object "lp" which is ready for use.
    If the first command line argument is "staging", this will be on staging
    instead of production.
  * Add doc/lp-shell.1: Manpage.

 -- Martin Pitt <martin.pitt@ubuntu.com>  Wed, 13 Jan 2010 14:34:05 +0100

ubuntu-dev-tools (0.88) lucid; urgency=low

  [ Siegfried-Angel Gevatter Pujals ]
  * pbuilder-dist:
     - Set "--mirror" option also for Ubuntu chroots, so that they work
       on Debian.

  [ Michael Bienia ]
  * requestsync: Fix a bug that prevented sync requests for new packages with
    a version smaller than 0.
  * ubuntutools/requestsync/common.py: Decode the edited report file back from
    UTF-8 so it can be encoded again in the next iteration (lp: #504263)

  [ Luca Falavigna ]
  * Fix some typos in man pages.

  [ Kees Cook ]
  * mk-sbuild-lv: drop deprecated sbuild configuration fields from template.
  * what-patch: updated for 3.0 source format.

 -- Siegfried-Angel Gevatter Pujals <rainct@ubuntu.com>  Fri, 15 Jan 2010 14:24:51 +0100

ubuntu-dev-tools (0.87) lucid; urgency=low

  * Revert the submittodebian change to inline patches.  This is a style
    choice, the patch length has nothing to do with it; if there's demand for
    patch inlining, this should be made a (non-default) option to
    submittodebian.

 -- Steve Langasek <steve.langasek@ubuntu.com>  Mon, 28 Dec 2009 14:41:31 -0800

ubuntu-dev-tools (0.86) lucid; urgency=low

  [ Emmet Hikory ]
  * mk-sbuild-lv: Add richer support for ports architectures in Ubuntu
  * mk-sbuild-lv: Really use -security for SOURCES_SECURITY_SUITE in Ubuntu

  [ Kumar Appaiah ]
  * submittodebian: if patch is relatively small (shorter than fifty
    lines), display it inline instead of attaching to the report.

  [ Michael Bienia ]
  * ubuntutools/requestsync/common.py: convert the changelog into a unicode
    string (lp: #498349)
  * ubuntutools/requestsync/mail.py: rmadison() returns now the most recent
    source line (Closes: #560758)

  [ Iain Lane ]
  * pull-debian-source: Return the most recent source line. Depend on
    libapt-pkg-perl for the Debian version comparison required for this.

  [ Steve Langasek ]
  * submittodebian: os.system() doesn't throw exceptions, so attempt a
    'bzr diff' first and check the return value; otherwise we get no output
    at all from submittodebian in the non-bzr case.

 -- Steve Langasek <steve.langasek@ubuntu.com>  Sun, 27 Dec 2009 13:03:56 -0800

ubuntu-dev-tools (0.85) lucid; urgency=low

  * submittodebian: switch to use lucid as the default distro tag.
  * submittodebian: if the package is in bzr, look for bzr metadata first
    before looking for a previous package revision in the parent dir.

 -- Steve Langasek <steve.langasek@ubuntu.com>  Fri, 11 Dec 2009 13:46:31 -0800

ubuntu-dev-tools (0.84) lucid; urgency=low

  [ Michael Bienia ]
  * update-maintainer: Remove the check for LP credentials again as this
    script doesn't use the LP API (Closes: #558598).
  * Rename buildd to ubuntu-build to resolve filename conflict
    (Closes: #558816).

  [ Manny Vindiola ]
  * grab-merge: Only download files listed multiple times in REPORT once

  [ Luca Falavigna ]
  * ubuntutools/lp/lpapicache.py: recent lazr.restfulclient does use of
    unicode strings, use basestring to catch bot str and unicode.
  * Depend on python-lazr.restfulclient, package was recently renamed
    from python-lazr-restfulclient to match Python naming schema.

  [ Jonathan Davies ]
  * dch-repeat: Added Lucid to releases.

 -- Luca Falavigna <dktrkranz@ubuntu.com>  Mon, 07 Dec 2009 10:18:55 +0100

ubuntu-dev-tools (0.83) lucid; urgency=low

  [ Iain Lane ]
  * lpapicache: Do not immediately bail out if we have no credentials to
    login. Clients are now expected to handle the lack of credentials
    themselves.
  * pull-lp-source: Make LP API use optional - fall back to a hardcoded
    default release if we aren't using it. (LP: #477670)
  * pull-lp-source: Detect more failure conditions and give a nice error
    instead of a trace
  * buildd, requestsync, grab-attachments, hugdaylist, update-maintainer:
    Detect & bail if we don't have credentials and need them. These scripts
    cannot continue under those circumstances.

  [ Kees Cook ]
  * mk-sbuild-lv: switch to ext4 by default.

  [ Siegfried-Angel Gevatter Pujals ]
  * pbuilder-dist, doc/pbuilder-dist.1:
     - Add "--debug-echo" option which prints the resulting pbuilder/cowbuilder
       commands instead of executing it.

  [ Martin Pitt ]
  * lp-project-upload: Generate tarball signature if it is not present yet.
  * lp-project-upload: Invoke editor to specify changelog and release notes,
    and add those to the project release.

 -- Martin Pitt <martin.pitt@ubuntu.com>  Fri, 20 Nov 2009 16:59:08 -0600

ubuntu-dev-tools (0.82) lucid; urgency=low

  [ Iain Lane ]
  * debian/control: Re-add XS-Python-Version - this is more standard
  * debian/pyversions: Drop
  * pbuilder-dist: Don't pass --logfile if we are trying to log in to the
    chroot - the logfile option swallows the prompt, and we probably don't
    want to log if we are using login anyway.

  [ Nathan Handler ]
  * debian/control: Mention lp-project-upload in Description

  [ Siegfried-Angel Gevatter Pujals ]
  * debian/control:
     - Improve description of pbuilder-dist and mention cowbuilder-dist.
  * pbuilder-dist:
     - Abort if the host's architecture can't be determined.
     - Error out instead of showing a traceback if pbuilder-dist is called
       without any argument.
  * pbuilder-dist, ubuntutools/misc.py:
     - Move the functions used to determine the hosts architecture and
       distribution to the ubuntutools.misc module.
  * setup-packaging-environment, setup.py, debian/copyright, debian/control:
     - Add a new script, setup-packaging-environment.

  [ Luca Falavigna ]
  * ubuntutools/requestsync/lp.py: explicitly import exceptions for
    backward compatibility with Python 2.5.
  * debian/control: re-enable support for python2.5.
  * debian/copyright: update copyright holders.

  [ Michael Bienia ]
  * requestsync: request syncs from 'testing' by default (should be changed
    back to 'unstable' for lucid+1)
  * pull-debian-source: change default release to pull from to 'testing'

 -- Iain Lane <laney@ubuntu.com>  Fri, 06 Nov 2009 10:37:43 +0000

ubuntu-dev-tools (0.81) karmic; urgency=low

  [ Iain Lane ]
  * requestsync: Give an error message if no changelog entries - happens if,
    for example, the new package's changelog hasn't yet been published on p.d.o
  * update-maintainer: Also check if package is in experimental when looking
    who to update maintainer to.
  * update-maintainer: Prefer updating control.in to control; this is used by
    some Debian packages, notably those maintained by pkg-gnome.
  * debian/control: Update standards-version to 3.8.3, no changes
  * debian/control, debian/pyversions: Remove XS-Python version to
    debian/pyversions to silence a warning

  [ Jonathan Davies ]
  * debian/control: Included a short description of each script (LP: #406658).

  [ Nathan Handler ]
  * debian/control: Mention pull-revu-source in description

  [ Joe Bernard ]
  * Launchpad API changed causing pull-lp-source to fail to parse the .dsc
    file from the URL contents (LP: #436006).

 -- Iain Lane <laney@ubuntu.com>  Fri, 25 Sep 2009 20:20:49 +0100

ubuntu-dev-tools (0.80) karmic; urgency=low

  * mk-sbuild-lv: Export http_proxy. LP: #416438

 -- Michael Terry <michael.terry@canonical.com>  Thu, 10 Sep 2009 10:53:30 -0400

ubuntu-dev-tools (0.79) karmic; urgency=low

  * Add lp-project-upload: Upload a release tarball to a Launchpad project.
  * Add doc/lp-project-upload.1: Corresponding manpage.
  * setup.py: Add lp-project-upload.
  * debian/copyright: Add lp-project-upload.

 -- Martin Pitt <martin.pitt@ubuntu.com>  Sat, 05 Sep 2009 16:42:10 +0200

ubuntu-dev-tools (0.78) karmic; urgency=low

  [ Nathan Handler ]
  * setup.py: Add pull-revu-source to list of scripts

  [ Steve Langasek ]
  * Set XS-Python-Version to 2.6 or better, due to use of 2.6-specific
    syntax in requestsync.
  * Bump the python-all-dev build-dep as well

 -- Steve Langasek <steve.langasek@ubuntu.com>  Tue, 01 Sep 2009 12:17:03 -0700

ubuntu-dev-tools (0.77) karmic; urgency=low

  [ Nathan Handler ]
  * pull-revu-source: Update to use dsc.py to get dsc URL

  [ Michael Bienia ]
  * Install also the ubuntutools/requestsync/* modules (lp: #421627)

 -- Michael Bienia <geser@ubuntu.com>  Tue, 01 Sep 2009 10:56:29 +0200

ubuntu-dev-tools (0.76) karmic; urgency=low

  [ Nicolas Valcárcel ]
  * mk-sbuild-lv:
    - Add check for built-in dm_snapshot (LP: #398414)

  [ Andreas Moog ]
  * update-maintainer:
    - Don't silently fail when Maintainer-Field contains a comment
      in brackets. (LP: #397144)
    - Don't add second XSBC-Original-Maintainer if Maintainer was set
      to Motu or Core-Dev.

  [ Michael Bienia ]
  * Drop python-launchpad-bugs from Depends.
  * Add python-lazr-restfulclient to Depends.
  * buildd: Add a --batch mode for batch retrying/rescoring of packages.
  * requestsync:
    - Use UBU* environment variables before the DEB* ones (lp: #400133)
    - Split requestsync into a "mail" module and a "lpapi" module and use
      the LP API only when --lp was used. In "mail" mode requestsync has
      to ask some more questions for parts it can't find out without LP API.
      (lp: #406659, #416955)

  [ Iain Lane ]
  * requestsync:
    - Guard some calls when -n is specified
    - Fetch changelog of specified version, not current version. If an
      experimenal upload happened after the unstable one we're syncing, this
      is considered to be current by p.d.o and we would get those changelog
      entries in the sync request
    - Remove trailing fullstop from sync bug title
  * suspicious-source: Add *.hs *.el *.css to whitelist

  [ Siegfried-Angel Gevatter Pujals ]
  * pbuilder-dist:
     - Expand "~" in PBUILDFOLDER to the user's home directory.
     - If there's a "etc/<distro>/apt.conf" file inside the build result
       directory, pass it to pbuilder as --aptconfdir. Thanks to Paul Novotny
       and Ryan Pavlik (LP: #363043).

  [ Luca Falavigna ]
  * Switch to python-support to ease initial import into Debian:
    - debian/control: build-depend on python-support instead of pycentral,
      also remove unneeded XB-Python-Version field from binary stanza.
    - debian/rules: set DEB_PYTHON_SYSTEM to pysupport.
    - ubuntu-dev-tools.preinst: remove stale pycentral files on upgrades.

  [ Nathan Handler ]
  * Add pull-revu-source and doc/pull-revu-source.1
  * Update debian/copyright to include pull-revu-source

 -- Nathan Handler <nhandler@ubuntu.com>  Sun, 30 Aug 2009 17:24:23 +0000

ubuntu-dev-tools (0.75) karmic; urgency=low

  [ Michael Bienia ]
  * buildd:
    - Use the LP API for retrying or rescoring builds.
  * requestsync:
    - Fix check for sponsorship when a new package should get synced.
    - Add "done" as last email command when emailing the sync request
      to stop parsing of the email body for further email commands
      (lp: #372555)

  [ Jonathan Davies ]
  * update-maintainer:
    - Rewrote in Python and adapted to use Maintainer field spec approved by
      the Technical Board at:
      - https://lists.ubuntu.com/archives/ubuntu-devel/2009-May/028213.html
    - Do not make changes if maintainer email is set to an
      @ubuntu.com email address.
  * requestsync:
    - Adapt to use new checkIsInDebian() function in ubuntutools/packages.py.
    - urlopener module is no longer required here.
  * pull-lp-source:
    - Return an error message if dget is not installed.
    - Use os.path.exists() instead of catching an error message
      to check if dget is installed.
  * TODO: pull-lp-source task done.
  * ubuntutools/packages.py: Created checkIsInDebian() function.
  * ubuntutools/lp/functions.py: Improved error messages, and made prettier
    functions.
  * ubuntutools/lp/libsupport.py: Fail if we're unable to import launchpadlib
    (we need it to run stuff).
  * ubuntutools/lp/urlopener.py: Removed - module no longer needed.
  * ubuntutools/lp/cookie.py: Removed - module no longer needed - we use
    Launchpad API support now.
  * buildd:
    - Use launchpadlib to check the Ubuntu release is valid.
    - Moved Launchpad module imports here - speed up usage parsing to improve
      user experience.
    - Do not display override message if --arch is not used.
    - Fix permissions warning message and do not mention teams as we check on
      a per package basis.

  [ Colin Watson ]
  * Rewrite 404main using python-apt. Note that this requires python-apt
    0.7.9, not in jaunty.
  * Get rid of the last remaining use of subprocess.Popen(shell=True) in
    404main.

  [ Luke Yelavich ]
  * lp-set-dup: Add missing % needed for string substitution. Thanks to
    Robert Ancell for the fix.

  [ Iain Lane ]
  * requestsync: We need to use the output from madison, not just throw it
    away.

 -- Michael Bienia <geser@ubuntu.com>  Mon, 06 Jul 2009 17:46:21 +0200

ubuntu-dev-tools (0.74) karmic; urgency=low

  [ Kees Cook ]
  * mk-sbuild-lv:
    - Skip security repo for Debian unstable, thanks to Ryan Niebur
      (LP: #371569).
    - Change directory out of the way of schroot problems.

  [ Siegfried-Angel Gevatter Pujals ]
  * grab-merge:
     - Show an error message if the package doesn't exist.
     - Be paraonic and add "--one-file-system" to the rm call.
     - Delete the directory just after creating it if the package
       doesn't exist.

  [ Iain Lane ]
  * ubuntutools/lp/lp_functions.py,
    ubuntutools/lp/udtexceptions.py:
    - Add new public functions that expose features from LP API
    - Modify isLPTeamMember to use LP API
  * requestsync
    - Use new functions to check if user can upload requested package directly
      instead of checking team membership
    - Default to current development release if no release is specified on
      commandline
    - Correct bug supervisor team to ubuntu-bugcontrol (LP: #374563)
    - Remove team names from sponsorship message - makes the function much
      simpler
  * buildd
    - Check if user has upload privileges instead of checking for team
      membership when seeing if operations are permitted

  [ Colin Watson ]
  * update-maintainer:
    - Convert to getopt so that '--section main' works as well as
      '--section=main'.

  [ Anders Kaseorg ]
  * ubuntutools/lp/functions.py:
    - Simplify isLPTeamMember.

  [ Nathan Handler ]
  * pull-debian-source: Modify to work for packages not in main (LP: #379822)

 -- Nathan Handler <nhandler@ubuntu.com>  Sat, 23 May 2009 20:41:50 +0000

ubuntu-dev-tools (0.73) karmic; urgency=low

  [ Siegfried-Angel Gevatter Pujals ]
  * pbuilder-dist:
    - Fallback to calling lsb_release if /etc/lsb-release doesn't
       exist; this makes it possible to run pbuilder-dist on Debian.

  [ Nathan Handler ]
  * pull-debian-source:
    - Use Getopt::Long

  [ Colin Watson ]
  * submittodebian:
    - New release cycle; use "karmic" usertag.
  * dch-repeat:
    - Drop EOLed gutsy and add karmic.
  * pull-lp-source:
    - Set default release to karmic.
  * reverse-build-depends:
    - Set default release to karmic.
  * bash_completion/pbuilder-dist:
    - Add karmic.
    - Add squeeze.
  * requestsync:
    - Send a "Content-Type: text/plain; charset=UTF-8" header (LP: #246307).

  [ Daniel Hahler ]
  * grab-merge: Output error message in case wget/rsync fails.

 -- Daniel Hahler <ubuntu@thequod.de>  Thu, 30 Apr 2009 22:18:38 +0200

ubuntu-dev-tools (0.72) jaunty; urgency=low

  [ Jonathan Davies ]
  * README.updates: Added - lists steps to take when updating this package.
  * grab-merge: Added --help option and manpage (LP: #349109).

  [ Siegfried-Angel Gevatter Pujals ]
  * pbuilder-dist:
     - Add squeeze as a Debian distribution. Thanks to Marco Rodrigues.

  [ Nathan Handler ]
  * pull-debian-source:
    - Add support for etch/oldstable
    - Make script work for codenames (etch, lenny, squeeze, sid)

  [ Ryan Kavanagh ]
  * Ported devscripts' build-rdeps to Ubuntu and replaced
    reverse-build-depends. Updated it's manpage. (LP: #272273)

  [ Kees Cook ]
  * mk-sbuild-lv:
    - Fully handle missing build log directories (LP: #342154).
    - More generalized approach to Distro-specific logic (LP: #342158).

  [ Scott Kitterman ]
  * dgetlp:
    - Port to hashlib module instead of md5 (deprecated in Python 2.6)
  * Bump minimum python-all-dev version to 2.5

 -- Scott Kitterman <scott@kitterman.com>  Wed, 15 Apr 2009 22:51:14 -0400

ubuntu-dev-tools (0.71) jaunty; urgency=low

  * requestsync: Fix unclosed string literal (LP: #346794)

 -- Iain Lane <laney@ubuntu.com>  Sun, 22 Mar 2009 14:40:19 +0000

ubuntu-dev-tools (0.70) jaunty; urgency=low

  [ Mitsuya Shibata ]
  * requestsync: Added -e option for FeatureFreezeException explanations and
    updated manpage.

 -- Jonathan Davies <jpds@ubuntu.com>  Thu, 19 Mar 2009 19:54:13 +0000

ubuntu-dev-tools (0.69) jaunty; urgency=low

  * mk-sbuild-lv: add --force-yes when installing $BUILD_PKGS (needed for
    Dapper at least)
  * mk-sbuild-lv: update sed command to use '-i' instead of redirecting
    output to the opened file

 -- Jamie Strandboge <jamie@ubuntu.com>  Tue, 17 Mar 2009 11:28:38 -0500

ubuntu-dev-tools (0.68) jaunty; urgency=low

  * debian/control: Moved debootstrap to Recommends from Depends.

 -- Jonathan Davies <jpds@ubuntu.com>  Sun, 15 Mar 2009 15:30:48 +0000

ubuntu-dev-tools (0.67) jaunty; urgency=low

  [ Jonathan Davies ]
  * mk-sbuild-lv: Changed default behaviour so that the initial build and log
    directories are not created on first run; instead read settings file and
    check if they exist (LP: #342154).
  * requestsync: Reverted old madison.php workaround (LP: #183346).

  [ Ryan Kavanagh ]
  * mk-sbuild-lv: Added support for Debian chroots. Updated manpage.
    (LP: #342158)

  [ Mitsuya Shibata ]
  * pull-debian-source: Detect existence of dget in multi-path environment.

 -- Jonathan Davies <jpds@ubuntu.com>  Sat, 14 Mar 2009 22:40:05 +0000

ubuntu-dev-tools (0.66) jaunty; urgency=low

  [ Siegfried-Angel Gevatter Pujals ]
  * debian/control:
     - Add "debootstrap" as a Recommends (LP: #334848).
  * pbuilder-dist:
     - Better error messages if cowbuilder/pbuilder/debootstrap isn't installed.

  [ Marco Rodrigues ]
  * Remove workaround for Debian madison, it works fine now.

  [ Nathan Handler ]
  * pull-debian-source:
    - Check if 'dget' is available
    - Update Copyright/License info
  * debian/copyright:
    - Update my copyright information

  [ Jonathan Davies ]
  * Added grab-merge from merges.ubuntu.com (LP: #155098).

 -- Jonathan Davies <jpds@ubuntu.com>  Thu, 09 Mar 2009 17:01:19 +0000

ubuntu-dev-tools (0.65) jaunty; urgency=low

  [ Colin Watson ]
  * manage-credentials: Fix typo.

  [ Jonathan Davies ]
  * requestsync: Only check existing reports if the --lp flag is used.

  [ Luca Falavigna ]
  * Add per-package upload permission checks:
    - ubuntutools/lp/functions.py: implement isPerPackageUploader.
    - requestsync: check if submitter has per-package upload permission
      using isPerPackageUploader function and adjust report accordingly.

  [ Iain Lane ]
  * requestsync: Drop "please" in bug titles, per recent discussion on the
    ubuntu-bugsquad ML.

 -- Jonathan Davies <jpds@ubuntu.com>  Tue, 03 Mar 2009 19:55:19 +0000

ubuntu-dev-tools (0.64) jaunty; urgency=low

  * Import urllib2 and sys in lp/functions.py, fixing requestsync.
  * Import ubuntutools.common explicitely in buildd and requestsync to get the
    https_proxy fix.

 -- Loic Minier <lool@dooz.org>  Fri, 06 Feb 2009 12:18:13 +0100

ubuntu-dev-tools (0.63) jaunty; urgency=low

  * debian/links: add it (forgot to do so before).
  * bash-completion/pbuilder-dist: recognize cowbuilder- and -jaunty.
  * pbuilder-dist:
     - Fixed a bug which broke pbuilder-dist when "build" was omited; just
       giving a .dsc works now.
     - {p,cow}builder-dist will now complain if you try to build a .changes
       file (or anything else that isn't a .dsc).

 -- Siegfried-Angel Gevatter Pujals <rainct@ubuntu.com>  Thu, 05 Feb 2009 16:19:03 +0100

ubuntu-dev-tools (0.62) jaunty; urgency=low

  * Fix ubuntutools.lp.libsupport import in lp-set-dup.

 -- Loic Minier <lool@dooz.org>  Wed, 04 Feb 2009 12:04:47 +0100

ubuntu-dev-tools (0.61) jaunty; urgency=low

  [ Terence Simpson ]
  * dgetlp: Replaced Bash version with a new Python script.

  [ Luca Falavigna ]
  * setup.py: install ubuntutools/lp files.

 -- Luca Falavigna <dktrkranz@ubuntu.com>  Tue, 03 Feb 2009 13:34:42 +0100

ubuntu-dev-tools (0.60) jaunty; urgency=low

  [ Jonathan Davies ]
  * ubuntutools/common.py: Now split into multiple files depending on
    function.
  * Adjusted imports on all files as necessary for the change above.
  * Removed ubuntutools/misc.py's mkdir function - superseded by
    os.makedirs().
  * dgetlp: Improved error message to show that dgetlp only accepts HTTP
    URLs (LP: #322051).

  [ Iain Lane ]
  * requestsync: Only attempt to change bug importance if in ubuntu-dev, as it
    will fail otherwise (LP: #320984).
  * ubuntutools/lp/functions.py: Rename urlopener import as it conflicts with
    a variable, causing an error.

  [ Luca Falavigna ]
  * pull-debian-source: do not fail if package name contains a hypen.
  * buildd: display help message if no parameters are passed.

 -- Jonathan Davies <jpds@ubuntu.com>  Sun, 01 Feb 2009 10:55:42 +0000

ubuntu-dev-tools (0.59) jaunty; urgency=low

  * Move /etc/bash_completion.d/pbuilder-dist/pbuilder-dist created in
    pre-0.30 versions to /etc/bash_completion.d/pbuilder-dist in the preinst.

 -- Loic Minier <lool@dooz.org>  Mon, 19 Jan 2009 18:02:55 +0100

ubuntu-dev-tools (0.58) jaunty; urgency=low

  [ Loic Minier ]
  * Fix a bunch of hyphen-used-as-minus-sign lintian informational tags.
  * Don't repeat Section in the binary package's control chunk (pleases
    lintian).
  * New script, lp-set-dup, allows marking a bug and all its dups as a
    duplicate of a new main bug.
   * Re-add debian/pycompat to have an idempotent clean:: as cdbs creates the
     file during clean; Debian #512300.

 -- Loic Minier <lool@dooz.org>  Mon, 19 Jan 2009 17:45:26 +0100

ubuntu-dev-tools (0.57) jaunty; urgency=low

  * requestsync: Skip existing bug check if no credentials are
    found (LP: #318120).

 -- Jonathan Davies <jpds@ubuntu.com>  Sat, 17 Jan 2009 22:02:39 +0000

ubuntu-dev-tools (0.56) jaunty; urgency=low

  * manage-credentials: Tighted security by making credentials files and
    folder world unreadable.
  * common.py: Improved no credentials found error message to show which
    consumer token is needed.
  * requestsync: Catch credentials error to hide traceback.
  * Moved common.py to ubuntutools/ subdirectory to avoid possible conflicts
    in Python packaging and fixed all imports as necessary.
  * debian/ubuntu-dev-tools.install: Removed common.py entry.

 -- Jonathan Davies <jpds@ubuntu.com>  Sat, 17 Jan 2009 11:32:33 +0000

ubuntu-dev-tools (0.55) jaunty; urgency=low

  * manage-credentials: Use common.py's mkdir function to create as many
    subdirectories as necessary for the credentials directory (LP: #317317).

 -- Jonathan Davies <jpds@ubuntu.com>  Thu, 15 Jan 2009 12:33:31 +0000

ubuntu-dev-tools (0.54) jaunty; urgency=low

  * manage-credentials:
    - Save credentials to ~/.cache/lp_credentials/ by
      default.
    - Set service option default to edge.
  * doc/manage-credentials.1: Update as necessary for the above.
  * common.py:
    - When credentials are not found, ask user to see
      manage-credentials manpage.
    - Load all token files for the consumer specified in the above
      directory as necessary.

 -- Jonathan Davies <jpds@ubuntu.com>  Wed, 14 Jan 2009 19:39:35 +0000

ubuntu-dev-tools (0.53) jaunty; urgency=low

  [ Siegfried-Angel Gevatter Pujals ]
  * debian/copyright:
     - Add information about manage-credentials.

  [ Daniel Holbach ]
  * debian/control: replace 'sb-release' with lsb-release, make package
    installable again.

 -- Daniel Holbach <daniel.holbach@ubuntu.com>  Wed, 14 Jan 2009 16:27:34 +0100

ubuntu-dev-tools (0.52) jaunty; urgency=low

  [ Siegfried-Angel Gevatter Pujals ]
  * pbuilder-dist.new:
    - Add compatibility for cowbuilder.
    - Fix the mainonly support.
    - Rename build.log to last_operation.log.
  * pbuilder-dist, pbuilder-dist.new:
    - Replace pbuilder-dist with pbuilder-dist.new.
  * debian/links:
    - Symlink /usr/bin/cowbuilder-dist to /usr/bin/pbuilder-dist, and the
      same with the manpage.
  * debian/control:
    - Add cowdancer as alternative recommends to pbuilder.
  * doc/pbuilder-dist.1:
    - Update it to explain the usage for the new pbuilder-dist script.
  * doc/mk-sbuild-lv.1:
    - Fix an error (and get ride of a lintian warning).

  [ Nathan Handler ]
  * pull-debian-source:
    - Pass -xu arguments to dget to be consistant with pull-lp-source
    - Add support for packages with a name beginning with "lib" (LP: #314732)

  [ Kees Cook ]
  * mk-sbuild-lv:
    - add --skip-updates to allow building security-only chroots.
    - add "apt-utils" as a default package for sane dist-upgrades.

  [ Jonathan Davies ]
  * buildd: Don't show arch override message if operation to perform is
    'status'.
  * requestsync: If package is new, check the Ubuntu Archive team's bug list
    for possible duplicate requests.
  * doc/manage-credentials.1: Written up.
  * doc/requestsync.1: Changed documentation to launchpadlib related-stuff.

  [ Luca Falavigna ]
  * requestsync:
    - Catch AssertionError exception if rmadison returns with an error.

  [ Markus Korn ]
  * Added manage-credentials, a tool to create (and manage) credentials
    which are used to access launchpad via the API.
  * Ported: hugdaylist, massfile, grab-attachment and requestsync to
    launchpadlib.
  * Other misc. fixes and tweaks.
  * Install common.py to correct location with py_modules and remove
    hardcoded path from files.

 -- Jonathan Davies <jpds@ubuntu.com>  Wed, 14 Jan 2009 13:21:35 +0000

ubuntu-dev-tools (0.51) jaunty; urgency=low

  * buildd: Added checks for arch-indep packages and packages which have no
    builds in a release.
  * hugdaylist: String improvements.
  * requestsync:
    - Use optparse instead of getopt for option parsing.
    - Skip existing bug report check if python-launchpad-bugs is not
      installed.
    - Implemented sleeps to --lp bug reporting in case of a slow
      Launchpad to stop mass bug filing (LP: #311289).

 -- Jonathan Davies <jpds@ubuntu.com>  Tue, 30 Dec 2008 15:51:55 +0000

ubuntu-dev-tools (0.50.1) jaunty; urgency=low

  * Modified setup.py to actually install pull-debian-source.

 -- Jonathan Davies <jpds@ubuntu.com>  Tue, 30 Dec 2008 15:39:35 +0000

ubuntu-dev-tools (0.50) jaunty; urgency=low

  [ Nathan Handler ]
  * Add pull-debian-source script (LP: #289141)
    - debian/copyright:
      + Add myself to the Upstream Authors and Copyright sections
      + Add pull-debian-source to the License section
    - Add doc/pull-debian-source.1

  [ Siegfried-Angel Gevatter Pujals ]
  * debian/control: Add perl-modules and libwww-perl as Recommended packages

  [ Iain Lane ]
  * pbuilder-dist.new: Add 'experimental' to list of known Debian releases.
    pbuilder-experimental works fine with pbuilder-dist.new.

  [ Jonathan Davies ]
  * buildd: Show which architectures are available in help and created a
    list of them for easy addition of new ones.
  * requestsync:
    - Readd sponsorship flag and related documentation in
      doc/requestsync.1 (LP: #270605).
    - Do not check package's Launchpad bug list page if the package to be
      synced is a new package. As this page does not exist for
      it (LP: #312297).

 -- Jonathan Davies <jpds@ubuntu.com>  Mon, 29 Dec 2008 18:45:02 +0000

ubuntu-dev-tools (0.49) jaunty; urgency=low

  [ Sarah Hobbs ]
  * Add armel as an arch to buildd

  [ Adrien Cunin ]
  * Added ${misc:Depends} to dependencies to make lintian quiet

 -- Adrien Cunin <adri2000@ubuntu.com>  Sun, 30 Nov 2008 23:23:01 +0100

ubuntu-dev-tools (0.48) jaunty; urgency=low

  * common.py, checkReleaseExists() and checkSourceExists(): Add support for
    specifying pockets (e. g. release name "intrepid-proposed").
  * buildd: Strip off pocket from release name when parsing the builds page,
    so that this script works for pockets, too.

 -- Martin Pitt <martin.pitt@ubuntu.com>  Tue, 11 Nov 2008 10:15:25 +0100

ubuntu-dev-tools (0.47) jaunty; urgency=low

  [ Kees Cook ]
  * dch-repeat: drop "feisty" from the list of known releases.
  * mk-sbuild-lv:
    - only use --no-install-recommends on gutsy and later.
    - catch errors produced by "finish.sh".

  [ James Westby ]
  * requestsync: tell the user when you are waiting for input from them after
    giving the sponsorship warning, rather than appearing to hang.

  [ Michael Casadevall ]
  * buildd: Fixed rescore (tested by Sarah Hobbs)
  * submittodebian: Changed default tag to Jaunty
  * pbuilder-dist: Added jaunty to ubuntu releases
  * pull-lp-source: Made jaunty the default
  * dch-repeat: Added jaunty

 -- Michael Casadevall <sonicmctails@gmail.com>  Sat, 08 Nov 2008 06:33:00 -0500

ubuntu-dev-tools (0.46) intrepid; urgency=low

  [ Daniel Hahler ]
  * submittodebian: use "intrepid" for Usertags (LP: #276073)

  [ Matt Zimmerman ]
  * add new program 'ubuntuiso' which prints information about Ubuntu isos by
    extracting files from them
  * Add Recommends: genisoimage for ubuntuiso

  [ Colin Watson ]
  * update-maintainer: Convert to plain #! /bin/sh.

  [ Cesare Tirabassi ]
  * remove -X option from grep-dctrl. It doesn't obtain the wished behaviour.

 -- Matt Zimmerman <mdz@ubuntu.com>  Thu, 02 Oct 2008 22:34:44 +0100

ubuntu-dev-tools (0.45) intrepid; urgency=low

  [ Siegfried-Angel Gevatter Pujals ]
  * common.py:
     - Trying to read from a locked sqlite cookie database isn't a fatal
       error anymore.

  [ Adrien Cunin ]
  * update-maintainer:
     - check at the beginning of the script that the necessary files are
       readable/writable, and note which control files we are going to modify
     - at the end, only modify those control files, so that the script doesn't
       return 1 anymore when it was actually successful
  * pbuilder-dist:
     - Eliminated some warning with a better check for whether a given distro
       already has a pbuilder chroot in $BASE_DIR, when that distro is not
       known by the script
     - Added intrepid as a known distro
  * Return to previous versioning, without the ubuntu1 bit

  [ Jonathan Patrick Davies ]
  * buildd: Revert arch:status string format.

  [ Cesare Tirabassi ]
  * reverse-build-depends:
    - add -X option to grep-dctrl so that it only works with exact matches
      (LP: #272273).

 -- Adrien Cunin <adri2000@ubuntu.com>  Wed, 24 Sep 2008 16:01:09 +0200

ubuntu-dev-tools (0.44ubuntu1) intrepid; urgency=low

  * Bazaar revision 203.

  [ Colin Watson ]
  * Fix a number of minor glitches in manual pages.

  [ Jonathan Patrick Davies ]
  * debian/control:
    - Improved description.
    - Wrapped Depends line and bumped debhelper build-dependency version to 6.
  * debian/compat: Changed to 6.
  * Moved https_proxy dropping code to common.py.
  * requestsync: Check for already existing sync requests before filing a new
    one.

 -- Jonathan Patrick Davies <jpds@ubuntu.com>  Tue, 02 Sep 2008 21:43:49 +0100

ubuntu-dev-tools (0.43ubuntu1) intrepid; urgency=low

  * Bazaar revision 195.

  [ Jonathan Patrick Davies ]
  * common.py:
    - If loading a cookie file raises an exception exit.
    - Improve cookie file writing.
    - New function: isLPTeamMember() - checks if the user is a member of the
      Launchpad team using cookies for authentication.
    - New function: packageComponent() - returns which component a package in
      Ubuntu is in.
  * requestsync:
    - Return an error when the script is unable to connect to
      packages.debian.org (LP: #261916).
    - Adapt team checking with the function above.
  * buildd:
    - Adapt privilege checking code to the new function above.
    - Check which component the package is in.

  [ Ryan Kavanagh ]
  * dgetlp.1: New manpage
  * dgetlp: fix typo in usage
  * hugdaylist.1: New manpage
  * s/requestsync/pull-lp-source/g in doc/pull-lp-source.1
  * mk-sbuild-lv.1: New manpage

  [ Karl Goetz ]
  * Add a Recommends: on ca-certificates (LP: #247157).

 -- Jonathan Patrick Davies <jpds@ubuntu.com>  Sun, 31 Aug 2008 11:40:30 +0200

ubuntu-dev-tools (0.42ubuntu1) intrepid; urgency=low

  [Jonathan Patrick Davies]
  * requestsync: Exit when connecting to Launchpad fails.
  * doc/requestsync.1: Document new -d flag.
  * common.py: New functions: checkReleaseExists() and checkSourceExists().
  * buildd and pull-lp-source: Adapt code to use new functions above.

  [ Jelmer Vernooij ]
  * requestsync: Add -d option to allow overriding the Debian distro to sync
  from. (LP: #253497)

 -- Jonathan Patrick Davies <jpds@ubuntu.com>  Sun, 24 Aug 2008 21:43:30 +0100

ubuntu-dev-tools (0.41) intrepid; urgency=low

  [ Loic Minier ]
  * Replace .BB in doc/pbuilder-dist.1 with a newline to fix a syntax error.
  * Drop spurious tab in buildd.
  * When https_proxy is in the environment, output a warning and disable it as
    urllib/urllib2 don't support it; see LP #122551.

  [ Kees Cook ]
  * common.py: allow for multiple firefox instances, check all possible
    cookie files.

 -- Kees Cook <kees@ubuntu.com>  Wed, 20 Aug 2008 10:58:24 -0700

ubuntu-dev-tools (0.40ubuntu3) intrepid; urgency=low

  * Import urllib2.

 -- Loic Minier <lool@dooz.org>  Mon, 18 Aug 2008 12:07:27 +0200

ubuntu-dev-tools (0.40ubuntu2) intrepid; urgency=low

  * requestsync: Correct print statement redirect to sys,stderr.

 -- Jonathan Patrick Davies <jpds@ubuntu.com>  Mon, 18 Aug 2008 10:59:59 +0100

ubuntu-dev-tools (0.40ubuntu1) intrepid; urgency=low

  * Bazaar revision 174.
  * buildd: Code cleanup on single arch options.
  * doc/buildd.1: Created.
  * doc/requestsync.1: Added note about sponsorship detecting.
  * requestsync: Suggest using the --lp flag when mailing a request encounters
    a failure.

 -- Jonathan Patrick Davies <jpds@ubuntu.com>  Sat, 16 Aug 2008 23:38:41 +0100

ubuntu-dev-tools (0.39ubuntu1) intrepid; urgency=low

  * Bazaar revision 169.

  [ Jonathan Patrick Davies ]
  * common.py: Use os.path.expanduser() instead of os.environ.
  * buildd:
    - Added optparse support for option handling.
    - Added support to request the rebuilding or rescoring of only one
      architecture.
    - Various other improvements.
  * hugdaylist: Improved number of bugs option handling.
  * get-branches: Improved option handling.

  [ Siegfried-Angel Gevatter Pujals ]
  * debian/control:
     - Add sbuild as an alternative recommends to pbuilder.
  * what-patch, pull-debian-debdiff, mk-sbuild-lv, dch-repat, debian/copyright:
     - Change the license of all scripts from Kees Cook to the GPL version 3
       or later.
     - Order the script names alphabetically in debian/copyright.
  * common.py:
     - Add functions mkdir and readlist.

  [ Iain Lane ]
  * pull-lp-source: Better handle errors when going to LP

 -- Jonathan Patrick Davies <jpds@ubuntu.com>  Thu, 14 Aug 2008 12:21:45 +0100

ubuntu-dev-tools (0.38ubuntu1) intrepid; urgency=low

  [ Jonathan Patrick Davies ]
  * requestsync: Check if user is a member of ubuntu-core-dev if sync request
    is for a package in main.
  * common.py: Change cookie file permissions to read and write only by user.

 -- Jonathan Patrick Davies <jpds@ubuntu.com>  Tue, 12 Aug 2008 14:52:34 +0100

ubuntu-dev-tools (0.37ubuntu1) intrepid; urgency=low

  [ Jonathan Patrick Davies ]
  * get-branches:
    - Open the teams code page before making a new directory.
    - Now check team option before anything else.
    - Check that the team has branches before downloading.
  * doc/get-branches.1: Created.
  * hugdaylist: Improved argument and error handling.
  * pull-lp-source:
    - Use optparse for option handling.
    - Check that the 'release' and 'package' actually exist on Launchpad.
    - Use subprocess for dget calls.
  * buildd: Imported from Martin Pitt's scripts.
  * common.py: Python module to be used to enable the use of cookies
    to authenticate with Launchpad.
  * debian/ubuntu-dev-tools.install: Added line to install common.py above to
    the correct location.
  * requestsync:
    - Use the functions in the common.py file above to authenticate with
      Launchpad.
    - Using the Launchpad cookie file, validate that the user is a member of
      the ubuntu-dev team on Launchpad. Thus, checking if the user needs
      sponsership or not (LP: #130648).
  * doc/requestsync.1: Removed mention of -s flag. Obsoleted by the above.
  * massfile:
    - Use the functions in the common.py file above to authenticate with
      Launchpad.
  * debian/control: Changed XS-Python-Version to >= 2.5.

  [ Siegfried-Angel Gevatter Pujals ]
  * Add the GNU General Public License header to all scripts.
  * Remove files AUTHORS (it duplicated content from debian/copyright) and
    README (superseded by the manpages).

 -- Jonathan Patrick Davies <jpds@ubuntu.com>  Tue, 12 Aug 2008 14:48:35 +0100

ubuntu-dev-tools (0.36ubuntu1) intrepid; urgency=low

  [ Jonathan Patrick Davies ]
  * doc/ Created new manpages for:
    - what-patch.1.
    - dch-repeat.1.
    - grab-attachment.1.
  * doc/requestsync.1: Described variables used by requestsync in man
    page. (LP: #237595)
  * hugdaylist:
    - Added code to handle exceptions and short version of GPL.
    - Rewrote option handling with optparse.
    - Filter bugs subscribed to the ubuntu-archive team.
  * get-branches:
    - Rewrote option handling with optparse.
    - Added short version of GPL to header.
    - Fixed regular expressions to work with new Launchpad interface.
    - Use subprocess.call() on Bazaar instead of os.system().
  * debian/copyright: Updated Authors and copyrights.

  [ Siegfried-Angel Gevatter Pujals ]
  * Change the versioning scheme from 0.XX to 0.XXubuntu1. Delete
    debian/source.lintian-overrides, as with this it isn't necessary anymore.
  * General manpage cleanup (fix typos, use the same section names in all
    manpages, etc).

 -- Jonathan Patrick Davies <jpds@ubuntu.com>  Sun, 10 Aug 2008 22:02:05 +0100

ubuntu-dev-tools (0.35) intrepid; urgency=low

  [ Siegfried-Angel Gevatter Pujals ]
  * doc/update-maintainer.1:
     - Remove the reference to the --no-changelog option from the manpage.
  * requestsync:
     - If the email interface is used, check if DEBEMAIL is set before anything
       else (LP: #254632).
  * massfile, examples/massfile.instructions:
     - Make it possible to give the created bugs a determined status.
  * debian/control:
     - Bump Standards Version to 3.8.0.
  * debian/rules:
     - It's not necessary anymore to remove usr/lib.
  * setup.py:
     - Order the scripts list alphabetically and add pull-lp-source.

  [ Iain Lane ]
  * Add pull-lp-source, which get source packages from LP to avoid mirror lag.
  * pbuilder-dist.new:
     - Set mirror and component for Debian distros.
     - Use local apt cache if available.
  * massfile:
     - Modify it to work with Firefox 3 cookies, taking code from requestsync.
     - Set the status to Confirmed, by default.

 -- Siegfried-Angel Gevatter Pujals <rainct@ubuntu.com>  Sat, 09 Aug 2008 13:58:23 +0200

ubuntu-dev-tools (0.34) intrepid; urgency=low

  * update-maintainer: Remove dangling reference to --nochangelog
    in usage function.

 -- Luke Yelavich <themuso@ubuntu.com>  Mon, 28 Jul 2008 15:50:38 +1000

ubuntu-dev-tools (0.33) intrepid; urgency=low

  * update-maintainer: Stop mentioning "Modify Maintainer: value blabla" since
    it is a required global policy anyway and totally pointless changelog
    noise.

 -- Martin Pitt <martin.pitt@ubuntu.com>  Fri, 18 Jul 2008 12:29:57 +0100

ubuntu-dev-tools (0.32) intrepid; urgency=low

  [ Iain Lane ]
  * requestsync: Fix bug where requestsync would fall over when requesting
    sync for package with no local changes.

  [ Kees Cook ]
  * dch-repeat: drop edgy, add intrepid.  Update Copyright years.

  [ Mario Limonciello ]
  * mk-sbuild-lv: Add lpia build support.
  * mk-sbuild-lv: Copy mirror used for debootstrap into chroot too.

 -- Mario Limonciello <mario_limonciello@dell.com>  Thu, 17 Jul 2008 11:20:49 -0500

ubuntu-dev-tools (0.31) intrepid; urgency=low

  [ Siegfried-Angel Gevatter Pujals (RainCT) ]
  * pbuilder-dist.new:
     - Rewrite the script in Python to make it more robust and faster.
  * what-patch:
     - If cdbs-edit-patch is used, output "cdbs (patchsys.mk)" instead of
       just "cdbs" (LP: #195795).
  * check-symbols:
     - Add a brief explanation about why sudo privilegies are required
       in order to run this script (LP: #194622).
     - End with exit code 1 if there's an error.
  * suspicious-source:
     - Whitelist C# files (LP: #225691): *.cs.
     - Whitelist manpages: *.[0-9].

  [ Daniel Hahler ]
  * requestsync:
     - Use debian_bundle.changelog.Version for version comparison in
       debian_changelog.
     - Fix --lp for Firefox 3 (LP: #208808):
       It now tries ~/.lpcookie.txt, ~/.mozilla/*/*/cookies.sqlite and
       ~/.mozilla/*/*/cookies.txt to find a Launchpad cookie file.
       Also added a hint that you can create a valid file, by logging into
       Launchpad with Firefox.
     - Added confirm loops, which displays the message to be send/posted and
       either allows to edit (or forces to, in case of Ubuntu changes).
       (LP: #194613, #194615)
       This adds a convient edit_report method, which gets used both from the
       Launchpad and mail code path.
     - Do not fallback to submitting by email, if posting to Launchpad failed.
       This hasn't been requested and therefore should not get done.
     - post_bug: Catch IOError when setting bug importance (LP: #190061)
     - mail_bug: Catch socket.error (LP: #190739)

  [ Kees Cook ]
  * mk-sbuild-lv
    - don't install recommended packages during chroot install.
    - allow customization of schroot.conf suffix and LV/snapshot sizes.
  * what-patch:
    - restore previous output behavior, added logic to verbose test instead.
    - added details for each patch system report.
  * pull-debian-debdiff:
    - parse .dsc file for required source files.
    - switch to GPLv3
  * debian/control: add Depends needed for pull-debian-debdiff.
  * debian/copyright:
    - updated pull-debian-debdiff, which is now GPLv3.
    - adjusted Copyright lines to make lintian happy.

 -- Kees Cook <kees@ubuntu.com>  Fri, 13 Jun 2008 11:43:24 -0700

ubuntu-dev-tools (0.30) hardy; urgency=low

  [ Siegfried-Angel Gevatter Pujals (RainCT) ]
  * pbuilder-dist-simple, doc/pbuilder-dist-simple.1, setup.py:
     - Add the original pbuilder-dist script as pbuilder-dist-simple.
  * setup.py:
     - Really install reverse-build-depends (LP: #203523).
  * debian/source.lintian-overrides:
     - Override lintian's useless warnings (about this being a NMU).

  [ Adrien Cunin ]
  * debian/ubuntu-dev-tools.install: install bash_completion/pbuilder-dist in
    /etc/bash_completion.d/ instead of /etc/bash_completion.d/pbuilder-dist/
  * bash_completion/pbuilder-dist: apply the completion not only to
    pbuilder-dist but also to pbuilder-{hardy,sid,etc.}

 -- Siegfried-Angel Gevatter Pujals (RainCT) <rainct@ubuntu.com>  Tue, 08 Apr 2008 16:33:52 +0200

ubuntu-dev-tools (0.29) hardy; urgency=low

  * grab-attachments, setup.py: added grab-attachments tool. You give it bug
    numbers, it gets you their attachments. Useful for sponsoring.

 -- Daniel Holbach <daniel.holbach@ubuntu.com>  Mon, 10 Mar 2008 11:31:50 +0100

ubuntu-dev-tools (0.28) hardy; urgency=low

  [ Adrien Cunin ]
  * pbuilder-dist:
     - Fixed minor bash syntax error
     - Removed quotes around the path when using --aptconfdir, otherwise
       pbuilder create fails

  [ Kees Cook ]
  * mk-sbuild-lv: add --personality option from Jamie Strandboge (LP: #199181)
  * check-symbols: rename temp files to avoid .so versioning confusion.

 -- Kees Cook <kees@ubuntu.com>  Thu, 06 Mar 2008 11:05:02 -0800

ubuntu-dev-tools (0.27) hardy; urgency=low

  [ Andrew Hunter ]
  * ppaput:
    - Separated ppaput script from backend python modules (LP: #192184).
    - Switched from homegrown option parseing to Optparse, much more
      robust and less code duplication.

  [ Daniel Holbach ]
  * README, debian/rules, doc/ppaput.1.docbook, ppaput, setup.py: removed
    ppaput for now. It has shortcomings and is not actively used in the
    sponsoring process (LP: #194634).

  [ Siegfried-Angel Gevatter Pujals (RainCT) ]
  * This upload removes accidentaly uploaded files (LP: #194635, #194618,
    #194621).
  * Remove executable bit from AUTHORS file (LP: #194619).
  * debian/control:
     - Change the Vcs-Bzr address to the correct one.
     - Move the reportbug dependency to Recommends.
     - Drop docbook2x build dependency (see Daniel's changes).
  * Move ppaput.py (the module) into new ubuntutools/ directory and
    remove it's shabang.
  * submittodebian:
     - Check if reportbug is installed and if it isn't throw an error.
  * suspicious-sources:
     - Ignore .in files.
  * pbuilder-dist:
     - Apply patch from James Westby to fix a problem where it always
       wanted to get the architecture to use as an option if a symlink
       was being used .
     - Fix a recently introduced problem where pbuilder-dist would always
       want to know the architecture if a symlink was being used. Thanks to
       Adrien Cunin and James Westby for their help on this (LP: #194633).
     - Escape many variables to avoid possible problems there.
     - Reorganize the code a bit and comment it.
     - Accept "upgrade" as an alias for "update".
     - Hide lsb_release's traceback if pbuilder-dist is manually aborted
       while the distribution was being detected.
  * 404main:
     - Try to filter out entries from Debian and PPAs, thanks to Adrien
       Cunin! (LP: #194704)
     - Add limited support for multiple distributions (and update they
       manpage to reflect this).
     - TODO: Use python-apt instead of lots of pipes.
  * debian/copyright.
     - Add ppaput (the executable has been removed for now -see above-,
       but there is still the module in the source package).
  * debian/pycompat:
     - Remove it, as it is not necessary for python-central.

  [ Terence Simpson ]
  * dgetlp:
     - Fix bug where optaining the .orig.tar.gz would fail if the package
       name contains hypens.
     - Add support for native packages.

 -- Siegfried-Angel Gevatter Pujals (RainCT) <rainct@ubuntu.com>  Sun, 24 Feb 2008 19:11:06 +0100

ubuntu-dev-tools (0.26) hardy; urgency=low

  [ Stephan Hermann ]
  * pbuilder-dist: fixed a bug with the *sudo call.
    changed from $SUDOREPLACE "pbuilder" to $SUDOREPLACE -- pbuilder ...

  [ Daniel Hahler ]
  * requestsync:
    * If interaction is required (for an explanation to drop the Ubuntu
      changes), edit the report in the sensible-editor.
      When interaction is not required, ask the user if she wants to edit.
      (LP: #190351)
    * Exit, if versions in Ubuntu and Debian are the same already.

  [ Siegfried-Angel Gevatter Pujals (RainCT) ]
  * Add manpages for update-maintainer and 404main.
  * Move pbuilder-dist.bash_completion into new bash_completion/
    directory and tell dh_install to take care of the stuff there.
  * Let update-maintainer also accept --no-changelog (in addition to
    the current --nochangelog), improve its error messages and change
    the default section to universe.
  * Add AUTHORS section to doc/check-symbols.1, and little changes to
    doc/suspicious-source.1.
  * Fix some issues with the new pbuilder-dist code.

 -- Siegfried-Angel Gevatter Pujals (RainCT) <rainct@ubuntu.com>  Sun, 17 Feb 2008 19:35:46 +0100

ubuntu-dev-tools (0.25) hardy; urgency=low

  [ Michael Bienia ]
  * requestsync:
    + Add work-around for a bug in Debian's madison.php not returning only the
      'source' line (LP: #183346).
    + Add support to file sync requests with python-launchpad-bugs (--lp)
      (LP: #147994).
    + Add line editing during input.
  * doc/requestsync.1:
    + Document new requestsync options.

  [ Siegfried-Angel Gevatter Pujals (RainCT) ]
  * what-patch:
     - Print a list of files that have been modified outside the
       debian/ directory (LP: #174933).
     - Add -h and -q options.
     - Add proper exit values.
  * debian/control:
     - Bump standards version to 3.7.3.
     - Move python-central to Build-Depends-Indep.
     - Rename XS-Vcs-{Bzr,Browser} fields to Vcs-{Bzr,Browser}.
     - Bump minimum cdbs version to 0.4.49.
  * Add Albert Damen to the Authors and Copyright Holders.
  * Change my email address (to @ubuntu.com) everywhere.
  * Add reverse-build-depends script and a manpage for it.
  * Add requestsync and reverse-build-depends and massfile to
    debian/copyright.
  * Update README (add information for many missing scripts).
  * Add the text "ubuntu-dev-tools" to the footer of all manpages.
  * Remove duplicated ubuntu-dev-tools recommends (it's already a
    dependency).

  [ Stephan Hermann ]
  * mk-sbuild-lv: check for debootstrap release names in
    /usr/share/debootstreap/releases and not in /usr/lib/debootstrap/releases
  * pbuilder-dist:
    - check if $SYSCACHE is not set and stay with the default, if
      SYSCACHE = 0 use the default from pbuilderrc or honor $DEBCACHE
      (LP: #156183)
    - removed $BINARCH check in pbuilder call, and set --debootstrapopts
      directly, it doesn't matter when it's always set.  The Subshell call
      didn't work  (LP: #175183)
    - added support for --http-proxy, honours now $http_proxy or $HTTP_PROXY
    - removed $COMPONENTS_LINE from pbuilder call, data is crippled in the
      pbuilder chroot.
      Instead of this behaviour add $BASE_DIR/etc/$DISTRIBUTION/apt.conf/
      directory and install a sane sources.list, depending on the releases of Ubuntu
      and add --aptconfdir to pbuilder call (LP: #175183)
    - add support for gksudo|kdesudo|sudo depending on $DESKTOP_SESSION.
      or if $PBUILDAUTH is set to something else, it will be used instead of
      sudo|gksudo|kdesudo (LP: #172943)
  * pbuilder-dist.bash_completion: (LP: #175728)
    - added bash_completion instructions
  * debian/rules:
    - install pbuilder-dist.bash_completion to /etc/bash_completion.d/

  [ Daniel Holbach ]
  * hugdaylist: drop one Ubuntu filter statement.

  [ Kees Cook ]
  * what-patch: change default operation back to quiet mode -- script is used
    in automated tools, so default behavior is best to leave unchanged.
  * check-symbols: check for binary list very carefully.
  * dch-repeat: add Hardy to distro list.
  * mk-sbuild-lv: use -r instead of -f for possible debootstrap symlinks.

 -- Stephan Hermann <sh@sourcecode.de>  Tue, 22 Jan 2008 19:28:34 +0100

ubuntu-dev-tools (0.24) hardy; urgency=low

  [ Soren Hansen ]
  * Handle epochs properly in submittodebian.

  [ Luke Yelavich ]
  * update-maintainer: Default to main if rmadison gives no section output.
    (LP: #179533)

  [ Cesare Tirabassi ]
  * Add man page for check-symbols (Thanks to Albert Damen - LP: #174123).

  [ Michael Bienia ]
  * requestsync:
    + Set importance to wishlist.
    + Strip some more whitespace.

 -- Luke Yelavich <themuso@ubuntu.com>  Sun, 06 Jan 2008 21:52:26 +1100

ubuntu-dev-tools (0.23) hardy; urgency=low

  [ Daniel Holbach ]
  * debian/control: bumped python-launchpad-bugs requirement to newest version
    and made it a Recommends. All scripts in ubuntu-dev-tools using it fail
    gracefully if it's not installed.
  * hugdaylist:
    - make use of text connector.
    - commentary in wiki output.

  [ Ryan Kavanagh ]
  * Updated requestsync(1) to reflect the addition of the -k <keyid> and
    removed a runon in DESCRIPTION.

  [ Mathias Gug ]
  * Add patch tag in submittodebian.

  [ Luke Yelavich ]
  * update-maintainer: Exit after displaying usage for --help.

  [ Siegfried-Angel Gevatter Pujals (RainCT) ]
  * pbuilder-dist:
     - Move warning about changing $COMPONENTS's value to
       the right place (it should be displayed if the installed version
       of pbuilder is too old, not otherwise).
     - Asume action is "build" if no recognized action is passed but
       the next argument ends with .dsc (LP: #172940).
  * dgetlp:
     - Add "-h", "--help" and "--debug" (-d was already there)
  * 404main:
     - Cleanup and improvements
     - Identify Pete Savage as it's original author
     - Change the license to GPLv2+
  * AUTHORS, debian/copyright:
     - Add Pete Savage, as he wrote 404main
  * what-patch:
     - Ignore commented lines; patch by Daniel Hahler (LP: #163454)
  * doc/pbuilder-dist.1:
     - Update manpage to match recent changes (including those from 0.21).

  [ Colin Watson ]
  * Add a SYNOPSIS section to submittodebian(1) to clarify that it takes no
    arguments.
  * More *roff fixes.

 -- Daniel Holbach <daniel.holbach@ubuntu.com>  Wed, 05 Dec 2007 09:57:41 +0100

ubuntu-dev-tools (0.22) hardy; urgency=low

  [ Luke Yelavich ]
  * update-maintainer-field:
    - Use rmadison instead of apt-cache madison.
    - Added --nochangelog command-line argument.
    - Check --section value.
    - Reformatted usage information.
    - Some code cleanup.

  [ Laurent Bigonville ]
  * requestsync:
    -Always pass -u option to rmadison now that it defaults to ubuntu

  [ Siegfried-Angel Gevatter Pujals (RainCT) ]
  * Add dgetlp script (for «dgetting» from Launchpad)

  [ Lucas Nussbaum ]
  * Enabled support for Bugs/Debian/Usertagging in submittodebian

  [ Michael Vogt ]
  * debian/control:
    - depend on reportbug (>= 3.39ubuntu1) to have working usertag support

 -- Michael Vogt <michael.vogt@ubuntu.com>  Tue, 20 Nov 2007 12:15:20 +0100

ubuntu-dev-tools (0.21) hardy; urgency=low

  [ Laurent Bigonville ]
  * debian/control: add a space before the Homepage pseudo-field
  * pbuilder-dist: add hardy to the distribution list
  * pbuilder-dist: Use new --components options (LP: #140964)
  * pbuilder-dist: Add an empty --othermirror to override config in pbuilderrc

  [ Kees Cook ]
  * mk-sbuild-lv: fix gnupg install, adjust symlink creation

  [ Siegfried-Angel Gevatter Pujals (RainCT) ]
  * Add get-build-deps and it's documentation.
  * Change the character encoding on all Python scripts to UTF-8
  * submittodebian: better changelog location detection
  * submittodebian: user-friendly error if python-debian isn't installed
  * hugdaylist: improve error handling (less backtraces, more nice messages)
  * pbuilder-dist: look for global variable $PBUILDFOLDER (LP: #160769)
  * pbuilder-dist: check pbuilder version and only use --components if supported
  * pbuilder-dist: don't chown "unknown distribution" warning if an environment
    of that release already exists (LP: #160769)

  [ Luke Yelavich ]
  * debian/control:
    - Move homepage to its own field in source package section.

 -- Luke Yelavich <themuso@ubuntu.com>  Thu, 08 Nov 2007 09:57:31 +1100

ubuntu-dev-tools (0.20) hardy; urgency=low

  [ Cesare Tirabassi ]
  * suspicious-source: add *.hh to list of excluded files
  * suspicious-source: format excluded file list to fit 80 chars limit
  * suspicious-source: corrected typos in script and manual page

  [ Dainel Holbach ]
  * hugdaylist: only mention 'unassigned bugs'.

  [ Soren Hansen ]
  * Added missing python-debian dependency (needed by submittodebian)

 -- Soren Hansen <soren@ubuntu.com>  Tue, 23 Oct 2007 16:45:44 +0200

ubuntu-dev-tools (0.19) gutsy; urgency=low

  [ Siegfried-Angel Gevatter Pujals (RainCT) ]
  * requestsync: allow to customize the SMTP server (LP: #144224)
  * Add a short description for requestsync to the README file.

  [ Laurent Bigonville ]
  * pbuilder-dist: Fix error on chroot creation (LP: #146475)
  * requestsync: allow to customize the SMTP port

  [ Adrien Cunin ]
  * README: minor and cosmetic changes

 -- Adrien Cunin <adri2000@ubuntu.com>  Sun, 07 Oct 2007 00:24:46 +0200

ubuntu-dev-tools (0.18) gutsy; urgency=low

  * requestsync: add an option to "Add latest debian version to the title of
    the bug" (LP: #132221)

 -- Marco Rodrigues <gothicx@sapo.pt>  Fri, 05 Oct 2007 14:16:34 +0200

ubuntu-dev-tools (0.17) gutsy; urgency=low

  * submittodebian: backed out changes from last upload. This needs Debian Bug
    445144 fixed.
  * debian/control: don't Depends on a version of reportbug Ubuntu does not
    have yet.

 -- Daniel Holbach <daniel.holbach@ubuntu.com>  Fri, 05 Oct 2007 11:44:51 +0200

ubuntu-dev-tools (0.16) gutsy; urgency=low

  [ Lucas Nussbaum ]
  * Added support for Bugs/Debian/Usertagging in submittodebian.

  [ Daniel Holbach ]
  * setup.py: actually install submittodebian.

 -- Daniel Holbach <daniel.holbach@ubuntu.com>  Fri, 05 Oct 2007 11:05:29 +0200

ubuntu-dev-tools (0.15) gutsy; urgency=low

  [ Laurent Bigonville ]
  * update-maintainer: correctly pass path to dch (LP: #141015)

  [ Daniel Holbach ]
  * ppaput:
    - fix indentation issues.
    - now respects the PPA section the package goes to (LP: #146161)
    - add comment to bug about how to test the resulting .deb (LP: #145895)

 -- Daniel Holbach <daniel.holbach@ubuntu.com>  Mon, 01 Oct 2007 15:56:18 +0200

ubuntu-dev-tools (0.14) gutsy; urgency=low

  * massfile:
    - fixed bug where to find example files,
    - made url get checked beforehand.
    - fixed bug, where description and summary were not updated with the
      current source package.
  * examples/massfile.instructions: added example buglist-url.
  .
  Thanks Andrew Mitchell, for helping out by fixing and clever advise.

 -- Daniel Holbach <daniel.holbach@ubuntu.com>  Thu, 27 Sep 2007 11:43:55 +0200

ubuntu-dev-tools (0.13) gutsy; urgency=low

  * massfile: added script to file mass-bugs.
  * debian/examples, examples/massfile.{instructions,list}: added example
    files.
  * setup.py: install massfile.

 -- Daniel Holbach <daniel.holbach@ubuntu.com>  Thu, 27 Sep 2007 11:04:52 +0200

ubuntu-dev-tools (0.12) gutsy; urgency=low

  * hugdaylist: apply quick fix to not crash.

 -- Daniel Holbach <daniel.holbach@ubuntu.com>  Mon, 24 Sep 2007 09:43:30 +0200

ubuntu-dev-tools (0.11) gutsy; urgency=low

  [ Daniel Holbach ]
  * compare-packages, README: dropped compare-packages, debdiff has the same
    functionality, when used with --from --to or on *.changes files.
  * hugdaylist: prepare the list more carefully (filter out 'fixed committed'
    bugs and bugs that have ubuntu-*-sponsors subscribed.

  [ Siegfried-Angel Gevatter Pujals (RainCT) ]
  * Added a manpage for suspicious-source.
  * Fixed a bug in pbuilder-dist (it needed ftp.debian.org in sources.list to work with Debian).

 -- Daniel Holbach <daniel.holbach@ubuntu.com>  Mon, 24 Sep 2007 09:39:24 +0200

ubuntu-dev-tools (0.10) gutsy; urgency=low

  * compare-packages: added script to compare the contents of 'old' and 'new'
    binary packages of the same source package. Useful to spot moved files,
    dropped files, etc.
  * README: briefly document added scripts.

 -- Daniel Holbach <daniel.holbach@ubuntu.com>  Fri, 14 Sep 2007 11:23:36 +0200

ubuntu-dev-tools (0.9) gutsy; urgency=low

  * Added submittodebian.1

 -- Soren Hansen <soren@ubuntu.com>  Thu, 13 Sep 2007 14:38:49 +0200

ubuntu-dev-tools (0.8) gutsy; urgency=low

  * Renamed revuput to ppaput.

 -- Daniel Holbach <daniel.holbach@ubuntu.com>  Thu, 13 Sep 2007 14:35:18 +0200

ubuntu-dev-tools (0.7) gutsy; urgency=low

  [Colin Watson]
  * Fix *roff use (hyphens vs. dashes, start each sentence on a new line).

  [Daniel Holbach]
  * revuput: deal with the case of NEW packages.
  * hugdaylist: added a tool to write Wiki lists of bugs in <buglist url> as
    in https://wiki.ubuntu.com/UbuntuBugDay/20070912
  * debian/control: bumped python-launchpad-bugs version.

 -- Colin Watson <cjwatson@ubuntu.com>  Wed, 12 Sep 2007 09:28:54 +0100

ubuntu-dev-tools (0.6) gutsy; urgency=low

  * Because I'm a bozo, fix up the version of the devscripts
    Conflicts/Replaces.

 -- Steve Kowalik <stevenk@ubuntu.com>  Wed, 12 Sep 2007 10:46:21 +1000

ubuntu-dev-tools (0.5) gutsy; urgency=low

  * Add requestsync and its manual page from devscripts. (LP: #138885)
  * Add Conflicts/Replaces against devscripts 2.10.7ubuntu3.

 -- Steve Kowalik <stevenk@ubuntu.com>  Wed, 12 Sep 2007 01:14:04 +1000

ubuntu-dev-tools (0.4) gutsy; urgency=low

  * revuput: added a tool to upload packages to PPA and file sponsoring bugs
    automatically.
  * doc/revuput.1.docbook, debian/control, debian/rules: build manpage for it
    from DocBook.
  * setup.py: install it.
  * debian/control: add python-launchpad-bugs Depends.

  [Soren Hansen]
  * added submittodebian tool.

 -- Daniel Holbach <daniel.holbach@ubuntu.com>  Fri, 07 Sep 2007 14:14:57 +0200

ubuntu-dev-tools (0.3) gutsy; urgency=low

  * debian/copyright: added Canonical copyright.

 -- Daniel Holbach <daniel.holbach@ubuntu.com>  Tue, 04 Sep 2007 09:51:04 +0200

ubuntu-dev-tools (0.2) gutsy; urgency=low

  [ Martin Pitt ]
  * Add suspicious-source: Output a list of files which are not common source
    files. This should be run in the root of a source tree to find files which
    might not be the 'prefered form of modification' that the GPL and other
    licenses require.

  [ Luke Yelavich ]
  * Removed ubuntu-cd and ubuntu-sync. They are currently undergoing
    major reworking, and will be re-included when ready.

 -- Luke Yelavich <themuso@ubuntu.com>  Sat,  4 Aug 2007 08:30:01 +1000

ubuntu-dev-tools (0.1) gutsy; urgency=low

  * Initial Release.

 -- Daniel Holbach <daniel.holbach@ubuntu.com>  Fri, 01 Jun 2007 11:26:41 +0200<|MERGE_RESOLUTION|>--- conflicted
+++ resolved
@@ -4,7 +4,6 @@
   * harvest, setup.py: install tool that queries Harvest for information
     about open opportunities for a given source package.
 
-<<<<<<< HEAD
   [ Stefano Rivera ]
   * ubuntutools.archive.rmadison: suite can be None, handle this correctly.
   * pull-debian-debdiff: Convert distance to an integer, so it works when
@@ -22,14 +21,11 @@
   * Bump Standards-Version to 3.9.2 (no changes required).
   * Drop transitional qemu-kvm-extras-static from alternative suggests.
 
- -- Benjamin Drung <bdrung@debian.org>  Mon, 18 Apr 2011 14:52:41 +0200
-=======
   [ Ted Gould ]
   * lp-project-upload: Use a milestone that already exists if there is
     one to use.
 
- -- Ted Gould <ted@ubuntu.com>  Wed, 23 Mar 2011 20:52:56 -0500
->>>>>>> bc54558c
+ -- Ted Gould <ted@ubuntu.com>  Mon, 18 Apr 2011 17:52:30 +0200
 
 ubuntu-dev-tools (0.120) unstable; urgency=low
 
