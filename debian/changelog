--- conflicted
+++ resolved
@@ -10,15 +10,11 @@
   [ Siegfried-Angel Gevatter Pujals ]
   * debian/control: Add perl-modules and libwww-perl as Recommended packages
 
-<<<<<<< HEAD
   [ Iain Lane ]
   * pbuilder-dist.new: Add 'experimental' to list of known Debian releases.
-    pbuilder-experimental works. 
+    pbuilder-experimental works fine with pbuilder-dist.new.
 
  -- Iain Lane <laney@ubuntu.com>  Sun, 21 Dec 2008 23:06:39 +0000
-=======
- -- Nathan Handler <nhandler@ubuntu.com>  Sun, 21 Dec 2008 12:11:47 -0600
->>>>>>> afedd3d4
 
 ubuntu-dev-tools (0.49) jaunty; urgency=low
 
