--- conflicted
+++ resolved
@@ -17,11 +17,7 @@
   * sponsor-patch: Add --update option to make sure build environment is
     up to date (LP: #689605)
 
-<<<<<<< HEAD
- -- Evan Broder <evan@ebroder.net>  Mon, 13 Dec 2010 03:57:20 -0800
-=======
- -- Benjamin Drung <bdrung@ubuntu.com>  Thu, 16 Dec 2010 23:40:14 +0100
->>>>>>> 8eda0c43
+ -- Evan Broder <evan@ebroder.net>  Fri, 17 Dec 2010 01:46:50 -0800
 
 ubuntu-dev-tools (0.107) experimental; urgency=low
 
