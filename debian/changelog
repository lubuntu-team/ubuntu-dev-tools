ubuntu-dev-tools (0.72) UNRELEASED; urgency=low

  [ Jonathan Davies ]
  * README.updates: Added - lists steps to take when updating this package.
  * grab-merge: Added --help option and manpage (LP: #349109).

<<<<<<< HEAD
  [ Siegfried-Angel Gevatter Pujals ]
  * pbuilder-dist:
     - Add squeeze as a Debian distribution. Thanks to Marco Rodrigues.
  [ Nathan Handler ]
  * pull-debian-source:
    - Add support for etch/oldstable
    - Make script work for codenames (etch, lenny, squeeze, sid)

 -- Nathan Handler <nhandler@ubuntu.com>  Sat, 28 Mar 2009 15:19:26 +0100
=======
  [ Ryan Kavanagh ]
  * Fixed mk-sbuild-lv (s/DEBOOTSTRAP_MIRRORS/DEBOOTSTRAP_MIRROR/).
  * Ported devscripts' build-rdeps to Ubuntu and named it ubuild-rdeps.
    Dropped reverse-build-depends. (LP: #272273)

 -- Jonathan Davies <jpds@ubuntu.com>  Thu, 26 Mar 2009 00:22:01 +0000
>>>>>>> c64d7e41

ubuntu-dev-tools (0.71) jaunty; urgency=low

  * requestsync: Fix unclosed string literal (LP: #346794)

 -- Iain Lane <laney@ubuntu.com>  Sun, 22 Mar 2009 14:40:19 +0000

ubuntu-dev-tools (0.70) jaunty; urgency=low

  [ Mitsuya Shibata ]
  * requestsync: Added -e option for FeatureFreezeException explanations and
    updated manpage.

 -- Jonathan Davies <jpds@ubuntu.com>  Thu, 19 Mar 2009 19:54:13 +0000

ubuntu-dev-tools (0.69) jaunty; urgency=low

  * mk-sbuild-lv: add --force-yes when installing $BUILD_PKGS (needed for
    Dapper at least)
  * mk-sbuild-lv: update sed command to use '-i' instead of redirecting
    output to the opened file

 -- Jamie Strandboge <jamie@ubuntu.com>  Tue, 17 Mar 2009 11:28:38 -0500

ubuntu-dev-tools (0.68) jaunty; urgency=low

  * debian/control: Moved debootstrap to Recommends from Depends.

 -- Jonathan Davies <jpds@ubuntu.com>  Sun, 15 Mar 2009 15:30:48 +0000

ubuntu-dev-tools (0.67) jaunty; urgency=low

  [ Jonathan Davies ]
  * mk-sbuild-lv: Changed default behaviour so that the initial build and log
    directories are not created on first run; instead read settings file and
    check if they exist (LP: #342154).
  * requestsync: Reverted old madison.php workaround (LP: #183346).

  [ Ryan Kavanagh ]
  * mk-sbuild-lv: Added support for Debian chroots. Updated manpage.
    (LP: #342158)

  [ Mitsuya Shibata ]
  * pull-debian-source: Detect existence of dget in multi-path environment.

 -- Jonathan Davies <jpds@ubuntu.com>  Sat, 14 Mar 2009 22:40:05 +0000

ubuntu-dev-tools (0.66) jaunty; urgency=low

  [ Siegfried-Angel Gevatter Pujals ]
  * debian/control:
     - Add "debootstrap" as a Recommends (LP: #334848).
  * pbuilder-dist:
     - Better error messages if cowbuilder/pbuilder/debootstrap isn't installed.

  [ Marco Rodrigues ]
  * Remove workaround for Debian madison, it works fine now.

  [ Nathan Handler ]
  * pull-debian-source:
    - Check if 'dget' is available
    - Update Copyright/License info
  * debian/copyright:
    - Update my copyright information

  [ Jonathan Davies ]
  * Added grab-merge from merges.ubuntu.com (LP: #155098).

 -- Jonathan Davies <jpds@ubuntu.com>  Thu, 09 Mar 2009 17:01:19 +0000

ubuntu-dev-tools (0.65) jaunty; urgency=low

  [ Colin Watson ]
  * manage-credentials: Fix typo.

  [ Jonathan Davies ]
  * requestsync: Only check existing reports if the --lp flag is used.

  [ Luca Falavigna ]
  * Add per-package upload permission checks:
    - ubuntutools/lp/functions.py: implement isPerPackageUploader.
    - requestsync: check if submitter has per-package upload permission
      using isPerPackageUploader function and adjust report accordingly.

  [ Iain Lane ]
  * requestsync: Drop "please" in bug titles, per recent discussion on the
    ubuntu-bugsquad ML.

 -- Jonathan Davies <jpds@ubuntu.com>  Tue, 03 Mar 2009 19:55:19 +0000

ubuntu-dev-tools (0.64) jaunty; urgency=low

  * Import urllib2 and sys in lp/functions.py, fixing requestsync.
  * Import ubuntutools.common explicitely in buildd and requestsync to get the
    https_proxy fix.

 -- Loic Minier <lool@dooz.org>  Fri, 06 Feb 2009 12:18:13 +0100

ubuntu-dev-tools (0.63) jaunty; urgency=low

  * debian/links: add it (forgot to do so before).
  * bash-completion/pbuilder-dist: recognize cowbuilder- and -jaunty.
  * pbuilder-dist:
     - Fixed a bug which broke pbuilder-dist when "build" was omited; just
       giving a .dsc works now.
     - {p,cow}builder-dist will now complain if you try to build a .changes
       file (or anything else that isn't a .dsc).

 -- Siegfried-Angel Gevatter Pujals <rainct@ubuntu.com>  Thu, 05 Feb 2009 16:19:03 +0100

ubuntu-dev-tools (0.62) jaunty; urgency=low

  * Fix ubuntutools.lp.libsupport import in lp-set-dup.

 -- Loic Minier <lool@dooz.org>  Wed, 04 Feb 2009 12:04:47 +0100

ubuntu-dev-tools (0.61) jaunty; urgency=low

  [ Terence Simpson ]
  * dgetlp: Replaced Bash version with a new Python script.

  [ Luca Falavigna ]
  * setup.py: install ubuntutools/lp files.

 -- Luca Falavigna <dktrkranz@ubuntu.com>  Tue, 03 Feb 2009 13:34:42 +0100

ubuntu-dev-tools (0.60) jaunty; urgency=low

  [ Jonathan Davies ]
  * ubuntutools/common.py: Now split into multiple files depending on
    function.
  * Adjusted imports on all files as necessary for the change above.
  * Removed ubuntutools/misc.py's mkdir function - superseded by
    os.makedirs().
  * dgetlp: Improved error message to show that dgetlp only accepts HTTP
    URLs (LP: #322051).

  [ Iain Lane ]
  * requestsync: Only attempt to change bug importance if in ubuntu-dev, as it
    will fail otherwise (LP: #320984).
  * ubuntutools/lp/functions.py: Rename urlopener import as it conflicts with
    a variable, causing an error.

  [ Luca Falavigna ]
  * pull-debian-source: do not fail if package name contains a hypen.
  * buildd: display help message if no parameters are passed.

 -- Jonathan Davies <jpds@ubuntu.com>  Sun, 01 Feb 2009 10:55:42 +0000

ubuntu-dev-tools (0.59) jaunty; urgency=low

  * Move /etc/bash_completion.d/pbuilder-dist/pbuilder-dist created in
    pre-0.30 versions to /etc/bash_completion.d/pbuilder-dist in the preinst.

 -- Loic Minier <lool@dooz.org>  Mon, 19 Jan 2009 18:02:55 +0100

ubuntu-dev-tools (0.58) jaunty; urgency=low

  [ Loic Minier ]
  * Fix a bunch of hyphen-used-as-minus-sign lintian informational tags.
  * Don't repeat Section in the binary package's control chunk (pleases
    lintian).
  * New script, lp-set-dup, allows marking a bug and all its dups as a
    duplicate of a new main bug.
   * Re-add debian/pycompat to have an idempotent clean:: as cdbs creates the
     file during clean; Debian #512300.

 -- Loic Minier <lool@dooz.org>  Mon, 19 Jan 2009 17:45:26 +0100

ubuntu-dev-tools (0.57) jaunty; urgency=low

  * requestsync: Skip existing bug check if no credentials are
    found (LP: #318120).

 -- Jonathan Davies <jpds@ubuntu.com>  Sat, 17 Jan 2009 22:02:39 +0000

ubuntu-dev-tools (0.56) jaunty; urgency=low

  * manage-credentials: Tighted security by making credentials files and
    folder world unreadable.
  * common.py: Improved no credentials found error message to show which
    consumer token is needed.
  * requestsync: Catch credentials error to hide traceback.
  * Moved common.py to ubuntutools/ subdirectory to avoid possible conflicts
    in Python packaging and fixed all imports as necessary.
  * debian/ubuntu-dev-tools.install: Removed common.py entry. 

 -- Jonathan Davies <jpds@ubuntu.com>  Sat, 17 Jan 2009 11:32:33 +0000

ubuntu-dev-tools (0.55) jaunty; urgency=low

  * manage-credentials: Use common.py's mkdir function to create as many
    subdirectories as necessary for the credentials directory (LP: #317317).

 -- Jonathan Davies <jpds@ubuntu.com>  Thu, 15 Jan 2009 12:33:31 +0000

ubuntu-dev-tools (0.54) jaunty; urgency=low

  * manage-credentials:
    - Save credentials to ~/.cache/lp_credentials/ by
      default.
    - Set service option default to edge.
  * doc/manage-credentials.1: Update as necessary for the above.
  * common.py:
    - When credentials are not found, ask user to see
      manage-credentials manpage.
    - Load all token files for the consumer specified in the above
      directory as necessary. 

 -- Jonathan Davies <jpds@ubuntu.com>  Wed, 14 Jan 2009 19:39:35 +0000

ubuntu-dev-tools (0.53) jaunty; urgency=low

  [ Siegfried-Angel Gevatter Pujals ]
  * debian/copyright:
     - Add information about manage-credentials.

  [ Daniel Holbach ]
  * debian/control: replace 'sb-release' with lsb-release, make package 
    installable again.

 -- Daniel Holbach <daniel.holbach@ubuntu.com>  Wed, 14 Jan 2009 16:27:34 +0100

ubuntu-dev-tools (0.52) jaunty; urgency=low

  [ Siegfried-Angel Gevatter Pujals ]
  * pbuilder-dist.new:
    - Add compatibility for cowbuilder.
    - Fix the mainonly support.
    - Rename build.log to last_operation.log.
  * pbuilder-dist, pbuilder-dist.new:
    - Replace pbuilder-dist with pbuilder-dist.new.
  * debian/links:
    - Symlink /usr/bin/cowbuilder-dist to /usr/bin/pbuilder-dist, and the
      same with the manpage.
  * debian/control:
    - Add cowdancer as alternative recommends to pbuilder.
  * doc/pbuilder-dist.1:
    - Update it to explain the usage for the new pbuilder-dist script.
  * doc/mk-sbuild-lv.1:
    - Fix an error (and get ride of a lintian warning).

  [ Nathan Handler ]
  * pull-debian-source:
    - Pass -xu arguments to dget to be consistant with pull-lp-source
    - Add support for packages with a name beginning with "lib" (LP: #314732)

  [ Kees Cook ]
  * mk-sbuild-lv:
    - add --skip-updates to allow building security-only chroots.
    - add "apt-utils" as a default package for sane dist-upgrades.

  [ Jonathan Davies ]
  * buildd: Don't show arch override message if operation to perform is
    'status'. 
  * requestsync: If package is new, check the Ubuntu Archive team's bug list
    for possible duplicate requests.
  * doc/manage-credentials.1: Written up.
  * doc/requestsync.1: Changed documentation to launchpadlib related-stuff.

  [ Luca Falavigna ]
  * requestsync:
    - Catch AssertionError exception if rmadison returns with an error.

  [ Markus Korn ]
  * Added manage-credentials, a tool to create (and manage) credentials
    which are used to access launchpad via the API.
  * Ported: hugdaylist, massfile, grab-attachment and requestsync to
    launchpadlib.
  * Other misc. fixes and tweaks.
  * Install common.py to correct location with py_modules and remove
    hardcoded path from files.

 -- Jonathan Davies <jpds@ubuntu.com>  Wed, 14 Jan 2009 13:21:35 +0000

ubuntu-dev-tools (0.51) jaunty; urgency=low

  * buildd: Added checks for arch-indep packages and packages which have no
    builds in a release.
  * hugdaylist: String improvements.
  * requestsync:
    - Use optparse instead of getopt for option parsing.
    - Skip existing bug report check if python-launchpad-bugs is not
      installed.
    - Implemented sleeps to --lp bug reporting in case of a slow
      Launchpad to stop mass bug filing (LP: #311289).

 -- Jonathan Davies <jpds@ubuntu.com>  Tue, 30 Dec 2008 15:51:55 +0000 

ubuntu-dev-tools (0.50.1) jaunty; urgency=low

  * Modified setup.py to actually install pull-debian-source.

 -- Jonathan Davies <jpds@ubuntu.com>  Tue, 30 Dec 2008 15:39:35 +0000

ubuntu-dev-tools (0.50) jaunty; urgency=low

  [ Nathan Handler ]
  * Add pull-debian-source script (LP: #289141)
    - debian/copyright:
      + Add myself to the Upstream Authors and Copyright sections
      + Add pull-debian-source to the License section
    - Add doc/pull-debian-source.1

  [ Siegfried-Angel Gevatter Pujals ]
  * debian/control: Add perl-modules and libwww-perl as Recommended packages

  [ Iain Lane ]
  * pbuilder-dist.new: Add 'experimental' to list of known Debian releases.
    pbuilder-experimental works fine with pbuilder-dist.new.

  [ Jonathan Davies ]
  * buildd: Show which architectures are available in help and created a
    list of them for easy addition of new ones.
  * requestsync:
    - Readd sponsorship flag and related documentation in
      doc/requestsync.1 (LP: #270605).
    - Do not check package's Launchpad bug list page if the package to be
      synced is a new package. As this page does not exist for
      it (LP: #312297).

 -- Jonathan Davies <jpds@ubuntu.com>  Mon, 29 Dec 2008 18:45:02 +0000

ubuntu-dev-tools (0.49) jaunty; urgency=low

  [ Sarah Hobbs ]
  * Add armel as an arch to buildd

  [ Adrien Cunin ]
  * Added ${misc:Depends} to dependencies to make lintian quiet

 -- Adrien Cunin <adri2000@ubuntu.com>  Sun, 30 Nov 2008 23:23:01 +0100

ubuntu-dev-tools (0.48) jaunty; urgency=low

  * common.py, checkReleaseExists() and checkSourceExists(): Add support for
    specifying pockets (e. g. release name "intrepid-proposed").
  * buildd: Strip off pocket from release name when parsing the builds page,
    so that this script works for pockets, too.

 -- Martin Pitt <martin.pitt@ubuntu.com>  Tue, 11 Nov 2008 10:15:25 +0100

ubuntu-dev-tools (0.47) jaunty; urgency=low

  [ Kees Cook ]
  * dch-repeat: drop "feisty" from the list of known releases.
  * mk-sbuild-lv:
    - only use --no-install-recommends on gutsy and later.
    - catch errors produced by "finish.sh".

  [ James Westby ]
  * requestsync: tell the user when you are waiting for input from them after
    giving the sponsorship warning, rather than appearing to hang.

  [ Michael Casadevall ]
  * buildd: Fixed rescore (tested by Sarah Hobbs)
  * submittodebian: Changed default tag to Jaunty
  * pbuilder-dist: Added jaunty to ubuntu releases
  * pull-lp-source: Made jaunty the default
  * dch-repeat: Added jaunty

 -- Michael Casadevall <sonicmctails@gmail.com>  Sat, 08 Nov 2008 06:33:00 -0500

ubuntu-dev-tools (0.46) intrepid; urgency=low

  [ Daniel Hahler ]
  * submittodebian: use "intrepid" for Usertags (LP: #276073)

  [ Matt Zimmerman ]
  * add new program 'ubuntuiso' which prints information about Ubuntu isos by
    extracting files from them
  * Add Recommends: genisoimage for ubuntuiso

  [ Colin Watson ]
  * update-maintainer: Convert to plain #! /bin/sh.

  [ Cesare Tirabassi ]
  * remove -X option from grep-dctrl. It doesn't obtain the wished behaviour.

 -- Matt Zimmerman <mdz@ubuntu.com>  Thu, 02 Oct 2008 22:34:44 +0100

ubuntu-dev-tools (0.45) intrepid; urgency=low

  [ Siegfried-Angel Gevatter Pujals ]
  * common.py:
     - Trying to read from a locked sqlite cookie database isn't a fatal
       error anymore.

  [ Adrien Cunin ]
  * update-maintainer:
     - check at the beginning of the script that the necessary files are
       readable/writable, and note which control files we are going to modify
     - at the end, only modify those control files, so that the script doesn't
       return 1 anymore when it was actually successful
  * pbuilder-dist:
     - Eliminated some warning with a better check for whether a given distro
       already has a pbuilder chroot in $BASE_DIR, when that distro is not
       known by the script
     - Added intrepid as a known distro
  * Return to previous versioning, without the ubuntu1 bit

  [ Jonathan Patrick Davies ]
  * buildd: Revert arch:status string format.

  [ Cesare Tirabassi ]
  * reverse-build-depends:
    - add -X option to grep-dctrl so that it only works with exact matches
      (LP: #272273).

 -- Adrien Cunin <adri2000@ubuntu.com>  Wed, 24 Sep 2008 16:01:09 +0200

ubuntu-dev-tools (0.44ubuntu1) intrepid; urgency=low

  * Bazaar revision 203.

  [ Colin Watson ]
  * Fix a number of minor glitches in manual pages.

  [ Jonathan Patrick Davies ]
  * debian/control:
    - Improved description.
    - Wrapped Depends line and bumped debhelper build-dependency version to 6.
  * debian/compat: Changed to 6.
  * Moved https_proxy dropping code to common.py.
  * requestsync: Check for already existing sync requests before filing a new
    one.

 -- Jonathan Patrick Davies <jpds@ubuntu.com>  Tue, 02 Sep 2008 21:43:49 +0100

ubuntu-dev-tools (0.43ubuntu1) intrepid; urgency=low

  * Bazaar revision 195.

  [ Jonathan Patrick Davies ]
  * common.py:
    - If loading a cookie file raises an exception exit. 
    - Improve cookie file writing.
    - New function: isLPTeamMember() - checks if the user is a member of the
      Launchpad team using cookies for authentication.
    - New function: packageComponent() - returns which component a package in
      Ubuntu is in.
  * requestsync:
    - Return an error when the script is unable to connect to
      packages.debian.org (LP: #261916).
    - Adapt team checking with the function above.
  * buildd:
    - Adapt privilege checking code to the new function above.
    - Check which component the package is in.

  [ Ryan Kavanagh ]
  * dgetlp.1: New manpage
  * dgetlp: fix typo in usage
  * hugdaylist.1: New manpage
  * s/requestsync/pull-lp-source/g in doc/pull-lp-source.1
  * mk-sbuild-lv.1: New manpage

  [ Karl Goetz ]
  * Add a Recommends: on ca-certificates (LP: #247157).

 -- Jonathan Patrick Davies <jpds@ubuntu.com>  Sun, 31 Aug 2008 11:40:30 +0200

ubuntu-dev-tools (0.42ubuntu1) intrepid; urgency=low

  [Jonathan Patrick Davies]
  * requestsync: Exit when connecting to Launchpad fails.
  * doc/requestsync.1: Document new -d flag.
  * common.py: New functions: checkReleaseExists() and checkSourceExists().
  * buildd and pull-lp-source: Adapt code to use new functions above.

  [ Jelmer Vernooij ]
  * requestsync: Add -d option to allow overriding the Debian distro to sync
  from. (LP: #253497)

 -- Jonathan Patrick Davies <jpds@ubuntu.com>  Sun, 24 Aug 2008 21:43:30 +0100

ubuntu-dev-tools (0.41) intrepid; urgency=low

  [ Loic Minier ]
  * Replace .BB in doc/pbuilder-dist.1 with a newline to fix a syntax error.
  * Drop spurious tab in buildd.
  * When https_proxy is in the environment, output a warning and disable it as
    urllib/urllib2 don't support it; see LP #122551.

  [ Kees Cook ]
  * common.py: allow for multiple firefox instances, check all possible
    cookie files.

 -- Kees Cook <kees@ubuntu.com>  Wed, 20 Aug 2008 10:58:24 -0700

ubuntu-dev-tools (0.40ubuntu3) intrepid; urgency=low

  * Import urllib2.

 -- Loic Minier <lool@dooz.org>  Mon, 18 Aug 2008 12:07:27 +0200

ubuntu-dev-tools (0.40ubuntu2) intrepid; urgency=low

  * requestsync: Correct print statement redirect to sys,stderr. 

 -- Jonathan Patrick Davies <jpds@ubuntu.com>  Mon, 18 Aug 2008 10:59:59 +0100

ubuntu-dev-tools (0.40ubuntu1) intrepid; urgency=low

  * Bazaar revision 174.
  * buildd: Code cleanup on single arch options.
  * doc/buildd.1: Created.
  * doc/requestsync.1: Added note about sponsorship detecting.
  * requestsync: Suggest using the --lp flag when mailing a request encounters
    a failure.

 -- Jonathan Patrick Davies <jpds@ubuntu.com>  Sat, 16 Aug 2008 23:38:41 +0100

ubuntu-dev-tools (0.39ubuntu1) intrepid; urgency=low

  * Bazaar revision 169.

  [ Jonathan Patrick Davies ]
  * common.py: Use os.path.expanduser() instead of os.environ.
  * buildd:
    - Added optparse support for option handling.
    - Added support to request the rebuilding or rescoring of only one
      architecture.
    - Various other improvements.
  * hugdaylist: Improved number of bugs option handling.
  * get-branches: Improved option handling.

  [ Siegfried-Angel Gevatter Pujals ]
  * debian/control:
     - Add sbuild as an alternative recommends to pbuilder.
  * what-patch, pull-debian-debdiff, mk-sbuild-lv, dch-repat, debian/copyright:
     - Change the license of all scripts from Kees Cook to the GPL version 3
       or later.
     - Order the script names alphabetically in debian/copyright.
  * common.py:
     - Add functions mkdir and readlist.

  [ Iain Lane ]
  * pull-lp-source: Better handle errors when going to LP 

 -- Jonathan Patrick Davies <jpds@ubuntu.com>  Thu, 14 Aug 2008 12:21:45 +0100

ubuntu-dev-tools (0.38ubuntu1) intrepid; urgency=low

  [ Jonathan Patrick Davies ]
  * requestsync: Check if user is a member of ubuntu-core-dev if sync request
    is for a package in main.
  * common.py: Change cookie file permissions to read and write only by user.

 -- Jonathan Patrick Davies <jpds@ubuntu.com>  Tue, 12 Aug 2008 14:52:34 +0100

ubuntu-dev-tools (0.37ubuntu1) intrepid; urgency=low

  [ Jonathan Patrick Davies ]
  * get-branches:
    - Open the teams code page before making a new directory.
    - Now check team option before anything else.
    - Check that the team has branches before downloading.
  * doc/get-branches.1: Created.
  * hugdaylist: Improved argument and error handling.
  * pull-lp-source:
    - Use optparse for option handling.
    - Check that the 'release' and 'package' actually exist on Launchpad.
    - Use subprocess for dget calls.
  * buildd: Imported from Martin Pitt's scripts.
  * common.py: Python module to be used to enable the use of cookies
    to authenticate with Launchpad.
  * debian/ubuntu-dev-tools.install: Added line to install common.py above to
    the correct location.
  * requestsync:
    - Use the functions in the common.py file above to authenticate with
      Launchpad.
    - Using the Launchpad cookie file, validate that the user is a member of
      the ubuntu-dev team on Launchpad. Thus, checking if the user needs
      sponsership or not (LP: #130648).
  * doc/requestsync.1: Removed mention of -s flag. Obsoleted by the above.
  * massfile:
    - Use the functions in the common.py file above to authenticate with
      Launchpad.
  * debian/control: Changed XS-Python-Version to >= 2.5.

  [ Siegfried-Angel Gevatter Pujals ]
  * Add the GNU General Public License header to all scripts.
  * Remove files AUTHORS (it duplicated content from debian/copyright) and
    README (superseded by the manpages).

 -- Jonathan Patrick Davies <jpds@ubuntu.com>  Tue, 12 Aug 2008 14:48:35 +0100

ubuntu-dev-tools (0.36ubuntu1) intrepid; urgency=low

  [ Jonathan Patrick Davies ]
  * doc/ Created new manpages for:
    - what-patch.1.
    - dch-repeat.1.
    - grab-attachment.1.
  * doc/requestsync.1: Described variables used by requestsync in man
    page. (LP: #237595)
  * hugdaylist:
    - Added code to handle exceptions and short version of GPL.
    - Rewrote option handling with optparse.
    - Filter bugs subscribed to the ubuntu-archive team.
  * get-branches:
    - Rewrote option handling with optparse.
    - Added short version of GPL to header.
    - Fixed regular expressions to work with new Launchpad interface.
    - Use subprocess.call() on Bazaar instead of os.system().
  * debian/copyright: Updated Authors and copyrights.

  [ Siegfried-Angel Gevatter Pujals ]
  * Change the versioning scheme from 0.XX to 0.XXubuntu1. Delete
    debian/source.lintian-overrides, as with this it isn't necessary anymore.
  * General manpage cleanup (fix typos, use the same section names in all
    manpages, etc).

 -- Jonathan Patrick Davies <jpds@ubuntu.com>  Sun, 10 Aug 2008 22:02:05 +0100

ubuntu-dev-tools (0.35) intrepid; urgency=low

  [ Siegfried-Angel Gevatter Pujals ]
  * doc/update-maintainer.1:
     - Remove the reference to the --no-changelog option from the manpage.
  * requestsync:
     - If the email interface is used, check if DEBEMAIL is set before anything
       else (LP: #254632).
  * massfile, examples/massfile.instructions:
     - Make it possible to give the created bugs a determined status.
  * debian/control:
     - Bump Standards Version to 3.8.0.
  * debian/rules:
     - It's not necessary anymore to remove usr/lib.
  * setup.py:
     - Order the scripts list alphabetically and add pull-lp-source.

  [ Iain Lane ]
  * Add pull-lp-source, which get source packages from LP to avoid mirror lag.
  * pbuilder-dist.new:
     - Set mirror and component for Debian distros.
     - Use local apt cache if available.
  * massfile:
     - Modify it to work with Firefox 3 cookies, taking code from requestsync.
     - Set the status to Confirmed, by default.

 -- Siegfried-Angel Gevatter Pujals <rainct@ubuntu.com>  Sat, 09 Aug 2008 13:58:23 +0200

ubuntu-dev-tools (0.34) intrepid; urgency=low

  * update-maintainer: Remove dangling reference to --nochangelog
    in usage function.

 -- Luke Yelavich <themuso@ubuntu.com>  Mon, 28 Jul 2008 15:50:38 +1000

ubuntu-dev-tools (0.33) intrepid; urgency=low

  * update-maintainer: Stop mentioning "Modify Maintainer: value blabla" since
    it is a required global policy anyway and totally pointless changelog
    noise.

 -- Martin Pitt <martin.pitt@ubuntu.com>  Fri, 18 Jul 2008 12:29:57 +0100

ubuntu-dev-tools (0.32) intrepid; urgency=low

  [ Iain Lane ]
  * requestsync: Fix bug where requestsync would fall over when requesting
    sync for package with no local changes.

  [ Kees Cook ]
  * dch-repeat: drop edgy, add intrepid.  Update Copyright years.

  [ Mario Limonciello ]
  * mk-sbuild-lv: Add lpia build support.
  * mk-sbuild-lv: Copy mirror used for debootstrap into chroot too.

 -- Mario Limonciello <mario_limonciello@dell.com>  Thu, 17 Jul 2008 11:20:49 -0500

ubuntu-dev-tools (0.31) intrepid; urgency=low

  [ Siegfried-Angel Gevatter Pujals (RainCT) ]
  * pbuilder-dist.new:
     - Rewrite the script in Python to make it more robust and faster.
  * what-patch:
     - If cdbs-edit-patch is used, output "cdbs (patchsys.mk)" instead of
       just "cdbs" (LP: #195795).
  * check-symbols:
     - Add a brief explanation about why sudo privilegies are required
       in order to run this script (LP: #194622).
     - End with exit code 1 if there's an error.
  * suspicious-source:
     - Whitelist C# files (LP: #225691): *.cs.
     - Whitelist manpages: *.[0-9].

  [ Daniel Hahler ]
  * requestsync:
     - Use debian_bundle.changelog.Version for version comparison in
       debian_changelog.
     - Fix --lp for Firefox 3 (LP: #208808):
       It now tries ~/.lpcookie.txt, ~/.mozilla/*/*/cookies.sqlite and
       ~/.mozilla/*/*/cookies.txt to find a Launchpad cookie file.
       Also added a hint that you can create a valid file, by logging into
       Launchpad with Firefox.
     - Added confirm loops, which displays the message to be send/posted and
       either allows to edit (or forces to, in case of Ubuntu changes).
       (LP: #194613, #194615)
       This adds a convient edit_report method, which gets used both from the
       Launchpad and mail code path.
     - Do not fallback to submitting by email, if posting to Launchpad failed.
       This hasn't been requested and therefore should not get done.
     - post_bug: Catch IOError when setting bug importance (LP: #190061)
     - mail_bug: Catch socket.error (LP: #190739)

  [ Kees Cook ]
  * mk-sbuild-lv
    - don't install recommended packages during chroot install.
    - allow customization of schroot.conf suffix and LV/snapshot sizes.
  * what-patch:
    - restore previous output behavior, added logic to verbose test instead.
    - added details for each patch system report.
  * pull-debian-debdiff:
    - parse .dsc file for required source files.
    - switch to GPLv3
  * debian/control: add Depends needed for pull-debian-debdiff.
  * debian/copyright:
    - updated pull-debian-debdiff, which is now GPLv3.
    - adjusted Copyright lines to make lintian happy.

 -- Kees Cook <kees@ubuntu.com>  Fri, 13 Jun 2008 11:43:24 -0700

ubuntu-dev-tools (0.30) hardy; urgency=low

  [ Siegfried-Angel Gevatter Pujals (RainCT) ]
  * pbuilder-dist-simple, doc/pbuilder-dist-simple.1, setup.py:
     - Add the original pbuilder-dist script as pbuilder-dist-simple.
  * setup.py:
     - Really install reverse-build-depends (LP: #203523).
  * debian/source.lintian-overrides:
     - Override lintian's useless warnings (about this being a NMU).

  [ Adrien Cunin ]
  * debian/ubuntu-dev-tools.install: install bash_completion/pbuilder-dist in
    /etc/bash_completion.d/ instead of /etc/bash_completion.d/pbuilder-dist/
  * bash_completion/pbuilder-dist: apply the completion not only to
    pbuilder-dist but also to pbuilder-{hardy,sid,etc.}

 -- Siegfried-Angel Gevatter Pujals (RainCT) <rainct@ubuntu.com>  Tue, 08 Apr 2008 16:33:52 +0200

ubuntu-dev-tools (0.29) hardy; urgency=low

  * grab-attachments, setup.py: added grab-attachments tool. You give it bug
    numbers, it gets you their attachments. Useful for sponsoring. 

 -- Daniel Holbach <daniel.holbach@ubuntu.com>  Mon, 10 Mar 2008 11:31:50 +0100

ubuntu-dev-tools (0.28) hardy; urgency=low

  [ Adrien Cunin ]
  * pbuilder-dist:
     - Fixed minor bash syntax error
     - Removed quotes around the path when using --aptconfdir, otherwise
       pbuilder create fails

  [ Kees Cook ]
  * mk-sbuild-lv: add --personality option from Jamie Strandboge (LP: #199181)
  * check-symbols: rename temp files to avoid .so versioning confusion.

 -- Kees Cook <kees@ubuntu.com>  Thu, 06 Mar 2008 11:05:02 -0800

ubuntu-dev-tools (0.27) hardy; urgency=low

  [ Andrew Hunter ]
  * ppaput:
    - Separated ppaput script from backend python modules (LP: #192184).
    - Switched from homegrown option parseing to Optparse, much more
      robust and less code duplication.

  [ Daniel Holbach ]
  * README, debian/rules, doc/ppaput.1.docbook, ppaput, setup.py: removed
    ppaput for now. It has shortcomings and is not actively used in the
    sponsoring process (LP: #194634).

  [ Siegfried-Angel Gevatter Pujals (RainCT) ]
  * This upload removes accidentaly uploaded files (LP: #194635, #194618,
    #194621).
  * Remove executable bit from AUTHORS file (LP: #194619).
  * debian/control:
     - Change the Vcs-Bzr address to the correct one.
     - Move the reportbug dependency to Recommends.
     - Drop docbook2x build dependency (see Daniel's changes).
  * Move ppaput.py (the module) into new ubuntutools/ directory and
    remove it's shabang.
  * submittodebian:
     - Check if reportbug is installed and if it isn't throw an error.
  * suspicious-sources:
     - Ignore .in files.
  * pbuilder-dist:
     - Apply patch from James Westby to fix a problem where it always
       wanted to get the architecture to use as an option if a symlink
       was being used .
     - Fix a recently introduced problem where pbuilder-dist would always
       want to know the architecture if a symlink was being used. Thanks to
       Adrien Cunin and James Westby for their help on this (LP: #194633).
     - Escape many variables to avoid possible problems there.
     - Reorganize the code a bit and comment it.
     - Accept "upgrade" as an alias for "update".
     - Hide lsb_release's traceback if pbuilder-dist is manually aborted
       while the distribution was being detected.
  * 404main:
     - Try to filter out entries from Debian and PPAs, thanks to Adrien
       Cunin! (LP: #194704)
     - Add limited support for multiple distributions (and update they
       manpage to reflect this).
     - TODO: Use python-apt instead of lots of pipes.
  * debian/copyright.
     - Add ppaput (the executable has been removed for now -see above-,
       but there is still the module in the source package).
  * debian/pycompat:
     - Remove it, as it is not necessary for python-central.

  [ Terence Simpson ]
  * dgetlp:
     - Fix bug where optaining the .orig.tar.gz would fail if the package
       name contains hypens.
     - Add support for native packages.

 -- Siegfried-Angel Gevatter Pujals (RainCT) <rainct@ubuntu.com>  Sun, 24 Feb 2008 19:11:06 +0100

ubuntu-dev-tools (0.26) hardy; urgency=low

  [ Stephan Hermann ]
  * pbuilder-dist: fixed a bug with the *sudo call.
    changed from $SUDOREPLACE "pbuilder" to $SUDOREPLACE -- pbuilder ...

  [ Daniel Hahler ]
  * requestsync:
    * If interaction is required (for an explanation to drop the Ubuntu
      changes), edit the report in the sensible-editor.
      When interaction is not required, ask the user if she wants to edit.
      (LP: #190351)
    * Exit, if versions in Ubuntu and Debian are the same already.

  [ Siegfried-Angel Gevatter Pujals (RainCT) ]
  * Add manpages for update-maintainer and 404main.
  * Move pbuilder-dist.bash_completion into new bash_completion/
    directory and tell dh_install to take care of the stuff there.
  * Let update-maintainer also accept --no-changelog (in addition to
    the current --nochangelog), improve its error messages and change
    the default section to universe.
  * Add AUTHORS section to doc/check-symbols.1, and little changes to
    doc/suspicious-source.1.
  * Fix some issues with the new pbuilder-dist code.

 -- Siegfried-Angel Gevatter Pujals (RainCT) <rainct@ubuntu.com>  Sun, 17 Feb 2008 19:35:46 +0100

ubuntu-dev-tools (0.25) hardy; urgency=low

  [ Michael Bienia ]
  * requestsync:
    + Add work-around for a bug in Debian's madison.php not returning only the
      'source' line (LP: #183346).
    + Add support to file sync requests with python-launchpad-bugs (--lp)
      (LP: #147994).
    + Add line editing during input.
  * doc/requestsync.1:
    + Document new requestsync options.

  [ Siegfried-Angel Gevatter Pujals (RainCT) ]
  * what-patch:
     - Print a list of files that have been modified outside the
       debian/ directory (LP: #174933).
     - Add -h and -q options.
     - Add proper exit values.
  * debian/control:
     - Bump standards version to 3.7.3.
     - Move python-central to Build-Depends-Indep.
     - Rename XS-Vcs-{Bzr,Browser} fields to Vcs-{Bzr,Browser}.
     - Bump minimum cdbs version to 0.4.49.
  * Add Albert Damen to the Authors and Copyright Holders.
  * Change my email address (to @ubuntu.com) everywhere.
  * Add reverse-build-depends script and a manpage for it.
  * Add requestsync and reverse-build-depends and massfile to
    debian/copyright.
  * Update README (add information for many missing scripts).
  * Add the text "ubuntu-dev-tools" to the footer of all manpages.
  * Remove duplicated ubuntu-dev-tools recommends (it's already a
    dependency).

  [ Stephan Hermann ]
  * mk-sbuild-lv: check for debootstrap release names in
    /usr/share/debootstreap/releases and not in /usr/lib/debootstrap/releases
  * pbuilder-dist:
    - check if $SYSCACHE is not set and stay with the default, if
      SYSCACHE = 0 use the default from pbuilderrc or honor $DEBCACHE
      (LP: #156183)
    - removed $BINARCH check in pbuilder call, and set --debootstrapopts
      directly, it doesn't matter when it's always set.  The Subshell call
      didn't work  (LP: #175183)
    - added support for --http-proxy, honours now $http_proxy or $HTTP_PROXY
    - removed $COMPONENTS_LINE from pbuilder call, data is crippled in the
      pbuilder chroot.
      Instead of this behaviour add $BASE_DIR/etc/$DISTRIBUTION/apt.conf/
      directory and install a sane sources.list, depending on the releases of Ubuntu
      and add --aptconfdir to pbuilder call (LP: #175183)
    - add support for gksudo|kdesudo|sudo depending on $DESKTOP_SESSION.
      or if $PBUILDAUTH is set to something else, it will be used instead of
      sudo|gksudo|kdesudo (LP: #172943)
  * pbuilder-dist.bash_completion: (LP: #175728)
    - added bash_completion instructions
  * debian/rules:
    - install pbuilder-dist.bash_completion to /etc/bash_completion.d/

  [ Daniel Holbach ]
  * hugdaylist: drop one Ubuntu filter statement.

  [ Kees Cook ]
  * what-patch: change default operation back to quiet mode -- script is used
    in automated tools, so default behavior is best to leave unchanged.
  * check-symbols: check for binary list very carefully.
  * dch-repeat: add Hardy to distro list.
  * mk-sbuild-lv: use -r instead of -f for possible debootstrap symlinks.

 -- Stephan Hermann <sh@sourcecode.de>  Tue, 22 Jan 2008 19:28:34 +0100

ubuntu-dev-tools (0.24) hardy; urgency=low

  [ Soren Hansen ]
  * Handle epochs properly in submittodebian.

  [ Luke Yelavich ]
  * update-maintainer: Default to main if rmadison gives no section output.
    (LP: #179533)

  [ Cesare Tirabassi ]
  * Add man page for check-symbols (Thanks to Albert Damen - LP: #174123).

  [ Michael Bienia ]
  * requestsync:
    + Set importance to wishlist.
    + Strip some more whitespace.

 -- Luke Yelavich <themuso@ubuntu.com>  Sun, 06 Jan 2008 21:52:26 +1100

ubuntu-dev-tools (0.23) hardy; urgency=low

  [ Daniel Holbach ]
  * debian/control: bumped python-launchpad-bugs requirement to newest version
    and made it a Recommends. All scripts in ubuntu-dev-tools using it fail
    gracefully if it's not installed.
  * hugdaylist: 
    - make use of text connector.
    - commentary in wiki output.

  [ Ryan Kavanagh ]
  * Updated requestsync(1) to reflect the addition of the -k <keyid> and
    removed a runon in DESCRIPTION.

  [ Mathias Gug ]
  * Add patch tag in submittodebian.

  [ Luke Yelavich ]
  * update-maintainer: Exit after displaying usage for --help.

  [ Siegfried-Angel Gevatter Pujals (RainCT) ]
  * pbuilder-dist:
     - Move warning about changing $COMPONENTS's value to
       the right place (it should be displayed if the installed version
       of pbuilder is too old, not otherwise).
     - Asume action is "build" if no recognized action is passed but
       the next argument ends with .dsc (LP: #172940).
  * dgetlp:
     - Add "-h", "--help" and "--debug" (-d was already there)
  * 404main:
     - Cleanup and improvements
     - Identify Pete Savage as it's original author
     - Change the license to GPLv2+
  * AUTHORS, debian/copyright:
     - Add Pete Savage, as he wrote 404main
  * what-patch:
     - Ignore commented lines; patch by Daniel Hahler (LP: #163454)
  * doc/pbuilder-dist.1:
     - Update manpage to match recent changes (including those from 0.21).

  [ Colin Watson ]
  * Add a SYNOPSIS section to submittodebian(1) to clarify that it takes no
    arguments.
  * More *roff fixes.

 -- Daniel Holbach <daniel.holbach@ubuntu.com>  Wed, 05 Dec 2007 09:57:41 +0100

ubuntu-dev-tools (0.22) hardy; urgency=low

  [ Luke Yelavich ]
  * update-maintainer-field:
    - Use rmadison instead of apt-cache madison.
    - Added --nochangelog command-line argument.
    - Check --section value.
    - Reformatted usage information.
    - Some code cleanup.

  [ Laurent Bigonville ]
  * requestsync:
    -Always pass -u option to rmadison now that it defaults to ubuntu

  [ Siegfried-Angel Gevatter Pujals (RainCT) ]
  * Add dgetlp script (for «dgetting» from Launchpad) 

  [ Lucas Nussbaum ]
  * Enabled support for Bugs/Debian/Usertagging in submittodebian

  [ Michael Vogt ]
  * debian/control:
    - depend on reportbug (>= 3.39ubuntu1) to have working usertag support
  
 -- Michael Vogt <michael.vogt@ubuntu.com>  Tue, 20 Nov 2007 12:15:20 +0100

ubuntu-dev-tools (0.21) hardy; urgency=low

  [ Laurent Bigonville ]
  * debian/control: add a space before the Homepage pseudo-field
  * pbuilder-dist: add hardy to the distribution list
  * pbuilder-dist: Use new --components options (LP: #140964)
  * pbuilder-dist: Add an empty --othermirror to override config in pbuilderrc

  [ Kees Cook ]
  * mk-sbuild-lv: fix gnupg install, adjust symlink creation

  [ Siegfried-Angel Gevatter Pujals (RainCT) ]
  * Add get-build-deps and it's documentation.
  * Change the character encoding on all Python scripts to UTF-8
  * submittodebian: better changelog location detection
  * submittodebian: user-friendly error if python-debian isn't installed
  * hugdaylist: improve error handling (less backtraces, more nice messages)
  * pbuilder-dist: look for global variable $PBUILDFOLDER (LP: #160769)
  * pbuilder-dist: check pbuilder version and only use --components if supported
  * pbuilder-dist: don't chown "unknown distribution" warning if an environment
    of that release already exists (LP: #160769)

  [ Luke Yelavich ]
  * debian/control:
    - Move homepage to its own field in source package section.

 -- Luke Yelavich <themuso@ubuntu.com>  Thu, 08 Nov 2007 09:57:31 +1100

ubuntu-dev-tools (0.20) hardy; urgency=low

  [ Cesare Tirabassi ]
  * suspicious-source: add *.hh to list of excluded files
  * suspicious-source: format excluded file list to fit 80 chars limit
  * suspicious-source: corrected typos in script and manual page

  [ Dainel Holbach ]
  * hugdaylist: only mention 'unassigned bugs'.

  [ Soren Hansen ]
  * Added missing python-debian dependency (needed by submittodebian)

 -- Soren Hansen <soren@ubuntu.com>  Tue, 23 Oct 2007 16:45:44 +0200

ubuntu-dev-tools (0.19) gutsy; urgency=low

  [ Siegfried-Angel Gevatter Pujals (RainCT) ]
  * requestsync: allow to customize the SMTP server (LP: #144224)
  * Add a short description for requestsync to the README file.

  [ Laurent Bigonville ]
  * pbuilder-dist: Fix error on chroot creation (LP: #146475)
  * requestsync: allow to customize the SMTP port

  [ Adrien Cunin ]
  * README: minor and cosmetic changes

 -- Adrien Cunin <adri2000@ubuntu.com>  Sun, 07 Oct 2007 00:24:46 +0200

ubuntu-dev-tools (0.18) gutsy; urgency=low

  * requestsync: add an option to "Add latest debian version to the title of
    the bug" (LP: #132221)

 -- Marco Rodrigues <gothicx@sapo.pt>  Fri, 05 Oct 2007 14:16:34 +0200

ubuntu-dev-tools (0.17) gutsy; urgency=low

  * submittodebian: backed out changes from last upload. This needs Debian Bug
    445144 fixed.
  * debian/control: don't Depends on a version of reportbug Ubuntu does not
    have yet.

 -- Daniel Holbach <daniel.holbach@ubuntu.com>  Fri, 05 Oct 2007 11:44:51 +0200

ubuntu-dev-tools (0.16) gutsy; urgency=low

  [ Lucas Nussbaum ]
  * Added support for Bugs/Debian/Usertagging in submittodebian.

  [ Daniel Holbach ]
  * setup.py: actually install submittodebian.

 -- Daniel Holbach <daniel.holbach@ubuntu.com>  Fri, 05 Oct 2007 11:05:29 +0200

ubuntu-dev-tools (0.15) gutsy; urgency=low

  [ Laurent Bigonville ]
  * update-maintainer: correctly pass path to dch (LP: #141015)

  [ Daniel Holbach ]
  * ppaput:
    - fix indentation issues.
    - now respects the PPA section the package goes to (LP: #146161)
    - add comment to bug about how to test the resulting .deb (LP: #145895)

 -- Daniel Holbach <daniel.holbach@ubuntu.com>  Mon, 01 Oct 2007 15:56:18 +0200

ubuntu-dev-tools (0.14) gutsy; urgency=low

  * massfile: 
    - fixed bug where to find example files,
    - made url get checked beforehand.
    - fixed bug, where description and summary were not updated with the
      current source package.
  * examples/massfile.instructions: added example buglist-url.
  .
  Thanks Andrew Mitchell, for helping out by fixing and clever advise.

 -- Daniel Holbach <daniel.holbach@ubuntu.com>  Thu, 27 Sep 2007 11:43:55 +0200

ubuntu-dev-tools (0.13) gutsy; urgency=low

  * massfile: added script to file mass-bugs.
  * debian/examples, examples/massfile.{instructions,list}: added example
    files.
  * setup.py: install massfile.

 -- Daniel Holbach <daniel.holbach@ubuntu.com>  Thu, 27 Sep 2007 11:04:52 +0200

ubuntu-dev-tools (0.12) gutsy; urgency=low

  * hugdaylist: apply quick fix to not crash.

 -- Daniel Holbach <daniel.holbach@ubuntu.com>  Mon, 24 Sep 2007 09:43:30 +0200

ubuntu-dev-tools (0.11) gutsy; urgency=low

  [ Daniel Holbach ]
  * compare-packages, README: dropped compare-packages, debdiff has the same
    functionality, when used with --from --to or on *.changes files.
  * hugdaylist: prepare the list more carefully (filter out 'fixed committed'
    bugs and bugs that have ubuntu-*-sponsors subscribed.

  [ Siegfried-Angel Gevatter Pujals (RainCT) ]
  * Added a manpage for suspicious-source.
  * Fixed a bug in pbuilder-dist (it needed ftp.debian.org in sources.list to work with Debian).

 -- Daniel Holbach <daniel.holbach@ubuntu.com>  Mon, 24 Sep 2007 09:39:24 +0200

ubuntu-dev-tools (0.10) gutsy; urgency=low

  * compare-packages: added script to compare the contents of 'old' and 'new'
    binary packages of the same source package. Useful to spot moved files,
    dropped files, etc.
  * README: briefly document added scripts.

 -- Daniel Holbach <daniel.holbach@ubuntu.com>  Fri, 14 Sep 2007 11:23:36 +0200

ubuntu-dev-tools (0.9) gutsy; urgency=low

  * Added submittodebian.1

 -- Soren Hansen <soren@ubuntu.com>  Thu, 13 Sep 2007 14:38:49 +0200

ubuntu-dev-tools (0.8) gutsy; urgency=low

  * Renamed revuput to ppaput.

 -- Daniel Holbach <daniel.holbach@ubuntu.com>  Thu, 13 Sep 2007 14:35:18 +0200

ubuntu-dev-tools (0.7) gutsy; urgency=low

  [Colin Watson]
  * Fix *roff use (hyphens vs. dashes, start each sentence on a new line).

  [Daniel Holbach]
  * revuput: deal with the case of NEW packages.
  * hugdaylist: added a tool to write Wiki lists of bugs in <buglist url> as
    in https://wiki.ubuntu.com/UbuntuBugDay/20070912
  * debian/control: bumped python-launchpad-bugs version.

 -- Colin Watson <cjwatson@ubuntu.com>  Wed, 12 Sep 2007 09:28:54 +0100

ubuntu-dev-tools (0.6) gutsy; urgency=low

  * Because I'm a bozo, fix up the version of the devscripts
    Conflicts/Replaces.

 -- Steve Kowalik <stevenk@ubuntu.com>  Wed, 12 Sep 2007 10:46:21 +1000

ubuntu-dev-tools (0.5) gutsy; urgency=low

  * Add requestsync and its manual page from devscripts. (LP: #138885)
  * Add Conflicts/Replaces against devscripts 2.10.7ubuntu3.

 -- Steve Kowalik <stevenk@ubuntu.com>  Wed, 12 Sep 2007 01:14:04 +1000

ubuntu-dev-tools (0.4) gutsy; urgency=low

  * revuput: added a tool to upload packages to PPA and file sponsoring bugs
    automatically.
  * doc/revuput.1.docbook, debian/control, debian/rules: build manpage for it
    from DocBook.
  * setup.py: install it.
  * debian/control: add python-launchpad-bugs Depends.

  [Soren Hansen]
  * added submittodebian tool.

 -- Daniel Holbach <daniel.holbach@ubuntu.com>  Fri, 07 Sep 2007 14:14:57 +0200

ubuntu-dev-tools (0.3) gutsy; urgency=low

  * debian/copyright: added Canonical copyright.

 -- Daniel Holbach <daniel.holbach@ubuntu.com>  Tue, 04 Sep 2007 09:51:04 +0200

ubuntu-dev-tools (0.2) gutsy; urgency=low

  [ Martin Pitt ]
  * Add suspicious-source: Output a list of files which are not common source
    files. This should be run in the root of a source tree to find files which
    might not be the 'prefered form of modification' that the GPL and other
    licenses require.

  [ Luke Yelavich ]
  * Removed ubuntu-cd and ubuntu-sync. They are currently undergoing
    major reworking, and will be re-included when ready.

 -- Luke Yelavich <themuso@ubuntu.com>  Sat,  4 Aug 2007 08:30:01 +1000

ubuntu-dev-tools (0.1) gutsy; urgency=low

  * Initial Release.

 -- Daniel Holbach <daniel.holbach@ubuntu.com>  Fri, 01 Jun 2007 11:26:41 +0200<|MERGE_RESOLUTION|>--- conflicted
+++ resolved
@@ -4,24 +4,21 @@
   * README.updates: Added - lists steps to take when updating this package.
   * grab-merge: Added --help option and manpage (LP: #349109).
 
-<<<<<<< HEAD
   [ Siegfried-Angel Gevatter Pujals ]
   * pbuilder-dist:
      - Add squeeze as a Debian distribution. Thanks to Marco Rodrigues.
+  
   [ Nathan Handler ]
   * pull-debian-source:
     - Add support for etch/oldstable
     - Make script work for codenames (etch, lenny, squeeze, sid)
-
- -- Nathan Handler <nhandler@ubuntu.com>  Sat, 28 Mar 2009 15:19:26 +0100
-=======
+  
   [ Ryan Kavanagh ]
   * Fixed mk-sbuild-lv (s/DEBOOTSTRAP_MIRRORS/DEBOOTSTRAP_MIRROR/).
   * Ported devscripts' build-rdeps to Ubuntu and named it ubuild-rdeps.
     Dropped reverse-build-depends. (LP: #272273)
 
- -- Jonathan Davies <jpds@ubuntu.com>  Thu, 26 Mar 2009 00:22:01 +0000
->>>>>>> c64d7e41
+ -- Nathan Handler <nhandler@ubuntu.com>  Sat, 28 Mar 2009 15:19:26 +0100
 
 ubuntu-dev-tools (0.71) jaunty; urgency=low
 
