ubuntu-dev-tools (0.21) UNRELEASED; urgency=low

  [ Laurent Bigonville ]
  * debian/control: add a space before the Homepage pseudo-field
  * pbuilder-dist: add hardy to the distribution list
  * pbuilder-dist: Use new --components options (LP: #140964)
  * pbuilder-dist: Add an empty --othermirror to override config in pbuilderrc

<<<<<<< HEAD
  [ Kees Cook ]
  * mk-sbuild-lv: fix gnupg install, adjust symlink creation

  [ Siegfried-Angel Gevatter Pujals (RainCT) ]
  * Add get-build-deps and it's documentation.

 -- Siegfried-Angel Gevatter Pujals (RainCT) <sgevatter@ubuntu.cat>  Sat, 27 Oct 2007 23:03:42 +0200
=======
 -- Laurent Bigonville <bigon@ubuntu.com>  Sun, 28 Oct 2007 12:41:56 +0100
>>>>>>> 208cd556

ubuntu-dev-tools (0.20) hardy; urgency=low

  [ Cesare Tirabassi ]
  * suspicious-source: add *.hh to list of excluded files
  * suspicious-source: format excluded file list to fit 80 chars limit
  * suspicious-source: corrected typos in script and manual page

  [ Dainel Holbach ]
  * hugdaylist: only mention 'unassigned bugs'.

  [ Soren Hansen ]
  * Added missing python-debian dependency (needed by submittodebian)

 -- Soren Hansen <soren@ubuntu.com>  Tue, 23 Oct 2007 16:45:44 +0200

ubuntu-dev-tools (0.19) gutsy; urgency=low

  [ Siegfried-Angel Gevatter Pujals (RainCT) ]
  * requestsync: allow to customize the SMTP server (LP: #144224)
  * Add a short description for requestsync to the README file.

  [ Laurent Bigonville ]
  * pbuilder-dist: Fix error on chroot creation (LP: #146475)
  * requestsync: allow to customize the SMTP port

  [ Adrien Cunin ]
  * README: minor and cosmetic changes

 -- Adrien Cunin <adri2000@ubuntu.com>  Sun, 07 Oct 2007 00:24:46 +0200

ubuntu-dev-tools (0.18) gutsy; urgency=low

  * requestsync: add an option to "Add latest debian version to the title of
    the bug" (LP: #132221)

 -- Marco Rodrigues <gothicx@sapo.pt>  Fri, 05 Oct 2007 14:16:34 +0200

ubuntu-dev-tools (0.17) gutsy; urgency=low

  * submittodebian: backed out changes from last upload. This needs Debian Bug
    445144 fixed.
  * debian/control: don't Depends on a version of reportbug Ubuntu does not
    have yet.

 -- Daniel Holbach <daniel.holbach@ubuntu.com>  Fri, 05 Oct 2007 11:44:51 +0200

ubuntu-dev-tools (0.16) gutsy; urgency=low

  [ Lucas Nussbaum ]
  * Added support for Bugs/Debian/Usertagging in submittodebian.

  [ Daniel Holbach ]
  * setup.py: actually install submittodebian.

 -- Daniel Holbach <daniel.holbach@ubuntu.com>  Fri, 05 Oct 2007 11:05:29 +0200

ubuntu-dev-tools (0.15) gutsy; urgency=low

  [ Laurent Bigonville ]
  * update-maintainer: correctly pass path to dch (LP: #141015)

  [ Daniel Holbach ]
  * ppaput:
    - fix indentation issues.
    - now respects the PPA section the package goes to (LP: #146161)
    - add comment to bug about how to test the resulting .deb (LP: #145895)

 -- Daniel Holbach <daniel.holbach@ubuntu.com>  Mon, 01 Oct 2007 15:56:18 +0200

ubuntu-dev-tools (0.14) gutsy; urgency=low

  * massfile: 
    - fixed bug where to find example files,
    - made url get checked beforehand.
    - fixed bug, where description and summary were not updated with the
      current source package.
  * examples/massfile.instructions: added example buglist-url.
  .
  Thanks Andrew Mitchell, for helping out by fixing and clever advise.

 -- Daniel Holbach <daniel.holbach@ubuntu.com>  Thu, 27 Sep 2007 11:43:55 +0200

ubuntu-dev-tools (0.13) gutsy; urgency=low

  * massfile: added script to file mass-bugs.
  * debian/examples, examples/massfile.{instructions,list}: added example
    files.
  * setup.py: install massfile.

 -- Daniel Holbach <daniel.holbach@ubuntu.com>  Thu, 27 Sep 2007 11:04:52 +0200

ubuntu-dev-tools (0.12) gutsy; urgency=low

  * hugdaylist: apply quick fix to not crash.

 -- Daniel Holbach <daniel.holbach@ubuntu.com>  Mon, 24 Sep 2007 09:43:30 +0200

ubuntu-dev-tools (0.11) gutsy; urgency=low

  [ Daniel Holbach ]
  * compare-packages, README: dropped compare-packages, debdiff has the same
    functionality, when used with --from --to or on *.changes files.
  * hugdaylist: prepare the list more carefully (filter out 'fixed committed'
    bugs and bugs that have ubuntu-*-sponsors subscribed.

  [ Siegfried-Angel Gevatter Pujals (RainCT) ]
  * Added a manpage for suspicious-source.
  * Fixed a bug in pbuilder-dist (it needed ftp.debian.org in sources.list to work with Debian).

 -- Daniel Holbach <daniel.holbach@ubuntu.com>  Mon, 24 Sep 2007 09:39:24 +0200

ubuntu-dev-tools (0.10) gutsy; urgency=low

  * compare-packages: added script to compare the contents of 'old' and 'new'
    binary packages of the same source package. Useful to spot moved files,
    dropped files, etc.
  * README: briefly document added scripts.

 -- Daniel Holbach <daniel.holbach@ubuntu.com>  Fri, 14 Sep 2007 11:23:36 +0200

ubuntu-dev-tools (0.9) gutsy; urgency=low

  * Added submittodebian.1

 -- Soren Hansen <soren@ubuntu.com>  Thu, 13 Sep 2007 14:38:49 +0200

ubuntu-dev-tools (0.8) gutsy; urgency=low

  * Renamed revuput to ppaput.

 -- Daniel Holbach <daniel.holbach@ubuntu.com>  Thu, 13 Sep 2007 14:35:18 +0200

ubuntu-dev-tools (0.7) gutsy; urgency=low

  [Colin Watson]
  * Fix *roff use (hyphens vs. dashes, start each sentence on a new line).

  [Daniel Holbach]
  * revuput: deal with the case of NEW packages.
  * hugdaylist: added a tool to write Wiki lists of bugs in <buglist url> as
    in https://wiki.ubuntu.com/UbuntuBugDay/20070912
  * debian/control: bumped python-launchpad-bugs version.

 -- Colin Watson <cjwatson@ubuntu.com>  Wed, 12 Sep 2007 09:28:54 +0100

ubuntu-dev-tools (0.6) gutsy; urgency=low

  * Because I'm a bozo, fix up the version of the devscripts
    Conflicts/Replaces.

 -- Steve Kowalik <stevenk@ubuntu.com>  Wed, 12 Sep 2007 10:46:21 +1000

ubuntu-dev-tools (0.5) gutsy; urgency=low

  * Add requestsync and its manual page from devscripts. (LP: #138885)
  * Add Conflicts/Replaces against devscripts 2.10.7ubuntu3.

 -- Steve Kowalik <stevenk@ubuntu.com>  Wed, 12 Sep 2007 01:14:04 +1000

ubuntu-dev-tools (0.4) gutsy; urgency=low

  * revuput: added a tool to upload packages to PPA and file sponsoring bugs
    automatically.
  * doc/revuput.1.docbook, debian/control, debian/rules: build manpage for it
    from DocBook.
  * setup.py: install it.
  * debian/control: add python-launchpad-bugs Depends.

  [Soren Hansen]
  * added submittodebian tool.

 -- Daniel Holbach <daniel.holbach@ubuntu.com>  Fri, 07 Sep 2007 14:14:57 +0200

ubuntu-dev-tools (0.3) gutsy; urgency=low

  * debian/copyright: added Canonical copyright.

 -- Daniel Holbach <daniel.holbach@ubuntu.com>  Tue, 04 Sep 2007 09:51:04 +0200

ubuntu-dev-tools (0.2) gutsy; urgency=low

  [ Martin Pitt ]
  * Add suspicious-source: Output a list of files which are not common source
    files. This should be run in the root of a source tree to find files which
    might not be the 'prefered form of modification' that the GPL and other
    licenses require.

  [ Luke Yelavich ]
  * Removed ubuntu-cd and ubuntu-sync. They are currently undergoing
    major reworking, and will be re-included when ready.

 -- Luke Yelavich <themuso@ubuntu.com>  Sat,  4 Aug 2007 08:30:01 +1000

ubuntu-dev-tools (0.1) gutsy; urgency=low

  * Initial Release.

 -- Daniel Holbach <daniel.holbach@ubuntu.com>  Fri, 01 Jun 2007 11:26:41 +0200<|MERGE_RESOLUTION|>--- conflicted
+++ resolved
@@ -6,7 +6,6 @@
   * pbuilder-dist: Use new --components options (LP: #140964)
   * pbuilder-dist: Add an empty --othermirror to override config in pbuilderrc
 
-<<<<<<< HEAD
   [ Kees Cook ]
   * mk-sbuild-lv: fix gnupg install, adjust symlink creation
 
@@ -14,9 +13,6 @@
   * Add get-build-deps and it's documentation.
 
  -- Siegfried-Angel Gevatter Pujals (RainCT) <sgevatter@ubuntu.cat>  Sat, 27 Oct 2007 23:03:42 +0200
-=======
- -- Laurent Bigonville <bigon@ubuntu.com>  Sun, 28 Oct 2007 12:41:56 +0100
->>>>>>> 208cd556
 
 ubuntu-dev-tools (0.20) hardy; urgency=low
 
