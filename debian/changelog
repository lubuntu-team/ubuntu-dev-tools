<<<<<<< HEAD
ubuntu-dev-tools (0.31) hardy; urgency=low

  * requestsync:
    - Use debian_bundle.changelog.Version for version comparison in
      debian_changelog.
    - Fix --lp for Firefox 3 (LP: 208808):
      It now tries ~/.lpcookie.txt, ~/.mozilla/*/*/cookies.sqlite and
      ~/.mozilla/*/*/cookies.txt to find a Launchpad cookie file.
      Also added a hint that you can create a valid file, by logging into
      Launchpad with Firefox.
    - Added confirm loops, which displays the message to be send/posted and
      either allows to edit (or forces to, in case of Ubuntu changes).
      (LP: #194613, #194615)
      This adds a convient edit_report method, which gets used both from the
      Launchpad and mail code path.
    - Do not fallback to submitting by email, if posting to Launchpad failed.
      This hasn't been requested and therefore should not get done.
    - post_bug: Catch IOError when setting bug importance (LP: #190061)
    - mail_bug: Catch socket.error (LP: #190739)

 -- Daniel Hahler <ubuntu@thequod.de>  Wed, 16 Apr 2008 01:57:41 +0200

ubuntu-dev-tools (0.26) UNRELEASED; urgency=low
=======
ubuntu-dev-tools (0.31) UNRELEASED; urgency=low

  * pbuilder-dist:
     - Rewrite the script in Python to make it more robust and faster.

 -- Siegfried-Angel Gevatter Pujals (RainCT) <rainct@ubuntu.com>  Tue, 08 Apr 2008 16:48:35 +0200

ubuntu-dev-tools (0.30) hardy; urgency=low

  [ Siegfried-Angel Gevatter Pujals (RainCT) ]
  * pbuilder-dist-simple, doc/pbuilder-dist-simple.1, setup.py:
     - Add the original pbuilder-dist script as pbuilder-dist-simple.
  * setup.py:
     - Really install reverse-build-depends (LP: #203523).
  * debian/source.lintian-overrides:
     - Override lintian's useless warnings (about this being a NMU).

  [ Adrien Cunin ]
  * debian/ubuntu-dev-tools.install: install bash_completion/pbuilder-dist in
    /etc/bash_completion.d/ instead of /etc/bash_completion.d/pbuilder-dist/
  * bash_completion/pbuilder-dist: apply the completion not only to
    pbuilder-dist but also to pbuilder-{hardy,sid,etc.}

 -- Siegfried-Angel Gevatter Pujals (RainCT) <rainct@ubuntu.com>  Tue, 08 Apr 2008 16:33:52 +0200

ubuntu-dev-tools (0.29) hardy; urgency=low

  * grab-attachments, setup.py: added grab-attachments tool. You give it bug
    numbers, it gets you their attachments. Useful for sponsoring. 

 -- Daniel Holbach <daniel.holbach@ubuntu.com>  Mon, 10 Mar 2008 11:31:50 +0100

ubuntu-dev-tools (0.28) hardy; urgency=low

  [ Adrien Cunin ]
  * pbuilder-dist:
     - Fixed minor bash syntax error
     - Removed quotes around the path when using --aptconfdir, otherwise
       pbuilder create fails

  [ Kees Cook ]
  * mk-sbuild-lv: add --personality option from Jamie Strandboge (LP: #199181)
  * check-symbols: rename temp files to avoid .so versioning confusion.

 -- Kees Cook <kees@ubuntu.com>  Thu, 06 Mar 2008 11:05:02 -0800

ubuntu-dev-tools (0.27) hardy; urgency=low

  [ Andrew Hunter ]
  * ppaput:
    - Separated ppaput script from backend python modules (LP: #192184).
    - Switched from homegrown option parseing to Optparse, much more
      robust and less code duplication.

  [ Daniel Holbach ]
  * README, debian/rules, doc/ppaput.1.docbook, ppaput, setup.py: removed
    ppaput for now. It has shortcomings and is not actively used in the
    sponsoring process (LP: #194634).

  [ Siegfried-Angel Gevatter Pujals (RainCT) ]
  * This upload removes accidentaly uploaded files (LP: #194635, #194618,
    #194621).
  * Remove executable bit from AUTHORS file (LP: #194619).
  * debian/control:
     - Change the Vcs-Bzr address to the correct one.
     - Move the reportbug dependency to Recommends.
     - Drop docbook2x build dependency (see Daniel's changes).
  * Move ppaput.py (the module) into new ubuntutools/ directory and
    remove it's shabang.
  * submittodebian:
     - Check if reportbug is installed and if it isn't throw an error.
  * suspicious-sources:
     - Ignore .in files.
  * pbuilder-dist:
     - Apply patch from James Westby to fix a problem where it always
       wanted to get the architecture to use as an option if a symlink
       was being used .
     - Fix a recently introduced problem where pbuilder-dist would always
       want to know the architecture if a symlink was being used. Thanks to
       Adrien Cunin and James Westby for their help on this (LP: #194633).
     - Escape many variables to avoid possible problems there.
     - Reorganize the code a bit and comment it.
     - Accept "upgrade" as an alias for "update".
     - Hide lsb_release's traceback if pbuilder-dist is manually aborted
       while the distribution was being detected.
  * 404main:
     - Try to filter out entries from Debian and PPAs, thanks to Adrien
       Cunin! (LP: #194704)
     - Add limited support for multiple distributions (and update they
       manpage to reflect this).
     - TODO: Use python-apt instead of lots of pipes.
  * debian/copyright.
     - Add ppaput (the executable has been removed for now -see above-,
       but there is still the module in the source package).
  * debian/pycompat:
     - Remove it, as it is not necessary for python-central.

  [ Terence Simpson ]
  * dgetlp:
     - Fix bug where optaining the .orig.tar.gz would fail if the package
       name contains hypens.
     - Add support for native packages.

 -- Siegfried-Angel Gevatter Pujals (RainCT) <rainct@ubuntu.com>  Sun, 24 Feb 2008 19:11:06 +0100

ubuntu-dev-tools (0.26) hardy; urgency=low
>>>>>>> 5ffa6201

  [ Stephan Hermann ]
  * pbuilder-dist: fixed a bug with the *sudo call.
    changed from $SUDOREPLACE "pbuilder" to $SUDOREPLACE -- pbuilder ...

  [ Daniel Hahler ]
  * requestsync:
    * If interaction is required (for an explanation to drop the Ubuntu
      changes), edit the report in the sensible-editor.
      When interaction is not required, ask the user if she wants to edit.
      (LP: #190351)
    * Exit, if versions in Ubuntu and Debian are the same already.

<<<<<<< HEAD
 -- Daniel Hahler <ubuntu@thequod.de>  Sat, 09 Feb 2008 18:27:06 +0100
=======
  [ Siegfried-Angel Gevatter Pujals (RainCT) ]
  * Add manpages for update-maintainer and 404main.
  * Move pbuilder-dist.bash_completion into new bash_completion/
    directory and tell dh_install to take care of the stuff there.
  * Let update-maintainer also accept --no-changelog (in addition to
    the current --nochangelog), improve its error messages and change
    the default section to universe.
  * Add AUTHORS section to doc/check-symbols.1, and little changes to
    doc/suspicious-source.1.
  * Fix some issues with the new pbuilder-dist code.

 -- Siegfried-Angel Gevatter Pujals (RainCT) <rainct@ubuntu.com>  Sun, 17 Feb 2008 19:35:46 +0100
>>>>>>> 5ffa6201

ubuntu-dev-tools (0.25) hardy; urgency=low

  [ Michael Bienia ]
  * requestsync:
    + Add work-around for a bug in Debian's madison.php not returning only the
      'source' line (LP: #183346).
    + Add support to file sync requests with python-launchpad-bugs (--lp)
      (LP: #147994).
    + Add line editing during input.
  * doc/requestsync.1:
    + Document new requestsync options.

  [ Siegfried-Angel Gevatter Pujals (RainCT) ]
  * what-patch:
     - Print a list of files that have been modified outside the
       debian/ directory (LP: #174933).
     - Add -h and -q options.
     - Add proper exit values.
  * debian/control:
     - Bump standards version to 3.7.3.
     - Move python-central to Build-Depends-Indep.
     - Rename XS-Vcs-{Bzr,Browser} fields to Vcs-{Bzr,Browser}.
     - Bump minimum cdbs version to 0.4.49.
  * Add Albert Damen to the Authors and Copyright Holders.
  * Change my email address (to @ubuntu.com) everywhere.
  * Add reverse-build-depends script and a manpage for it.
  * Add requestsync and reverse-build-depends and massfile to
    debian/copyright.
  * Update README (add information for many missing scripts).
  * Add the text "ubuntu-dev-tools" to the footer of all manpages.
  * Remove duplicated ubuntu-dev-tools recommends (it's already a
    dependency).

  [ Stephan Hermann ]
  * mk-sbuild-lv: check for debootstrap release names in
    /usr/share/debootstreap/releases and not in /usr/lib/debootstrap/releases
  * pbuilder-dist:
    - check if $SYSCACHE is not set and stay with the default, if
      SYSCACHE = 0 use the default from pbuilderrc or honor $DEBCACHE
      (LP: #156183)
    - removed $BINARCH check in pbuilder call, and set --debootstrapopts
      directly, it doesn't matter when it's always set.  The Subshell call
      didn't work  (LP: #175183)
    - added support for --http-proxy, honours now $http_proxy or $HTTP_PROXY
    - removed $COMPONENTS_LINE from pbuilder call, data is crippled in the
      pbuilder chroot.
      Instead of this behaviour add $BASE_DIR/etc/$DISTRIBUTION/apt.conf/
      directory and install a sane sources.list, depending on the releases of Ubuntu
      and add --aptconfdir to pbuilder call (LP: #175183)
    - add support for gksudo|kdesudo|sudo depending on $DESKTOP_SESSION.
      or if $PBUILDAUTH is set to something else, it will be used instead of
      sudo|gksudo|kdesudo (LP: #172943)
  * pbuilder-dist.bash_completion: (LP: #175728)
    - added bash_completion instructions
  * debian/rules:
    - install pbuilder-dist.bash_completion to /etc/bash_completion.d/

  [ Daniel Holbach ]
  * hugdaylist: drop one Ubuntu filter statement.

  [ Kees Cook ]
  * what-patch: change default operation back to quiet mode -- script is used
    in automated tools, so default behavior is best to leave unchanged.
  * check-symbols: check for binary list very carefully.
  * dch-repeat: add Hardy to distro list.
  * mk-sbuild-lv: use -r instead of -f for possible debootstrap symlinks.

 -- Stephan Hermann <sh@sourcecode.de>  Tue, 22 Jan 2008 19:28:34 +0100

ubuntu-dev-tools (0.24) hardy; urgency=low

  [ Soren Hansen ]
  * Handle epochs properly in submittodebian.

  [ Luke Yelavich ]
  * update-maintainer: Default to main if rmadison gives no section output.
    (LP: #179533)

  [ Cesare Tirabassi ]
  * Add man page for check-symbols (Thanks to Albert Damen - LP: #174123).

  [ Michael Bienia ]
  * requestsync:
    + Set importance to wishlist.
    + Strip some more whitespace.

 -- Luke Yelavich <themuso@ubuntu.com>  Sun, 06 Jan 2008 21:52:26 +1100

ubuntu-dev-tools (0.23) hardy; urgency=low

  [ Daniel Holbach ]
  * debian/control: bumped python-launchpad-bugs requirement to newest version
    and made it a Recommends. All scripts in ubuntu-dev-tools using it fail
    gracefully if it's not installed.
  * hugdaylist: 
    - make use of text connector.
    - commentary in wiki output.

  [ Ryan Kavanagh ]
  * Updated requestsync(1) to reflect the addition of the -k <keyid> and
    removed a runon in DESCRIPTION.

  [ Mathias Gug ]
  * Add patch tag in submittodebian.

  [ Luke Yelavich ]
  * update-maintainer: Exit after displaying usage for --help.

  [ Siegfried-Angel Gevatter Pujals (RainCT) ]
  * pbuilder-dist:
     - Move warning about changing $COMPONENTS's value to
       the right place (it should be displayed if the installed version
       of pbuilder is too old, not otherwise).
     - Asume action is "build" if no recognized action is passed but
       the next argument ends with .dsc (LP: #172940).
  * dgetlp:
     - Add "-h", "--help" and "--debug" (-d was already there)
  * 404main:
     - Cleanup and improvements
     - Identify Pete Savage as it's original author
     - Change the license to GPLv2+
  * AUTHORS, debian/copyright:
     - Add Pete Savage, as he wrote 404main
  * what-patch:
     - Ignore commented lines; patch by Daniel Hahler (LP: #163454)
  * doc/pbuilder-dist.1:
     - Update manpage to match recent changes (including those from 0.21).

  [ Colin Watson ]
  * Add a SYNOPSIS section to submittodebian(1) to clarify that it takes no
    arguments.
  * More *roff fixes.

 -- Daniel Holbach <daniel.holbach@ubuntu.com>  Wed, 05 Dec 2007 09:57:41 +0100

ubuntu-dev-tools (0.22) hardy; urgency=low

  [ Luke Yelavich ]
  * update-maintainer-field:
    - Use rmadison instead of apt-cache madison.
    - Added --nochangelog command-line argument.
    - Check --section value.
    - Reformatted usage information.
    - Some code cleanup.

  [ Laurent Bigonville ]
  * requestsync:
    -Always pass -u option to rmadison now that it defaults to ubuntu

  [ Siegfried-Angel Gevatter Pujals (RainCT) ]
  * Add dgetlp script (for «dgetting» from Launchpad) 

  [ Lucas Nussbaum ]
  * Enabled support for Bugs/Debian/Usertagging in submittodebian

  [ Michael Vogt ]
  * debian/control:
    - depend on reportbug (>= 3.39ubuntu1) to have working usertag support
  
 -- Michael Vogt <michael.vogt@ubuntu.com>  Tue, 20 Nov 2007 12:15:20 +0100

ubuntu-dev-tools (0.21) hardy; urgency=low

  [ Laurent Bigonville ]
  * debian/control: add a space before the Homepage pseudo-field
  * pbuilder-dist: add hardy to the distribution list
  * pbuilder-dist: Use new --components options (LP: #140964)
  * pbuilder-dist: Add an empty --othermirror to override config in pbuilderrc

  [ Kees Cook ]
  * mk-sbuild-lv: fix gnupg install, adjust symlink creation

  [ Siegfried-Angel Gevatter Pujals (RainCT) ]
  * Add get-build-deps and it's documentation.
  * Change the character encoding on all Python scripts to UTF-8
  * submittodebian: better changelog location detection
  * submittodebian: user-friendly error if python-debian isn't installed
  * hugdaylist: improve error handling (less backtraces, more nice messages)
  * pbuilder-dist: look for global variable $PBUILDFOLDER (LP: #160769)
  * pbuilder-dist: check pbuilder version and only use --components if supported
  * pbuilder-dist: don't chown "unknown distribution" warning if an environment
    of that release already exists (LP: #160769)

  [ Luke Yelavich ]
  * debian/control:
    - Move homepage to its own field in source package section.

 -- Luke Yelavich <themuso@ubuntu.com>  Thu, 08 Nov 2007 09:57:31 +1100

ubuntu-dev-tools (0.20) hardy; urgency=low

  [ Cesare Tirabassi ]
  * suspicious-source: add *.hh to list of excluded files
  * suspicious-source: format excluded file list to fit 80 chars limit
  * suspicious-source: corrected typos in script and manual page

  [ Dainel Holbach ]
  * hugdaylist: only mention 'unassigned bugs'.

  [ Soren Hansen ]
  * Added missing python-debian dependency (needed by submittodebian)

 -- Soren Hansen <soren@ubuntu.com>  Tue, 23 Oct 2007 16:45:44 +0200

ubuntu-dev-tools (0.19) gutsy; urgency=low

  [ Siegfried-Angel Gevatter Pujals (RainCT) ]
  * requestsync: allow to customize the SMTP server (LP: #144224)
  * Add a short description for requestsync to the README file.

  [ Laurent Bigonville ]
  * pbuilder-dist: Fix error on chroot creation (LP: #146475)
  * requestsync: allow to customize the SMTP port

  [ Adrien Cunin ]
  * README: minor and cosmetic changes

 -- Adrien Cunin <adri2000@ubuntu.com>  Sun, 07 Oct 2007 00:24:46 +0200

ubuntu-dev-tools (0.18) gutsy; urgency=low

  * requestsync: add an option to "Add latest debian version to the title of
    the bug" (LP: #132221)

 -- Marco Rodrigues <gothicx@sapo.pt>  Fri, 05 Oct 2007 14:16:34 +0200

ubuntu-dev-tools (0.17) gutsy; urgency=low

  * submittodebian: backed out changes from last upload. This needs Debian Bug
    445144 fixed.
  * debian/control: don't Depends on a version of reportbug Ubuntu does not
    have yet.

 -- Daniel Holbach <daniel.holbach@ubuntu.com>  Fri, 05 Oct 2007 11:44:51 +0200

ubuntu-dev-tools (0.16) gutsy; urgency=low

  [ Lucas Nussbaum ]
  * Added support for Bugs/Debian/Usertagging in submittodebian.

  [ Daniel Holbach ]
  * setup.py: actually install submittodebian.

 -- Daniel Holbach <daniel.holbach@ubuntu.com>  Fri, 05 Oct 2007 11:05:29 +0200

ubuntu-dev-tools (0.15) gutsy; urgency=low

  [ Laurent Bigonville ]
  * update-maintainer: correctly pass path to dch (LP: #141015)

  [ Daniel Holbach ]
  * ppaput:
    - fix indentation issues.
    - now respects the PPA section the package goes to (LP: #146161)
    - add comment to bug about how to test the resulting .deb (LP: #145895)

 -- Daniel Holbach <daniel.holbach@ubuntu.com>  Mon, 01 Oct 2007 15:56:18 +0200

ubuntu-dev-tools (0.14) gutsy; urgency=low

  * massfile: 
    - fixed bug where to find example files,
    - made url get checked beforehand.
    - fixed bug, where description and summary were not updated with the
      current source package.
  * examples/massfile.instructions: added example buglist-url.
  .
  Thanks Andrew Mitchell, for helping out by fixing and clever advise.

 -- Daniel Holbach <daniel.holbach@ubuntu.com>  Thu, 27 Sep 2007 11:43:55 +0200

ubuntu-dev-tools (0.13) gutsy; urgency=low

  * massfile: added script to file mass-bugs.
  * debian/examples, examples/massfile.{instructions,list}: added example
    files.
  * setup.py: install massfile.

 -- Daniel Holbach <daniel.holbach@ubuntu.com>  Thu, 27 Sep 2007 11:04:52 +0200

ubuntu-dev-tools (0.12) gutsy; urgency=low

  * hugdaylist: apply quick fix to not crash.

 -- Daniel Holbach <daniel.holbach@ubuntu.com>  Mon, 24 Sep 2007 09:43:30 +0200

ubuntu-dev-tools (0.11) gutsy; urgency=low

  [ Daniel Holbach ]
  * compare-packages, README: dropped compare-packages, debdiff has the same
    functionality, when used with --from --to or on *.changes files.
  * hugdaylist: prepare the list more carefully (filter out 'fixed committed'
    bugs and bugs that have ubuntu-*-sponsors subscribed.

  [ Siegfried-Angel Gevatter Pujals (RainCT) ]
  * Added a manpage for suspicious-source.
  * Fixed a bug in pbuilder-dist (it needed ftp.debian.org in sources.list to work with Debian).

 -- Daniel Holbach <daniel.holbach@ubuntu.com>  Mon, 24 Sep 2007 09:39:24 +0200

ubuntu-dev-tools (0.10) gutsy; urgency=low

  * compare-packages: added script to compare the contents of 'old' and 'new'
    binary packages of the same source package. Useful to spot moved files,
    dropped files, etc.
  * README: briefly document added scripts.

 -- Daniel Holbach <daniel.holbach@ubuntu.com>  Fri, 14 Sep 2007 11:23:36 +0200

ubuntu-dev-tools (0.9) gutsy; urgency=low

  * Added submittodebian.1

 -- Soren Hansen <soren@ubuntu.com>  Thu, 13 Sep 2007 14:38:49 +0200

ubuntu-dev-tools (0.8) gutsy; urgency=low

  * Renamed revuput to ppaput.

 -- Daniel Holbach <daniel.holbach@ubuntu.com>  Thu, 13 Sep 2007 14:35:18 +0200

ubuntu-dev-tools (0.7) gutsy; urgency=low

  [Colin Watson]
  * Fix *roff use (hyphens vs. dashes, start each sentence on a new line).

  [Daniel Holbach]
  * revuput: deal with the case of NEW packages.
  * hugdaylist: added a tool to write Wiki lists of bugs in <buglist url> as
    in https://wiki.ubuntu.com/UbuntuBugDay/20070912
  * debian/control: bumped python-launchpad-bugs version.

 -- Colin Watson <cjwatson@ubuntu.com>  Wed, 12 Sep 2007 09:28:54 +0100

ubuntu-dev-tools (0.6) gutsy; urgency=low

  * Because I'm a bozo, fix up the version of the devscripts
    Conflicts/Replaces.

 -- Steve Kowalik <stevenk@ubuntu.com>  Wed, 12 Sep 2007 10:46:21 +1000

ubuntu-dev-tools (0.5) gutsy; urgency=low

  * Add requestsync and its manual page from devscripts. (LP: #138885)
  * Add Conflicts/Replaces against devscripts 2.10.7ubuntu3.

 -- Steve Kowalik <stevenk@ubuntu.com>  Wed, 12 Sep 2007 01:14:04 +1000

ubuntu-dev-tools (0.4) gutsy; urgency=low

  * revuput: added a tool to upload packages to PPA and file sponsoring bugs
    automatically.
  * doc/revuput.1.docbook, debian/control, debian/rules: build manpage for it
    from DocBook.
  * setup.py: install it.
  * debian/control: add python-launchpad-bugs Depends.

  [Soren Hansen]
  * added submittodebian tool.

 -- Daniel Holbach <daniel.holbach@ubuntu.com>  Fri, 07 Sep 2007 14:14:57 +0200

ubuntu-dev-tools (0.3) gutsy; urgency=low

  * debian/copyright: added Canonical copyright.

 -- Daniel Holbach <daniel.holbach@ubuntu.com>  Tue, 04 Sep 2007 09:51:04 +0200

ubuntu-dev-tools (0.2) gutsy; urgency=low

  [ Martin Pitt ]
  * Add suspicious-source: Output a list of files which are not common source
    files. This should be run in the root of a source tree to find files which
    might not be the 'prefered form of modification' that the GPL and other
    licenses require.

  [ Luke Yelavich ]
  * Removed ubuntu-cd and ubuntu-sync. They are currently undergoing
    major reworking, and will be re-included when ready.

 -- Luke Yelavich <themuso@ubuntu.com>  Sat,  4 Aug 2007 08:30:01 +1000

ubuntu-dev-tools (0.1) gutsy; urgency=low

  * Initial Release.

 -- Daniel Holbach <daniel.holbach@ubuntu.com>  Fri, 01 Jun 2007 11:26:41 +0200<|MERGE_RESOLUTION|>--- conflicted
+++ resolved
@@ -1,6 +1,10 @@
-<<<<<<< HEAD
-ubuntu-dev-tools (0.31) hardy; urgency=low
-
+ubuntu-dev-tools (0.31) UNRELEASED; urgency=low
+
+  [ Siegfried-Angel Gevatter Pujals (RainCT) ]
+  * pbuilder-dist:
+     - Rewrite the script in Python to make it more robust and faster.
+
+  [ Daniel Hahler ]
   * requestsync:
     - Use debian_bundle.changelog.Version for version comparison in
       debian_changelog.
@@ -19,16 +23,7 @@
     - post_bug: Catch IOError when setting bug importance (LP: #190061)
     - mail_bug: Catch socket.error (LP: #190739)
 
- -- Daniel Hahler <ubuntu@thequod.de>  Wed, 16 Apr 2008 01:57:41 +0200
-
-ubuntu-dev-tools (0.26) UNRELEASED; urgency=low
-=======
-ubuntu-dev-tools (0.31) UNRELEASED; urgency=low
-
-  * pbuilder-dist:
-     - Rewrite the script in Python to make it more robust and faster.
-
- -- Siegfried-Angel Gevatter Pujals (RainCT) <rainct@ubuntu.com>  Tue, 08 Apr 2008 16:48:35 +0200
+ -- Daniel Hahler <ubuntu@thequod.de>  Wed, 16 Apr 2008 02:32:40 +0200
 
 ubuntu-dev-tools (0.30) hardy; urgency=low
 
@@ -129,7 +124,6 @@
  -- Siegfried-Angel Gevatter Pujals (RainCT) <rainct@ubuntu.com>  Sun, 24 Feb 2008 19:11:06 +0100
 
 ubuntu-dev-tools (0.26) hardy; urgency=low
->>>>>>> 5ffa6201
 
   [ Stephan Hermann ]
   * pbuilder-dist: fixed a bug with the *sudo call.
@@ -143,9 +137,6 @@
       (LP: #190351)
     * Exit, if versions in Ubuntu and Debian are the same already.
 
-<<<<<<< HEAD
- -- Daniel Hahler <ubuntu@thequod.de>  Sat, 09 Feb 2008 18:27:06 +0100
-=======
   [ Siegfried-Angel Gevatter Pujals (RainCT) ]
   * Add manpages for update-maintainer and 404main.
   * Move pbuilder-dist.bash_completion into new bash_completion/
@@ -158,7 +149,6 @@
   * Fix some issues with the new pbuilder-dist code.
 
  -- Siegfried-Angel Gevatter Pujals (RainCT) <rainct@ubuntu.com>  Sun, 17 Feb 2008 19:35:46 +0100
->>>>>>> 5ffa6201
 
 ubuntu-dev-tools (0.25) hardy; urgency=low
 
