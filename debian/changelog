ubuntu-dev-tools (0.29) hardy; urgency=low

<<<<<<< HEAD
  * pbuilder-dist-simple, doc/pbuilder-dist-simple.1, setup.py:
     - Add the original pbuilder-dist script as pbuilder-dist-simple.
=======
  * grab-attachments, setup.py: added grab-attachments tool. You give it bug
    numbers, it gets you their attachments. Useful for sponsoring. 
>>>>>>> 0592685c

 -- Daniel Holbach <daniel.holbach@ubuntu.com>  Mon, 10 Mar 2008 11:31:50 +0100

ubuntu-dev-tools (0.28) hardy; urgency=low

  [ Adrien Cunin ]
  * pbuilder-dist:
     - Fixed minor bash syntax error
     - Removed quotes around the path when using --aptconfdir, otherwise
       pbuilder create fails

  [ Kees Cook ]
  * mk-sbuild-lv: add --personality option from Jamie Strandboge (LP: #199181)
  * check-symbols: rename temp files to avoid .so versioning confusion.

 -- Kees Cook <kees@ubuntu.com>  Thu, 06 Mar 2008 11:05:02 -0800

ubuntu-dev-tools (0.27) hardy; urgency=low

  [ Andrew Hunter ]
  * ppaput:
    - Separated ppaput script from backend python modules (LP: #192184).
    - Switched from homegrown option parseing to Optparse, much more
      robust and less code duplication.

  [ Daniel Holbach ]
  * README, debian/rules, doc/ppaput.1.docbook, ppaput, setup.py: removed
    ppaput for now. It has shortcomings and is not actively used in the
    sponsoring process (LP: #194634).

  [ Siegfried-Angel Gevatter Pujals (RainCT) ]
  * This upload removes accidentaly uploaded files (LP: #194635, #194618,
    #194621).
  * Remove executable bit from AUTHORS file (LP: #194619).
  * debian/control:
     - Change the Vcs-Bzr address to the correct one.
     - Move the reportbug dependency to Recommends.
     - Drop docbook2x build dependency (see Daniel's changes).
  * Move ppaput.py (the module) into new ubuntutools/ directory and
    remove it's shabang.
  * submittodebian:
     - Check if reportbug is installed and if it isn't throw an error.
  * suspicious-sources:
     - Ignore .in files.
  * pbuilder-dist:
     - Apply patch from James Westby to fix a problem where it always
       wanted to get the architecture to use as an option if a symlink
       was being used .
     - Fix a recently introduced problem where pbuilder-dist would always
       want to know the architecture if a symlink was being used. Thanks to
       Adrien Cunin and James Westby for their help on this (LP: #194633).
     - Escape many variables to avoid possible problems there.
     - Reorganize the code a bit and comment it.
     - Accept "upgrade" as an alias for "update".
     - Hide lsb_release's traceback if pbuilder-dist is manually aborted
       while the distribution was being detected.
  * 404main:
     - Try to filter out entries from Debian and PPAs, thanks to Adrien
       Cunin! (LP: #194704)
     - Add limited support for multiple distributions (and update they
       manpage to reflect this).
     - TODO: Use python-apt instead of lots of pipes.
  * debian/copyright.
     - Add ppaput (the executable has been removed for now -see above-,
       but there is still the module in the source package).
  * debian/pycompat:
     - Remove it, as it is not necessary for python-central.

  [ Terence Simpson ]
  * dgetlp:
     - Fix bug where optaining the .orig.tar.gz would fail if the package
       name contains hypens.
     - Add support for native packages.

 -- Siegfried-Angel Gevatter Pujals (RainCT) <rainct@ubuntu.com>  Sun, 24 Feb 2008 19:11:06 +0100

ubuntu-dev-tools (0.26) hardy; urgency=low

  [ Stephan Hermann ]
  * pbuilder-dist: fixed a bug with the *sudo call.
    changed from $SUDOREPLACE "pbuilder" to $SUDOREPLACE -- pbuilder ...

  [ Daniel Hahler ]
  * requestsync:
    * If interaction is required (for an explanation to drop the Ubuntu
      changes), edit the report in the sensible-editor.
      When interaction is not required, ask the user if she wants to edit.
      (LP: #190351)
    * Exit, if versions in Ubuntu and Debian are the same already.

  [ Siegfried-Angel Gevatter Pujals (RainCT) ]
  * Add manpages for update-maintainer and 404main.
  * Move pbuilder-dist.bash_completion into new bash_completion/
    directory and tell dh_install to take care of the stuff there.
  * Let update-maintainer also accept --no-changelog (in addition to
    the current --nochangelog), improve its error messages and change
    the default section to universe.
  * Add AUTHORS section to doc/check-symbols.1, and little changes to
    doc/suspicious-source.1.
  * Fix some issues with the new pbuilder-dist code.

 -- Siegfried-Angel Gevatter Pujals (RainCT) <rainct@ubuntu.com>  Sun, 17 Feb 2008 19:35:46 +0100

ubuntu-dev-tools (0.25) hardy; urgency=low

  [ Michael Bienia ]
  * requestsync:
    + Add work-around for a bug in Debian's madison.php not returning only the
      'source' line (LP: #183346).
    + Add support to file sync requests with python-launchpad-bugs (--lp)
      (LP: #147994).
    + Add line editing during input.
  * doc/requestsync.1:
    + Document new requestsync options.

  [ Siegfried-Angel Gevatter Pujals (RainCT) ]
  * what-patch:
     - Print a list of files that have been modified outside the
       debian/ directory (LP: #174933).
     - Add -h and -q options.
     - Add proper exit values.
  * debian/control:
     - Bump standards version to 3.7.3.
     - Move python-central to Build-Depends-Indep.
     - Rename XS-Vcs-{Bzr,Browser} fields to Vcs-{Bzr,Browser}.
     - Bump minimum cdbs version to 0.4.49.
  * Add Albert Damen to the Authors and Copyright Holders.
  * Change my email address (to @ubuntu.com) everywhere.
  * Add reverse-build-depends script and a manpage for it.
  * Add requestsync and reverse-build-depends and massfile to
    debian/copyright.
  * Update README (add information for many missing scripts).
  * Add the text "ubuntu-dev-tools" to the footer of all manpages.
  * Remove duplicated ubuntu-dev-tools recommends (it's already a
    dependency).

  [ Stephan Hermann ]
  * mk-sbuild-lv: check for debootstrap release names in
    /usr/share/debootstreap/releases and not in /usr/lib/debootstrap/releases
  * pbuilder-dist:
    - check if $SYSCACHE is not set and stay with the default, if
      SYSCACHE = 0 use the default from pbuilderrc or honor $DEBCACHE
      (LP: #156183)
    - removed $BINARCH check in pbuilder call, and set --debootstrapopts
      directly, it doesn't matter when it's always set.  The Subshell call
      didn't work  (LP: #175183)
    - added support for --http-proxy, honours now $http_proxy or $HTTP_PROXY
    - removed $COMPONENTS_LINE from pbuilder call, data is crippled in the
      pbuilder chroot.
      Instead of this behaviour add $BASE_DIR/etc/$DISTRIBUTION/apt.conf/
      directory and install a sane sources.list, depending on the releases of Ubuntu
      and add --aptconfdir to pbuilder call (LP: #175183)
    - add support for gksudo|kdesudo|sudo depending on $DESKTOP_SESSION.
      or if $PBUILDAUTH is set to something else, it will be used instead of
      sudo|gksudo|kdesudo (LP: #172943)
  * pbuilder-dist.bash_completion: (LP: #175728)
    - added bash_completion instructions
  * debian/rules:
    - install pbuilder-dist.bash_completion to /etc/bash_completion.d/

  [ Daniel Holbach ]
  * hugdaylist: drop one Ubuntu filter statement.

  [ Kees Cook ]
  * what-patch: change default operation back to quiet mode -- script is used
    in automated tools, so default behavior is best to leave unchanged.
  * check-symbols: check for binary list very carefully.
  * dch-repeat: add Hardy to distro list.
  * mk-sbuild-lv: use -r instead of -f for possible debootstrap symlinks.

 -- Stephan Hermann <sh@sourcecode.de>  Tue, 22 Jan 2008 19:28:34 +0100

ubuntu-dev-tools (0.24) hardy; urgency=low

  [ Soren Hansen ]
  * Handle epochs properly in submittodebian.

  [ Luke Yelavich ]
  * update-maintainer: Default to main if rmadison gives no section output.
    (LP: #179533)

  [ Cesare Tirabassi ]
  * Add man page for check-symbols (Thanks to Albert Damen - LP: #174123).

  [ Michael Bienia ]
  * requestsync:
    + Set importance to wishlist.
    + Strip some more whitespace.

 -- Luke Yelavich <themuso@ubuntu.com>  Sun, 06 Jan 2008 21:52:26 +1100

ubuntu-dev-tools (0.23) hardy; urgency=low

  [ Daniel Holbach ]
  * debian/control: bumped python-launchpad-bugs requirement to newest version
    and made it a Recommends. All scripts in ubuntu-dev-tools using it fail
    gracefully if it's not installed.
  * hugdaylist: 
    - make use of text connector.
    - commentary in wiki output.

  [ Ryan Kavanagh ]
  * Updated requestsync(1) to reflect the addition of the -k <keyid> and
    removed a runon in DESCRIPTION.

  [ Mathias Gug ]
  * Add patch tag in submittodebian.

  [ Luke Yelavich ]
  * update-maintainer: Exit after displaying usage for --help.

  [ Siegfried-Angel Gevatter Pujals (RainCT) ]
  * pbuilder-dist:
     - Move warning about changing $COMPONENTS's value to
       the right place (it should be displayed if the installed version
       of pbuilder is too old, not otherwise).
     - Asume action is "build" if no recognized action is passed but
       the next argument ends with .dsc (LP: #172940).
  * dgetlp:
     - Add "-h", "--help" and "--debug" (-d was already there)
  * 404main:
     - Cleanup and improvements
     - Identify Pete Savage as it's original author
     - Change the license to GPLv2+
  * AUTHORS, debian/copyright:
     - Add Pete Savage, as he wrote 404main
  * what-patch:
     - Ignore commented lines; patch by Daniel Hahler (LP: #163454)
  * doc/pbuilder-dist.1:
     - Update manpage to match recent changes (including those from 0.21).

  [ Colin Watson ]
  * Add a SYNOPSIS section to submittodebian(1) to clarify that it takes no
    arguments.
  * More *roff fixes.

 -- Daniel Holbach <daniel.holbach@ubuntu.com>  Wed, 05 Dec 2007 09:57:41 +0100

ubuntu-dev-tools (0.22) hardy; urgency=low

  [ Luke Yelavich ]
  * update-maintainer-field:
    - Use rmadison instead of apt-cache madison.
    - Added --nochangelog command-line argument.
    - Check --section value.
    - Reformatted usage information.
    - Some code cleanup.

  [ Laurent Bigonville ]
  * requestsync:
    -Always pass -u option to rmadison now that it defaults to ubuntu

  [ Siegfried-Angel Gevatter Pujals (RainCT) ]
  * Add dgetlp script (for «dgetting» from Launchpad) 

  [ Lucas Nussbaum ]
  * Enabled support for Bugs/Debian/Usertagging in submittodebian

  [ Michael Vogt ]
  * debian/control:
    - depend on reportbug (>= 3.39ubuntu1) to have working usertag support
  
 -- Michael Vogt <michael.vogt@ubuntu.com>  Tue, 20 Nov 2007 12:15:20 +0100

ubuntu-dev-tools (0.21) hardy; urgency=low

  [ Laurent Bigonville ]
  * debian/control: add a space before the Homepage pseudo-field
  * pbuilder-dist: add hardy to the distribution list
  * pbuilder-dist: Use new --components options (LP: #140964)
  * pbuilder-dist: Add an empty --othermirror to override config in pbuilderrc

  [ Kees Cook ]
  * mk-sbuild-lv: fix gnupg install, adjust symlink creation

  [ Siegfried-Angel Gevatter Pujals (RainCT) ]
  * Add get-build-deps and it's documentation.
  * Change the character encoding on all Python scripts to UTF-8
  * submittodebian: better changelog location detection
  * submittodebian: user-friendly error if python-debian isn't installed
  * hugdaylist: improve error handling (less backtraces, more nice messages)
  * pbuilder-dist: look for global variable $PBUILDFOLDER (LP: #160769)
  * pbuilder-dist: check pbuilder version and only use --components if supported
  * pbuilder-dist: don't chown "unknown distribution" warning if an environment
    of that release already exists (LP: #160769)

  [ Luke Yelavich ]
  * debian/control:
    - Move homepage to its own field in source package section.

 -- Luke Yelavich <themuso@ubuntu.com>  Thu, 08 Nov 2007 09:57:31 +1100

ubuntu-dev-tools (0.20) hardy; urgency=low

  [ Cesare Tirabassi ]
  * suspicious-source: add *.hh to list of excluded files
  * suspicious-source: format excluded file list to fit 80 chars limit
  * suspicious-source: corrected typos in script and manual page

  [ Dainel Holbach ]
  * hugdaylist: only mention 'unassigned bugs'.

  [ Soren Hansen ]
  * Added missing python-debian dependency (needed by submittodebian)

 -- Soren Hansen <soren@ubuntu.com>  Tue, 23 Oct 2007 16:45:44 +0200

ubuntu-dev-tools (0.19) gutsy; urgency=low

  [ Siegfried-Angel Gevatter Pujals (RainCT) ]
  * requestsync: allow to customize the SMTP server (LP: #144224)
  * Add a short description for requestsync to the README file.

  [ Laurent Bigonville ]
  * pbuilder-dist: Fix error on chroot creation (LP: #146475)
  * requestsync: allow to customize the SMTP port

  [ Adrien Cunin ]
  * README: minor and cosmetic changes

 -- Adrien Cunin <adri2000@ubuntu.com>  Sun, 07 Oct 2007 00:24:46 +0200

ubuntu-dev-tools (0.18) gutsy; urgency=low

  * requestsync: add an option to "Add latest debian version to the title of
    the bug" (LP: #132221)

 -- Marco Rodrigues <gothicx@sapo.pt>  Fri, 05 Oct 2007 14:16:34 +0200

ubuntu-dev-tools (0.17) gutsy; urgency=low

  * submittodebian: backed out changes from last upload. This needs Debian Bug
    445144 fixed.
  * debian/control: don't Depends on a version of reportbug Ubuntu does not
    have yet.

 -- Daniel Holbach <daniel.holbach@ubuntu.com>  Fri, 05 Oct 2007 11:44:51 +0200

ubuntu-dev-tools (0.16) gutsy; urgency=low

  [ Lucas Nussbaum ]
  * Added support for Bugs/Debian/Usertagging in submittodebian.

  [ Daniel Holbach ]
  * setup.py: actually install submittodebian.

 -- Daniel Holbach <daniel.holbach@ubuntu.com>  Fri, 05 Oct 2007 11:05:29 +0200

ubuntu-dev-tools (0.15) gutsy; urgency=low

  [ Laurent Bigonville ]
  * update-maintainer: correctly pass path to dch (LP: #141015)

  [ Daniel Holbach ]
  * ppaput:
    - fix indentation issues.
    - now respects the PPA section the package goes to (LP: #146161)
    - add comment to bug about how to test the resulting .deb (LP: #145895)

 -- Daniel Holbach <daniel.holbach@ubuntu.com>  Mon, 01 Oct 2007 15:56:18 +0200

ubuntu-dev-tools (0.14) gutsy; urgency=low

  * massfile: 
    - fixed bug where to find example files,
    - made url get checked beforehand.
    - fixed bug, where description and summary were not updated with the
      current source package.
  * examples/massfile.instructions: added example buglist-url.
  .
  Thanks Andrew Mitchell, for helping out by fixing and clever advise.

 -- Daniel Holbach <daniel.holbach@ubuntu.com>  Thu, 27 Sep 2007 11:43:55 +0200

ubuntu-dev-tools (0.13) gutsy; urgency=low

  * massfile: added script to file mass-bugs.
  * debian/examples, examples/massfile.{instructions,list}: added example
    files.
  * setup.py: install massfile.

 -- Daniel Holbach <daniel.holbach@ubuntu.com>  Thu, 27 Sep 2007 11:04:52 +0200

ubuntu-dev-tools (0.12) gutsy; urgency=low

  * hugdaylist: apply quick fix to not crash.

 -- Daniel Holbach <daniel.holbach@ubuntu.com>  Mon, 24 Sep 2007 09:43:30 +0200

ubuntu-dev-tools (0.11) gutsy; urgency=low

  [ Daniel Holbach ]
  * compare-packages, README: dropped compare-packages, debdiff has the same
    functionality, when used with --from --to or on *.changes files.
  * hugdaylist: prepare the list more carefully (filter out 'fixed committed'
    bugs and bugs that have ubuntu-*-sponsors subscribed.

  [ Siegfried-Angel Gevatter Pujals (RainCT) ]
  * Added a manpage for suspicious-source.
  * Fixed a bug in pbuilder-dist (it needed ftp.debian.org in sources.list to work with Debian).

 -- Daniel Holbach <daniel.holbach@ubuntu.com>  Mon, 24 Sep 2007 09:39:24 +0200

ubuntu-dev-tools (0.10) gutsy; urgency=low

  * compare-packages: added script to compare the contents of 'old' and 'new'
    binary packages of the same source package. Useful to spot moved files,
    dropped files, etc.
  * README: briefly document added scripts.

 -- Daniel Holbach <daniel.holbach@ubuntu.com>  Fri, 14 Sep 2007 11:23:36 +0200

ubuntu-dev-tools (0.9) gutsy; urgency=low

  * Added submittodebian.1

 -- Soren Hansen <soren@ubuntu.com>  Thu, 13 Sep 2007 14:38:49 +0200

ubuntu-dev-tools (0.8) gutsy; urgency=low

  * Renamed revuput to ppaput.

 -- Daniel Holbach <daniel.holbach@ubuntu.com>  Thu, 13 Sep 2007 14:35:18 +0200

ubuntu-dev-tools (0.7) gutsy; urgency=low

  [Colin Watson]
  * Fix *roff use (hyphens vs. dashes, start each sentence on a new line).

  [Daniel Holbach]
  * revuput: deal with the case of NEW packages.
  * hugdaylist: added a tool to write Wiki lists of bugs in <buglist url> as
    in https://wiki.ubuntu.com/UbuntuBugDay/20070912
  * debian/control: bumped python-launchpad-bugs version.

 -- Colin Watson <cjwatson@ubuntu.com>  Wed, 12 Sep 2007 09:28:54 +0100

ubuntu-dev-tools (0.6) gutsy; urgency=low

  * Because I'm a bozo, fix up the version of the devscripts
    Conflicts/Replaces.

 -- Steve Kowalik <stevenk@ubuntu.com>  Wed, 12 Sep 2007 10:46:21 +1000

ubuntu-dev-tools (0.5) gutsy; urgency=low

  * Add requestsync and its manual page from devscripts. (LP: #138885)
  * Add Conflicts/Replaces against devscripts 2.10.7ubuntu3.

 -- Steve Kowalik <stevenk@ubuntu.com>  Wed, 12 Sep 2007 01:14:04 +1000

ubuntu-dev-tools (0.4) gutsy; urgency=low

  * revuput: added a tool to upload packages to PPA and file sponsoring bugs
    automatically.
  * doc/revuput.1.docbook, debian/control, debian/rules: build manpage for it
    from DocBook.
  * setup.py: install it.
  * debian/control: add python-launchpad-bugs Depends.

  [Soren Hansen]
  * added submittodebian tool.

 -- Daniel Holbach <daniel.holbach@ubuntu.com>  Fri, 07 Sep 2007 14:14:57 +0200

ubuntu-dev-tools (0.3) gutsy; urgency=low

  * debian/copyright: added Canonical copyright.

 -- Daniel Holbach <daniel.holbach@ubuntu.com>  Tue, 04 Sep 2007 09:51:04 +0200

ubuntu-dev-tools (0.2) gutsy; urgency=low

  [ Martin Pitt ]
  * Add suspicious-source: Output a list of files which are not common source
    files. This should be run in the root of a source tree to find files which
    might not be the 'prefered form of modification' that the GPL and other
    licenses require.

  [ Luke Yelavich ]
  * Removed ubuntu-cd and ubuntu-sync. They are currently undergoing
    major reworking, and will be re-included when ready.

 -- Luke Yelavich <themuso@ubuntu.com>  Sat,  4 Aug 2007 08:30:01 +1000

ubuntu-dev-tools (0.1) gutsy; urgency=low

  * Initial Release.

 -- Daniel Holbach <daniel.holbach@ubuntu.com>  Fri, 01 Jun 2007 11:26:41 +0200<|MERGE_RESOLUTION|>--- conflicted
+++ resolved
@@ -1,12 +1,16 @@
-ubuntu-dev-tools (0.29) hardy; urgency=low
-
-<<<<<<< HEAD
+ubuntu-dev-tools (0.30) UNRELEASED; urgency=low
+
   * pbuilder-dist-simple, doc/pbuilder-dist-simple.1, setup.py:
      - Add the original pbuilder-dist script as pbuilder-dist-simple.
-=======
+  * pbuilder-dist:
+     - Rewrite the script in Python to make it more robust and faster.
+
+ -- Siegfried-Angel Gevatter Pujals (RainCT) <rainct@ubuntu.com>  Wed, 12 Mar 2008 00:42:55 +0100
+
+ubuntu-dev-tools (0.29) hardy; urgency=low
+
   * grab-attachments, setup.py: added grab-attachments tool. You give it bug
     numbers, it gets you their attachments. Useful for sponsoring. 
->>>>>>> 0592685c
 
  -- Daniel Holbach <daniel.holbach@ubuntu.com>  Mon, 10 Mar 2008 11:31:50 +0100
 
