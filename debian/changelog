--- conflicted
+++ resolved
@@ -1,3 +1,10 @@
+ubuntu-dev-tools (0.99) UNRELEASED; urgency=low
+
+  [ Luca Falavigna ]
+  * syncpackage: new script to easily upload pristine Debian packages.
+
+ -- Luca Falavigna <dktrkranz@ubuntu.com>  Sat, 17 Apr 2010 12:46:34 +0200
+
 ubuntu-dev-tools (0.98) lucid; urgency=low
 
   [ Ryan Kavanagh ]
@@ -23,14 +30,7 @@
     Ubuntu dists; the default dist for reverse-build-depends and
     submittodebian should be changed in maverick.
 
-<<<<<<< HEAD
-  [ Luca Falavigna ]
-  * syncpackage: new script to easily upload pristine Debian packages.
-
- -- Luca Falavigna <dktrkranz@debian.org>  Tue, 13 Apr 2010 23:17:22 +0200
-=======
  -- Loïc Minier <loic.minier@ubuntu.com>  Fri, 16 Apr 2010 12:58:22 +0200
->>>>>>> 06f8f629
 
 ubuntu-dev-tools (0.97) lucid; urgency=low
 
