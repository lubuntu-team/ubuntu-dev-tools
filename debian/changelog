--- conflicted
+++ resolved
@@ -10,17 +10,10 @@
      - Make it possible to give the created bugs a determined status.
 
   [ Iain Lane ]
-<<<<<<< HEAD
-  * Add pull-lp-source: Get source packages from LP to avoid mirror lag.
-  * pbuilder-dist.new:
-     - Set mirror and componente for debian distros
-     - Use local apt cache if available
-=======
   * Add pull-lp-source, which get source packages from LP to avoid mirror lag.
   * pbuilder-dist.new:
      - Set mirror and component for Debian distros.
      - Use local apt cache if available.
->>>>>>> fcb0d716
   * massfile:
      - Modify it to work with Firefox 3 cookies, taking code from requestsync.
      - Set the status to Confirmed, by default.
