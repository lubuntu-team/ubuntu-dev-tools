ubuntu-dev-tools (0.121) unstable; urgency=low

  [ Daniel Holbach ]
  * harvest, setup.py: install tool that queries Harvest for information
    about open opportunities for a given source package.

  [ Stefano Rivera ]
  * ubuntutools.archive.rmadison: suite can be None, handle this correctly.
  * pull-debian-debdiff: Convert distance to an integer, so it works when
    specified.
  * sponsor-patch, doc/sponsorpatch.1: Clarify that --upload or --workdir is
    required. (LP: #712721)
  * Drop Breaks: ${python:Breaks}, no longer used by dh_python2.

  [ Benjamin Drung ]
  * ubuntutools.update-maintainer: Do not use python-debian to parse
    debian/control to avoid mangling this file (LP: #756373). The new
    simplified parser has no problems with comments in debian/control
    (LP: #701487, #713827).
  * doc/setup-packaging-environment.1: Fix typo.
  * Bump Standards-Version to 3.9.2 (no changes required).
  * Drop transitional qemu-kvm-extras-static from alternative suggests.

  [ Ted Gould ]
  * lp-project-upload: Use a milestone that already exists if there is
    one to use.
  * lp-project-upload: Add an optional parameter for creating a new
    milestone to add future bugs to.

<<<<<<< HEAD
 -- Benjamin Drung <bdrung@debian.org>  Tue, 19 Apr 2011 08:49:06 +0200
=======
 -- Ted Gould <ted@ubuntu.com>  Wed, 23 Mar 2011 20:54:35 -0500
>>>>>>> e9cea63f

ubuntu-dev-tools (0.120) unstable; urgency=low

  [ Felix Geyer ]
  * pull-lp-source.1: Document -d option.

  [ Stefano Rivera ]
  * ubuntutools.archive: Filter rmadison results. (LP: #710579)
    - Canonicalise suites (use code-names) before passing them to rmadison.
  * pull-{lp,debian}-source: Download requested versions, as well as simply
    the latest version in a release.
  * pull-{lp,debian}-source, pull-debian-debdiff: Catch KeyboardInterrupt.
    (LP: #713845)
  * pull-debian-source: Handle -p-u and -security suites.
  * Bump X-Python-Version to >= 2.6, now that python-launchpadlib no longer
    supports Python 2.5.

  [ Julian Taylor ]
  * add support for cowbuilder and cowbuilder-dist in builder.py
    - allows use in sponsor-patch and backportpackage (LP: #728751)

  [ Benjamin Drung ]
  * data/ubuntu.csv: Add Oneiric Ocelot to the list of know releases.
  * ubuntutools.distro_info: Fix TypeError crash and add a test case to
    catch regressions (LP: #731398).

 -- Stefano Rivera <stefanor@debian.org>  Sat, 12 Mar 2011 22:07:47 +0200

ubuntu-dev-tools (0.119) unstable; urgency=low

  * Support Launchpadlib 1.9. (LP: #725231, #725092)
    - Document Launchpadlib 1.9 issues in NEWS.
  * Remove manage-credentials, and credential handling code from
    ubuntutools.lp.libsupport. Launchpadlib 1.9 handles this via
    python-keyring. (LP: #387297, #645629, #689100)
  * Use Launchpadlib.login_with() directly in scripts.
  * Remove ubuntutools.lp.libsupport.approve_application, no longer used.
  * Remove ubuntutools.lp.libsupport.get_launchpad, no longer used.
  * Remove ubuntutools.lp.libsupport.translate_api_web, no longer used.
  * Skip pylint test if it crashes.

 -- Stefano Rivera <stefanor@debian.org>  Tue, 01 Mar 2011 15:04:40 +0200

ubuntu-dev-tools (0.118) unstable; urgency=low

  * requestsync: Use from...import require_utf8() to work around unexpected
    scoping from a later import (LP: #723630)
  * Add myself to Uploaders.

 -- Stefano Rivera <stefanor@debian.org>  Wed, 23 Feb 2011 15:21:32 +0200

ubuntu-dev-tools (0.117) unstable; urgency=low

  [ Benjamin Drung ]
  * dgetlp, import-bug-from-debian, suspicious-source:
    Show error messages instead of having the import errors for
    recommended packages (Closes: #613101, LP: #693813).
  * update_maintainer.py: Update Maintainer field if it is set to
    "Ubuntu Core Developers <ubuntu-devel@lists.ubuntu.com>".

  [ Stefano Rivera ]
  * ubuntutools/archive.py: Rewrite launchpadlib redirects to https when
    fetching dscs.
  * debian/control:
    - Suggest qemu-user-static | qemu-kvm-extras-static. Ubuntu provides a
      qemu-user-static package, like Debian, since natty.
    - Drop Build-Depend on Recommend on libapt-pkg-perl. No longer used.
  * grab-merge: Show help when no arguments are provided.
  * pull-revu-source: Check for the availability of libwww-perl, and print a
    more helpful error.
  * requestsync, grep-merges: Require a UTF-8 locale. (Closes: #613114,
    LP: #553795)

 -- Benjamin Drung <bdrung@debian.org>  Tue, 22 Feb 2011 00:42:33 +0100

ubuntu-dev-tools (0.116) unstable; urgency=low

  [ Benjamin Drung ]
  * suspicious-source:
    - Add .icns and .java to extension whitelist.
    - Add image/vnd.adobe.photoshop to the mime-type whitelist.
  * data/debian.csv: Add wheezy and release date of squeeze.
  * *distro-info: Add a "created" column to the data.
  * wrap-and-sort: Wrap and sort Build-Conflicts too.
  * Move debian-keyring from Suggests to Recommends (LP: #717245).
  * ubuntutools/test/example_package.py: Use dpkg-source directly instead of
    dpkg-buildpackage to avoid running fakeroot inside fakeroot which leads
    to a FTBFS on natty.

  [ Stefano Rivera ]
  * debian/copyright:
    - Files is space-separated, not comma.
    - Bump Format revision.

  [ Kees Cook ]
  * ubuntutools/update_maintainer.py: do nothing if the rules file
    already manages XSBC-Original (e.g. python).
  * ubuntutools/test/test_update_maintainer.py: update test cases to
    handle checking for debian/rules.
  * mk-sbuild: work around apt's invocation of GPG needing root's
    .gnupg directory to already exist.

  [ Michael Bienia ]
  * Use the new web_link attribute of LP objects instead of our own
    translate_api_web() function.

 -- Benjamin Drung <bdrung@debian.org>  Sat, 12 Feb 2011 19:02:59 +0100

ubuntu-dev-tools (0.115) unstable; urgency=low

  [ Stefano Rivera ]
  * Catch DownloadErrors in ubuntutools.archive users. (LP: #708862)

  [ Scott Kitterman ]
  * Update requestsync to send to Launchpad's MX record instead of hard
    coding to the old MX (fiordland) (LP: #710925)
  * Recommend python-dns

 -- Benjamin Drung <bdrung@debian.org>  Tue, 01 Feb 2011 13:58:07 +0100

ubuntu-dev-tools (0.114) unstable; urgency=low

  [ Stefano Rivera ]
  * ubuntutools.archive: Handle source package in workdir correctly.
    Add regression tests. (LP: #706403)
  * syncpackage: Don't fakesync when we have a new orig tarball (LP: #707187)

  [ Dustin Kirkland ]
  * debian/control, debian/copyright, doc/errno.1, errno, setup.py:
    - purge the errno utility per request of the ubuntu-dev-tools
      maintainer;  errno now provided by the 'errno' package; (LP: #666540)

  [ Benjamin Drung ]
  * wrap-and-sort: Add option to use on individual file (LP: #699696).
  * update_maintainer.py: Process control.in first.

 -- Benjamin Drung <bdrung@debian.org>  Tue, 25 Jan 2011 22:58:05 +0100

ubuntu-dev-tools (0.113) unstable; urgency=low

  [ Benjamin Drung ]
  * debian-distro-info, distro-info, ubuntu-distro-info: New tools.
  * Use new ubuntutools.distro_info in various scripts.

  [ Stefano Rivera ]
  * backportpackage: dput correct changes filename (regression in 0.112)
    (LP: #706010)
  * Use new *-distro-info in:
    - bash_completion/pbuilder-dist: To determine pbuilder file names.
    - dch-repeat.
    - reverse-build-depends.
  * pbuilder-dist: Use ubuntutools.logger.
  * pbuilder-dist-simple: Remove all mention of supporting Debian.
    (LP: #481223)
  * pull-debian-source: Rewritten in Python to take advantage of the new
    ubuntutools library functions.

 -- Benjamin Drung <bdrung@debian.org>  Sat, 22 Jan 2011 21:06:57 +0100

ubuntu-dev-tools (0.112) unstable; urgency=low

  [ Robert Collins ]
  * manage-credentials: Finish migrating away from the Launchpad 'edge' service
    root. (LP: #704657)

  [ Stefano Rivera ]
  * New source package downloading framework in ubuntutools.archive. Use in
    many scripts.
  * pull-lp-source: str() exceptions before passing to Logger (LP: #695523)

 -- Benjamin Drung <bdrung@debian.org>  Thu, 20 Jan 2011 10:25:57 +0100

ubuntu-dev-tools (0.111) natty; urgency=low

  * ubuntutools/test/test_help.py: Blacklist --help test for check-mir, it
    does not have help. Fixes FTBFS on the buildd.

 -- Martin Pitt <martin.pitt@ubuntu.com>  Thu, 13 Jan 2011 20:15:41 -0600

ubuntu-dev-tools (0.110) natty; urgency=low

  * doc/check-mir.1: Fix typo.
  * check-mir: Check binary dependencies, too.
  * debian/control: Add check-mir to package description.

 -- Martin Pitt <martin.pitt@ubuntu.com>  Thu, 13 Jan 2011 19:28:20 -0600

ubuntu-dev-tools (0.109) natty; urgency=low

  [ Stefano Rivera ]
  * Convert debian/copyright to DEP5, make sure all scripts are listed
    (LP: #692003)
  * Drop preinst (pbuilder-dist bash_completion handling), it is not required
    for any current upgrade path on Debian or Ubuntu.
  * Switch to dh_python2:
    - Use X-Python-Version instead of XS-Python-Version.
    - Use ${python:Breaks} to specify Python version compatibility.
  * Support reading configuration variables from devscripts configuration
    files. (LP: #681693)
    - Added ubuntu-dev-tools.5
    - Support this in many u-d-t scripts, and update manpages.
    - Deprecate old configuration environment variables.
  * Support the combined "Name <email>" format in UBUMAIL, DEBFULLNAME, and
    DEBEMAIL. (LP: #665202)
  * Add the beginnings of a test suite. (LP: #690386)
    - Switch to setuptools, to support setup.py test.
    - Test for that every script can run --help and return 0.
    - 404main, merge-changelog, pull-debian-debdiff, pull-debian-source,
      pull-revu-source:
      + Return 0 after showing help.
    - Run pylint on Python source code.
  * ubuntutools/common.py: Remove https_proxy unsetting code, working around
    LP: #94130.
  * edit-patch: Don't let cat error through if debian/source/format doesn't
    exist.
  * pull-debian-debdiff: Rewrite in Python, and use snapshot.debian.org.
  * pull-lp-source: Support -d (LP: #681699)
  * suspicious-source: Whitelist Python source code.
  * import-bug-from-debian: Add --package option, for importing bugs from
    pseudo-packages.

  [ Michael Bienia ]
  * ubuntutools/lp/lpapicache.py: Allow easier selection of 'staging' as LP
    instance to use (LP: #693060).

  [ Benjamin Drung ]
  * sponsor-patch:
    - Add new --lpinstance and --no-conf options.
    - Support configuration files.
    - Default to a temporary workdir and clean it up (LP: #691467).
    - Fix 'str' object has no attribute 'startwith' crash caused by a typo.
    - Fix crash if uploading to ubuntu without building the package before.
    - Fix: The package was only uploaded if the target was "ubuntu".
  * Recommend bzr-builddeb (used by sponsor-patch for branches).
  * Add most dependencies to Build-Depends for successfully run the tests.
  * Recommend python-gnupginterface (used by dgetlp).
  * update-maintainer: Rewrite completely using python-debian (LP: #666504).
  * ubuntutools/packages.py: Removed (used nowhere).

  [ Michael Vogt ]
  * add "add-patch" that provides the non-interactive version of
    edit-patch

  [ Martin Pitt ]
  * Add check-mir script: Check components of build dependencies and warn
    about universe/multiverse ones, for a package destined for
    main/restricted. Add doc/check-mir.1 manpage.

 -- Martin Pitt <martin.pitt@ubuntu.com>  Thu, 13 Jan 2011 19:16:33 -0600

ubuntu-dev-tools (0.108) experimental; urgency=low

  [ Stefano Rivera ]
  * lp-shell, import-bug-from-debian:
    Use the 'production' LP instance instead of 'edge' (which is going away).
  * pbuilder-dist:
    - Fix typo in local archive support, introduced in 0.107.
    - Warn user if they run sudo pbuilder-dist (LP: #691999).
  * Drop unnecessary debian/pycompat

  [ Benjamin Drung ]
  * pull-lp-source: Unquote URI to get "+" instead of "%2B" in the file name
    (LP: #681114).
  * sponsor-patch: Allow updating the build environment if the build failed.
  * ubuntu-iso: Exit nonzero rather than crash if a wrong parameter is passed
    (LP: #637020).

  [ Colin Watson ]
  * grep-merges: New tool.
  * ubuntu-iso(1): Fix typo.

  [ Evan Broder ]
  * backportpackage: new script for testing backport requests in a PPA.
  * sponsor-patch: Add --update option to make sure build environment is
    up to date (LP: #689605)

  [ Bilal Akhtar ]
  * pbuilder-dist: Override the default build result location if
    --buildresult is specified.
  * sponsor-patch: Support building with pbuilder-dist.

 -- Benjamin Drung <bdrung@ubuntu.com>  Sun, 19 Dec 2010 00:57:38 +0100

ubuntu-dev-tools (0.107) experimental; urgency=low

  [ Stefano Rivera ]
  * edit-patch: Detect quilt patch-system in 3.0 (quilt) packages without any
    patches yet.
  * wrap-and-sort:
    - Correct typo in options --wrap-allways -> --wrap-always
    - Sort debian/install as well as debian/*.install
    - Add one-space-indentation option: --short-indent
    - Remove null-entry from trailing comma in sorted lists
    - Add configurable debian directory location
    - Sort Architecture (LP: #681131)
    - Add --sort-binary-packages and --keep-first (LP: #681119)
  * grab-merge, syncpackage: Export DEB_VENDOR=Ubuntu when unpacking source
    packages. 3.0 (quilt) has optional per-vendor patch series.
  * pbuilder-dist:
    - Refactor to use subprocess.popen instead of os.system (LP: #398974)
    - Catch OSErrors when creating directories (LP: #671067)
    - Set HOME so pbuilder reads .pbuilderrc
    - Add bidirectional workarounds for LP: #599695 (pbuilder uses the host
      apt keyring). Complain if the target's keyring isn't installed.
  * Use dpkg-vendor in ubuntutools.misc.system_distribution(), cache result.

  [ Benjamin Drung ]
  * wrap-and-sort: Remove duplicate items from sorted lists.
  * syncpackage: Fix error message for failed downloads.
  * sponsor-patch: Support building with sbuild (LP: #681242).

  [ Daniel Holbach ]
  * submittodebian: rephrase boilerplate text to be more polite, add reminder
    to explain the patch sufficiently and add necessary information.

  [ Colin Watson ]
  * submittodebian: Encourage sending multiple independent pieces of the
    Ubuntu patch in separate bug reports.

 -- Benjamin Drung <bdrung@ubuntu.com>  Fri, 03 Dec 2010 00:14:25 +0100

ubuntu-dev-tools (0.106) experimental; urgency=low

  [ Kees Cook ]
  * mk-sbuild: drop "priority" option; sbuild no longer uses it.

  [ Benjamin Drung ]
  * sponsor-patch: Call dpkg-source with --no-preparation to not apply patches
    if the packages uses the 3.0 (quilt) format.
  * debian/control: Use shorter addresses for VCS-* fields.

  [ Michael Bienia ]
  * pull-debian-source: Fix logical error in abort check (lp: #678072).

 -- Benjamin Drung <bdrung@ubuntu.com>  Sun, 21 Nov 2010 15:41:43 +0100

ubuntu-dev-tools (0.105) experimental; urgency=low

  [ Siegfried-Angel Gevatter Pujals ]
  * pbuilder-dist, doc/pbuilder-dist.1:
     - Export the distribution and architecture information to the environment
       so that it is available in pbuilderrc, etc. (LP: #628933).

  [ Naty Bidart ]
  * lp-project-upload: Add support handling multiple project series.

  [ Kees Cook ]
  * mk-sbuild: use --no-install-recommends on Debian too (Closes: #599699).

  [ Marco Rodrigues ]
  * pull-debian-source:
     - Show message when a package isn't in Debian testing (LP: #529041).

  [ Stefano Rivera ]
  * doc/syncpackage.1:
     - Add a warning that the use of syncpackage is discouraged.
     - Correct and neaten options.
  * syncpackage:
     - Add --dont-sign parameter, for test builds.

  [ Christopher James Halse Rogers ]
  * mk-sbuild: Add support for btrfs-snapshot based chroots

  [ Iain Lane ]
  * pbuilder-dist: Explicitly use debian keyring when working with a
    Debian chroot, working around #599695

  [ Benjamin Drung ]
  * syncpackage:
    - Don't crash if environment variables aren't set (LP: #665202).
    - Don't add quotation marks to changelog entries (LP: #668805).
    - Show a error message instead of raising an error if Ubuntu contains a
      newer version.
    - Print an error message if the source-only build fails (LP: #668749).

 -- Benjamin Drung <bdrung@ubuntu.com>  Sat, 30 Oct 2010 20:58:30 +0200

ubuntu-dev-tools (0.104) experimental; urgency=low

  [ Siegfried-Angel Gevatter Pujals ]
  * pbuilder-dist:
     - Fix regression where pbuilder would get an empty string as first
       positional argument.
     - Update --debug-echo so that it doesn't hide empty parameters (now
       that they are wrapped around quotes they are significant).

 -- Benjamin Drung <bdrung@ubuntu.com>  Sat, 25 Sep 2010 13:14:46 +0200

ubuntu-dev-tools (0.103) experimental; urgency=low

  [ Benjamin Drung ]
  * sponsor-patch:
    - Fix NameError: global name 'debdiff_filename' is not defined.
    - Add --workdir parameter to set the working directory.
  * ubuntutools/update_maintainer.py: Fix failure if debian/control.in is a
    directory.

  [ Luca Falavigna ]
  * debian/control:
    - Add Benjamin Drung to Uploaders.
    - Add DM-Upload-Allowed field, this way Benjamin can upload new
      versions on his own.
  * ubuntutools/misc.py:
    - Use output of dpkg --print-architecture command to correctly display
      platform architecture (Closes: #594424).

  [ Siegfried-Angel Gevatter Pujals ]
  * pbuilder-dist:
     - Do not show a warning when "experimental" is used; there is no
       debootstrap file for it but it should just work anyway.
     - Wrap any extra (user) arguments appended to the pbuilder command with
       quotation marks, when needed (LP: #398989).
  * bash_completion/pbuilder-dist:
     - Enable auto-completion for "pbuilder-experimental".
  * doc/pbuilder-dist.1:
     - Move the documentation for --main-only (previously "mainonly") and
       --debug-echo to a new Options section.

  [ Stefano Rivera ]
  * Add manpages for sponsor-patch and import-bug-from-debian.
  * hugdaylist, manage-credentials, massfile, merge-changelog,
    ubuntutools/requestsync/common.py: Some pyflakes-induced cleanup.
  * ubuntutools/lp/libsupport.py: Support production API URLs in
    translate_web_api.

 -- Luca Falavigna <dktrkranz@debian.org>  Wed, 22 Sep 2010 18:13:27 +0200

ubuntu-dev-tools (0.102) experimental; urgency=low

  [ Dustin Kirkland ]
  * errno, doc/errno.1, debian/control, debian/copyright, setup.py:
    - add an errno utility, LP: #612267

  [ Kees Cook ]
  * mk-sbuild: update examples to include "-A".

  [ Benjamin Drung ]
  * suspicious-source: whitelist font source formats. Thanks to Nicolas
    Spalinger for the patch (LP: #365147).
  * Update the man page of suspicious-source to match the rewrite.
  * syncpackage:
    - Don't upload orig tarball if not needed.
    - Print error message if the download fails (LP: #639899).
    - Check if the specified Debian component is valid (LP: #639896).
  * update-maintainer: Don't change the Maintainer field if the email is set
    to a @lists.ubuntu.com address.
  * sponsor-patch: New script to download a patch from a Launchpad bug, patch
    the source package, build, check and uploads it (to Ubuntu or a PPA).
  * wrap-and-sort: New script to wrap long lines and sort items in packaging
    files.

  [ Stefano Rivera ]
  * update-maintainer: Correctly update the Maintainer field to the new Ubuntu
    Developers address (instead of the calling user) when the package is not
    in Debian.

  [ Iain Lane ]
  * all: Use production API rather than edge by default. Should be more
    reliable and was advised by lifeless (LP team).

  [ Michael Bienia ]
  * Add 'natty' to recognized names and make it the default.

  [ Colin Watson ]
  * Fix NAME section of lp-set-dup(1).
  * lp-list-bugs: New tool.

 -- Luca Falavigna <dktrkranz@debian.org>  Mon, 20 Sep 2010 11:10:04 +0200

ubuntu-dev-tools (0.101) unstable; urgency=low

  [ Andrew Starr-Bochicchio ]
  * syncpackage: Update manpage to reflect current usage. (Closes: #587142,
    LP: #598477)
  * ubuntu-build: Update manpage to reflect current usage. (LP: #490535)
  * edit-patch: Add manpage. (LP: #538379)
  * massfile: Add manpage.
  * pull-debian-debdiff: Add manpage.
  * setup-packaging-environment: Add manpage.
  * ubuntu-iso: Add manpage.

  [ Benjamin Drung ]
  * Bump Standards-Version to 3.9.1 (no changes required).
  * Switch to dpkg-source 3.0 (native) format.
  * Switch to simple dh7 rule.
  * syncpackage:
    - Use Version class from python-debian to fix extraction of upstream
      version for debian versions that contain more than one dash.
    - Prepend script name to every output
    - Output every executed command in verbose mode
    - Print proper error message if the dsc file is malformed.
  * update-maintainer: Add a --quiet option.
  * suspicious-source: Replace with total rewrite in Python using python-magic.

  [ Michael Bienia ]
  * ubuntutools/lpapi/lpapicache.py: Use the new LP API method
    archive.checkUpload() to check upload permissions.
  * Add "import-bug-from-debian" written by James Westby.
  * Add python-soappy to Recommends.
  * requestsync: Fix bug where the variable 'hasLP' is not always set
    (lp: #607874).

  [ Steve Beattie ]
  * mk-schroot: add debootstrap include/exclude options
  * mk-schroot.1: document added options

 -- Luca Falavigna <dktrkranz@debian.org>  Wed, 04 Aug 2010 10:06:44 +0000

ubuntu-dev-tools (0.100) maverick; urgency=low

  [ Luca Falavigna ]
  * syncpackage: new script to easily upload pristine Debian packages.
  * debian/ubuntu-dev-tools.preinst:
    - It is no longer necessary to remove stale pycentral files.

  [ Felix Geyer ]
  * reverse-build-depends: Always display the correct default distribution
    name in the usage text.

  [ Iain Lane ]
  * requestsync: Fall back to using rmadison when LP indicates that no new
    version is available. The LP importer is often out of date wrt Debian when
    rmadison isn't. (LP: #574398)

  [ Benjamin Drung ]
  * syncpackage:
    - add more options and allow pulling packages from Debian.
    - add mismatching source tarball detection (for fake syncs).
  * update-maintainer:
    - Remove duplicate Original-Maintainer field.
    - Avoid duplicate Original-Maintainer field if maintainer is listed in
      Uploaders too.

  [ Michael Vogt ]
  * edit-patch:
    - support full path to the patch as well (LP: #585599)
    - support adding existing patches (e.g. from launchpad)
      thanks to David Futcher (LP: #586787)

  [ Michael Bienia ]
  * Update to the new python-debian version:
    - Depend on python-debian >= 0.1.15
    - Replace imports of debian_bundle with debian to fix the deprecation
      warnings.

  [ Daniel Hahler ]
  * mk-sbuild: add $RELEASE to error message.

 -- Michael Bienia <geser@ubuntu.com>  Thu, 17 Jun 2010 21:17:10 +0200

ubuntu-dev-tools (0.99) lucid; urgency=low

  [ Andrey Voronov ]
  * pbuilder-dist: change requested/system arch order in check (LP: #557097)

  [ Michael Bienia ]
  * Update the defaults for maverick and let requestsync and
    pull-debian-source default to unstable (lp: #472837).

 -- Michael Bienia <geser@ubuntu.com>  Thu, 22 Apr 2010 21:31:48 +0200

ubuntu-dev-tools (0.98) lucid; urgency=low

  [ Ryan Kavanagh ]
  * Added the merge-changelog script from
    https://lists.ubuntu.com/archives/ubuntu-x/2009-June/000586.html for those
    who need to manually merge packages.
  * Fixed typo in doc/grab-merge.1

  [ Soren Hansen ]
  * Update get-branches to account for changes in LP's web UI. Really, someone
    should update it to use the LP API, but for now, this will have to do.

  [ Emmet Hikory ]
  * doc/mk-sbuild.1: add missing options to summary

  [ Michael Bienia ]
  * lp-shell: Use "udt-lp-shell" as LP API consumer instead of the non-unique
    "test" (lp: #558531).
  * get-branches: Use the LP API to obtain a list of branches of a team.

  [ Loïc Minier ]
  * bash_completion/pbuilder-dist, dch-repeat: list maverick in possible
    Ubuntu dists; the default dist for reverse-build-depends and
    submittodebian should be changed in maverick.

 -- Loïc Minier <loic.minier@ubuntu.com>  Fri, 16 Apr 2010 12:58:22 +0200

ubuntu-dev-tools (0.97) lucid; urgency=low

  [ Michael Bienia ]
  * lp-shell:
    + Support all known LP service names.
    + Add support for using different LP API versions.
    + Add option to login anonymously into LP.
  * ubuntutools/lp/lpapicache.py, ubuntutools/lp/libsupport.py: Add support
    for different LP API versions.
  * ubuntutools/lp/__init__.py: Set the '1.0' LP API version as default.
  * massfile: Updated to 1.0 LP API.
  * doc/requestsync.1: Update the paragraph about sponsoring (lp: #538990).
  * pull-lp-source: Use (anonymously) the LP API to get the URL for the .dsc
    file instead of screen scraping.
  * Apply patch from Julian Andres Klode for the python-apt 0.8 API transition
    (Closes: #572091)
  * ubuntutools/requestsync/mail.py: Fix some more encoding issues
    (lp: #557828).

  [ Michael Vogt ]
  * edit-patch:
    - fix quilt mode when dpkg already applied all the patches
      (LP: #556297)

 -- Michael Bienia <geser@ubuntu.com>  Thu, 08 Apr 2010 12:59:59 +0200

ubuntu-dev-tools (0.96) lucid; urgency=low

  [ Michael Bienia ]
  * ubuntu-build: missed updating a function call.

  [ Emmet Hikory ]
  * mk-sbuild: Really don't use build-arm-chroot

  [ Daniel Holbach ]
  * hugdaylist, requestsync, doc/requestsync.1:
    ubuntu-{main,universe}-sponsors → ubuntu-sponsors,
    {ubuntu,motu}-release → ubuntu-release.
  * ubuntutools/ppaput.py: removed, not necessary any more.
  * debian/copyright: removed references to ppaput.

 -- Daniel Holbach <daniel.holbach@ubuntu.com>  Mon, 15 Mar 2010 10:21:31 +0100

ubuntu-dev-tools (0.95) lucid; urgency=low

  * Update reverse-build-depends for lucid

 -- Jonathan Riddell <jriddell@ubuntu.com>  Mon, 08 Mar 2010 13:33:47 +0000

ubuntu-dev-tools (0.94) lucid; urgency=low

  [ Luca Falavigna ]
  * docs/lp-set-dup.1: add manpage for lp-set-dup.
  * debian/control: bump Standards-Version to 3.8.4, no changes needed.

  [ Emmet Hikory ]
  * mk-sbuild: switch to use qemu-debootstrap for foreign chroots
  * mk-sbuild: allow any foreign chroot (may not work, but we can try)
  * pbuilder-dist: allow any foreign chroot (may not work, but we can try)
  * doc/pbuilder-dist.1: update manpage to indicate general architecture
  * pbuilder-dist: add self. before target_distro in powerpc check

 -- Emmet Hikory <persia@ubuntu.com>  Mon, 08 Mar 2010 20:45:09 +0900

ubuntu-dev-tools (0.93) lucid; urgency=low

  [ Scott Moser ]
  * rename mk-sbuild-lv to mk-sbuild, support union-type=aufs

  [ Emmet Hikory ]
  * Support qemu-arm-static -> qemu-kvm-extras-static transition
  * mk-sbuild: automatically install qemu-kvm-extras-static if requested
  * mk-sbuild: conditionally install lvm2 only for lvm-snapshot schroots
  * mk-sbuild: rationalise architecture variables
  * mk-sbuild: Generalise --type support and add "file" SCHROOT_TYPE
  * mk-sbuild.1: Document the --type argument

  [ Loïc Minier ]
  * Demote qemu-kvm-extras-static to a Suggests since most people don't build
    for armel.

  [ Kees Cook ]
  * requestsync: add -C to allow manually adding changelog when missing
    (LP: #518574).
  * mk-sbuild: clean up and make slight adjustments to new lvm/dir/file logic.
  * mk-sbuild.1: update documentation to reflect alternative config file
    names for distro and schroot type overrides.
  * mk-sbuild, docs/mk-sbuild.1: document DEBOOTSTRAP_MIRROR for good
    measure, thanks to Paul Holcomb.

  [ Michael Bienia ]
  * ubuntutools/requestsync/mail.py: Encode the report to utf-8 before passing
    it to gpg for signing (LP: #522316).
  * Add support for the other LP service roots (edge is still default)
  * Depend on python-launchpadlib >= 1.5.4
  * Also check package sets for upload permissions.
  * lp-set-dup: Don't crash when accessing private bugs (LP: #525539)
  * requestsync: Subscribe 'ubuntu-release' to Feature Freeze exceptions
    (updated to current policy; LP: #532740)

  [ Michael Vogt ]
  * edit-patch: add wrapper around cdbs-edit-patch, dpatch-edit-patch, quilt
    to transparently deal with the various patch systems.

  [ Colin Watson ]
  * lp-shell: Disable default apport excepthook, as this is intended for
    interactive use.

 -- Steve Langasek <steve.langasek@ubuntu.com>  Fri, 05 Mar 2010 19:16:32 -0800

ubuntu-dev-tools (0.92) lucid; urgency=low

  [ Siegfried-Angel Gevatter Pujals ]
  * bash_completion/pbuilder-dist:
     - Enable tab-completion for pbuilder-lucid and cowbuilder-lucid.

  [ Emmet Hikory ]
  * mk-sbuild-lv: support foreign armel schroots
  * mk-sbuild-lv: use --arch=foo rather than --arch foo for debootstrap
  * pbuilder-dist: Allow architecture-switching to armel on i386/amd64
  * pbuilder-dist: use --arch=foo rather than --arch foo for debootstrap
  * pbuilder-dist: change --mirror logic to use -ports when appropriate
  * docs/pbuilder-dist.1: Document architecture-switching for armel
  * debian/control: add qemu-arm-static to Recommends:

  [ Michael Bienia ]
  * ubuntutools/requestsync/mail.py:
    Map "sid" back to "unstable" (and "squeeze" to "testing") else rmadison
    gets a Python traceback from the remote site instead of the expected data
    (lp: #508794).

  [ Kees Cook ]
  * mk-sbuild-lv: adjust schroot.conf template to document the -source
    change further.

 -- Emmet Hikory <persia@ubuntu.com>  Wed, 03 Feb 2010 11:39:12 -0800

ubuntu-dev-tools (0.91) lucid; urgency=low

  * mk-sbuild-lv: drop deprecated keys from schroot.conf template
  * mk-sbuild-lv: enable -source access after security improvements of
                  schroot.conf template in 0.88
  * mk-sbuild-lv: document sudo requirement for -source access in final output

 -- Emmet Hikory <persia@ubuntu.com>  Sun, 17 Jan 2010 11:08:32 +0900

ubuntu-dev-tools (0.90) lucid; urgency=low

  * Include changes which were committed to 0.88, but which I forgot to
    upload.

 -- Martin Pitt <martin.pitt@ubuntu.com>  Sat, 16 Jan 2010 16:28:54 +0100

ubuntu-dev-tools (0.89) lucid; urgency=low

  * Add lp-shell: Open an interactive Python shell with a
    launchpadlib.Launchpad object "lp" which is ready for use.
    If the first command line argument is "staging", this will be on staging
    instead of production.
  * Add doc/lp-shell.1: Manpage.

 -- Martin Pitt <martin.pitt@ubuntu.com>  Wed, 13 Jan 2010 14:34:05 +0100

ubuntu-dev-tools (0.88) lucid; urgency=low

  [ Siegfried-Angel Gevatter Pujals ]
  * pbuilder-dist:
     - Set "--mirror" option also for Ubuntu chroots, so that they work
       on Debian.

  [ Michael Bienia ]
  * requestsync: Fix a bug that prevented sync requests for new packages with
    a version smaller than 0.
  * ubuntutools/requestsync/common.py: Decode the edited report file back from
    UTF-8 so it can be encoded again in the next iteration (lp: #504263)

  [ Luca Falavigna ]
  * Fix some typos in man pages.

  [ Kees Cook ]
  * mk-sbuild-lv: drop deprecated sbuild configuration fields from template.
  * what-patch: updated for 3.0 source format.

 -- Siegfried-Angel Gevatter Pujals <rainct@ubuntu.com>  Fri, 15 Jan 2010 14:24:51 +0100

ubuntu-dev-tools (0.87) lucid; urgency=low

  * Revert the submittodebian change to inline patches.  This is a style
    choice, the patch length has nothing to do with it; if there's demand for
    patch inlining, this should be made a (non-default) option to
    submittodebian.

 -- Steve Langasek <steve.langasek@ubuntu.com>  Mon, 28 Dec 2009 14:41:31 -0800

ubuntu-dev-tools (0.86) lucid; urgency=low

  [ Emmet Hikory ]
  * mk-sbuild-lv: Add richer support for ports architectures in Ubuntu
  * mk-sbuild-lv: Really use -security for SOURCES_SECURITY_SUITE in Ubuntu

  [ Kumar Appaiah ]
  * submittodebian: if patch is relatively small (shorter than fifty
    lines), display it inline instead of attaching to the report.

  [ Michael Bienia ]
  * ubuntutools/requestsync/common.py: convert the changelog into a unicode
    string (lp: #498349)
  * ubuntutools/requestsync/mail.py: rmadison() returns now the most recent
    source line (Closes: #560758)

  [ Iain Lane ]
  * pull-debian-source: Return the most recent source line. Depend on
    libapt-pkg-perl for the Debian version comparison required for this.

  [ Steve Langasek ]
  * submittodebian: os.system() doesn't throw exceptions, so attempt a
    'bzr diff' first and check the return value; otherwise we get no output
    at all from submittodebian in the non-bzr case.

 -- Steve Langasek <steve.langasek@ubuntu.com>  Sun, 27 Dec 2009 13:03:56 -0800

ubuntu-dev-tools (0.85) lucid; urgency=low

  * submittodebian: switch to use lucid as the default distro tag.
  * submittodebian: if the package is in bzr, look for bzr metadata first
    before looking for a previous package revision in the parent dir.

 -- Steve Langasek <steve.langasek@ubuntu.com>  Fri, 11 Dec 2009 13:46:31 -0800

ubuntu-dev-tools (0.84) lucid; urgency=low

  [ Michael Bienia ]
  * update-maintainer: Remove the check for LP credentials again as this
    script doesn't use the LP API (Closes: #558598).
  * Rename buildd to ubuntu-build to resolve filename conflict
    (Closes: #558816).

  [ Manny Vindiola ]
  * grab-merge: Only download files listed multiple times in REPORT once

  [ Luca Falavigna ]
  * ubuntutools/lp/lpapicache.py: recent lazr.restfulclient does use of
    unicode strings, use basestring to catch bot str and unicode.
  * Depend on python-lazr.restfulclient, package was recently renamed
    from python-lazr-restfulclient to match Python naming schema.

  [ Jonathan Davies ]
  * dch-repeat: Added Lucid to releases.

 -- Luca Falavigna <dktrkranz@ubuntu.com>  Mon, 07 Dec 2009 10:18:55 +0100

ubuntu-dev-tools (0.83) lucid; urgency=low

  [ Iain Lane ]
  * lpapicache: Do not immediately bail out if we have no credentials to
    login. Clients are now expected to handle the lack of credentials
    themselves.
  * pull-lp-source: Make LP API use optional - fall back to a hardcoded
    default release if we aren't using it. (LP: #477670)
  * pull-lp-source: Detect more failure conditions and give a nice error
    instead of a trace
  * buildd, requestsync, grab-attachments, hugdaylist, update-maintainer:
    Detect & bail if we don't have credentials and need them. These scripts
    cannot continue under those circumstances.

  [ Kees Cook ]
  * mk-sbuild-lv: switch to ext4 by default.

  [ Siegfried-Angel Gevatter Pujals ]
  * pbuilder-dist, doc/pbuilder-dist.1:
     - Add "--debug-echo" option which prints the resulting pbuilder/cowbuilder
       commands instead of executing it.

  [ Martin Pitt ]
  * lp-project-upload: Generate tarball signature if it is not present yet.
  * lp-project-upload: Invoke editor to specify changelog and release notes,
    and add those to the project release.

 -- Martin Pitt <martin.pitt@ubuntu.com>  Fri, 20 Nov 2009 16:59:08 -0600

ubuntu-dev-tools (0.82) lucid; urgency=low

  [ Iain Lane ]
  * debian/control: Re-add XS-Python-Version - this is more standard
  * debian/pyversions: Drop
  * pbuilder-dist: Don't pass --logfile if we are trying to log in to the
    chroot - the logfile option swallows the prompt, and we probably don't
    want to log if we are using login anyway.

  [ Nathan Handler ]
  * debian/control: Mention lp-project-upload in Description

  [ Siegfried-Angel Gevatter Pujals ]
  * debian/control:
     - Improve description of pbuilder-dist and mention cowbuilder-dist.
  * pbuilder-dist:
     - Abort if the host's architecture can't be determined.
     - Error out instead of showing a traceback if pbuilder-dist is called
       without any argument.
  * pbuilder-dist, ubuntutools/misc.py:
     - Move the functions used to determine the hosts architecture and
       distribution to the ubuntutools.misc module.
  * setup-packaging-environment, setup.py, debian/copyright, debian/control:
     - Add a new script, setup-packaging-environment.

  [ Luca Falavigna ]
  * ubuntutools/requestsync/lp.py: explicitly import exceptions for
    backward compatibility with Python 2.5.
  * debian/control: re-enable support for python2.5.
  * debian/copyright: update copyright holders.

  [ Michael Bienia ]
  * requestsync: request syncs from 'testing' by default (should be changed
    back to 'unstable' for lucid+1)
  * pull-debian-source: change default release to pull from to 'testing'

 -- Iain Lane <laney@ubuntu.com>  Fri, 06 Nov 2009 10:37:43 +0000

ubuntu-dev-tools (0.81) karmic; urgency=low

  [ Iain Lane ]
  * requestsync: Give an error message if no changelog entries - happens if,
    for example, the new package's changelog hasn't yet been published on p.d.o
  * update-maintainer: Also check if package is in experimental when looking
    who to update maintainer to.
  * update-maintainer: Prefer updating control.in to control; this is used by
    some Debian packages, notably those maintained by pkg-gnome.
  * debian/control: Update standards-version to 3.8.3, no changes
  * debian/control, debian/pyversions: Remove XS-Python version to
    debian/pyversions to silence a warning

  [ Jonathan Davies ]
  * debian/control: Included a short description of each script (LP: #406658).

  [ Nathan Handler ]
  * debian/control: Mention pull-revu-source in description

  [ Joe Bernard ]
  * Launchpad API changed causing pull-lp-source to fail to parse the .dsc
    file from the URL contents (LP: #436006).

 -- Iain Lane <laney@ubuntu.com>  Fri, 25 Sep 2009 20:20:49 +0100

ubuntu-dev-tools (0.80) karmic; urgency=low

  * mk-sbuild-lv: Export http_proxy. LP: #416438

 -- Michael Terry <michael.terry@canonical.com>  Thu, 10 Sep 2009 10:53:30 -0400

ubuntu-dev-tools (0.79) karmic; urgency=low

  * Add lp-project-upload: Upload a release tarball to a Launchpad project.
  * Add doc/lp-project-upload.1: Corresponding manpage.
  * setup.py: Add lp-project-upload.
  * debian/copyright: Add lp-project-upload.

 -- Martin Pitt <martin.pitt@ubuntu.com>  Sat, 05 Sep 2009 16:42:10 +0200

ubuntu-dev-tools (0.78) karmic; urgency=low

  [ Nathan Handler ]
  * setup.py: Add pull-revu-source to list of scripts

  [ Steve Langasek ]
  * Set XS-Python-Version to 2.6 or better, due to use of 2.6-specific
    syntax in requestsync.
  * Bump the python-all-dev build-dep as well

 -- Steve Langasek <steve.langasek@ubuntu.com>  Tue, 01 Sep 2009 12:17:03 -0700

ubuntu-dev-tools (0.77) karmic; urgency=low

  [ Nathan Handler ]
  * pull-revu-source: Update to use dsc.py to get dsc URL

  [ Michael Bienia ]
  * Install also the ubuntutools/requestsync/* modules (lp: #421627)

 -- Michael Bienia <geser@ubuntu.com>  Tue, 01 Sep 2009 10:56:29 +0200

ubuntu-dev-tools (0.76) karmic; urgency=low

  [ Nicolas Valcárcel ]
  * mk-sbuild-lv:
    - Add check for built-in dm_snapshot (LP: #398414)

  [ Andreas Moog ]
  * update-maintainer:
    - Don't silently fail when Maintainer-Field contains a comment
      in brackets. (LP: #397144)
    - Don't add second XSBC-Original-Maintainer if Maintainer was set
      to Motu or Core-Dev.

  [ Michael Bienia ]
  * Drop python-launchpad-bugs from Depends.
  * Add python-lazr-restfulclient to Depends.
  * buildd: Add a --batch mode for batch retrying/rescoring of packages.
  * requestsync:
    - Use UBU* environment variables before the DEB* ones (lp: #400133)
    - Split requestsync into a "mail" module and a "lpapi" module and use
      the LP API only when --lp was used. In "mail" mode requestsync has
      to ask some more questions for parts it can't find out without LP API.
      (lp: #406659, #416955)

  [ Iain Lane ]
  * requestsync:
    - Guard some calls when -n is specified
    - Fetch changelog of specified version, not current version. If an
      experimenal upload happened after the unstable one we're syncing, this
      is considered to be current by p.d.o and we would get those changelog
      entries in the sync request
    - Remove trailing fullstop from sync bug title
  * suspicious-source: Add *.hs *.el *.css to whitelist

  [ Siegfried-Angel Gevatter Pujals ]
  * pbuilder-dist:
     - Expand "~" in PBUILDFOLDER to the user's home directory.
     - If there's a "etc/<distro>/apt.conf" file inside the build result
       directory, pass it to pbuilder as --aptconfdir. Thanks to Paul Novotny
       and Ryan Pavlik (LP: #363043).

  [ Luca Falavigna ]
  * Switch to python-support to ease initial import into Debian:
    - debian/control: build-depend on python-support instead of pycentral,
      also remove unneeded XB-Python-Version field from binary stanza.
    - debian/rules: set DEB_PYTHON_SYSTEM to pysupport.
    - ubuntu-dev-tools.preinst: remove stale pycentral files on upgrades.

  [ Nathan Handler ]
  * Add pull-revu-source and doc/pull-revu-source.1
  * Update debian/copyright to include pull-revu-source

 -- Nathan Handler <nhandler@ubuntu.com>  Sun, 30 Aug 2009 17:24:23 +0000

ubuntu-dev-tools (0.75) karmic; urgency=low

  [ Michael Bienia ]
  * buildd:
    - Use the LP API for retrying or rescoring builds.
  * requestsync:
    - Fix check for sponsorship when a new package should get synced.
    - Add "done" as last email command when emailing the sync request
      to stop parsing of the email body for further email commands
      (lp: #372555)

  [ Jonathan Davies ]
  * update-maintainer:
    - Rewrote in Python and adapted to use Maintainer field spec approved by
      the Technical Board at:
      - https://lists.ubuntu.com/archives/ubuntu-devel/2009-May/028213.html
    - Do not make changes if maintainer email is set to an
      @ubuntu.com email address.
  * requestsync:
    - Adapt to use new checkIsInDebian() function in ubuntutools/packages.py.
    - urlopener module is no longer required here.
  * pull-lp-source:
    - Return an error message if dget is not installed.
    - Use os.path.exists() instead of catching an error message
      to check if dget is installed.
  * TODO: pull-lp-source task done.
  * ubuntutools/packages.py: Created checkIsInDebian() function.
  * ubuntutools/lp/functions.py: Improved error messages, and made prettier
    functions.
  * ubuntutools/lp/libsupport.py: Fail if we're unable to import launchpadlib
    (we need it to run stuff).
  * ubuntutools/lp/urlopener.py: Removed - module no longer needed.
  * ubuntutools/lp/cookie.py: Removed - module no longer needed - we use
    Launchpad API support now.
  * buildd:
    - Use launchpadlib to check the Ubuntu release is valid.
    - Moved Launchpad module imports here - speed up usage parsing to improve
      user experience.
    - Do not display override message if --arch is not used.
    - Fix permissions warning message and do not mention teams as we check on
      a per package basis.

  [ Colin Watson ]
  * Rewrite 404main using python-apt. Note that this requires python-apt
    0.7.9, not in jaunty.
  * Get rid of the last remaining use of subprocess.Popen(shell=True) in
    404main.

  [ Luke Yelavich ]
  * lp-set-dup: Add missing % needed for string substitution. Thanks to
    Robert Ancell for the fix.

  [ Iain Lane ]
  * requestsync: We need to use the output from madison, not just throw it
    away.

 -- Michael Bienia <geser@ubuntu.com>  Mon, 06 Jul 2009 17:46:21 +0200

ubuntu-dev-tools (0.74) karmic; urgency=low

  [ Kees Cook ]
  * mk-sbuild-lv:
    - Skip security repo for Debian unstable, thanks to Ryan Niebur
      (LP: #371569).
    - Change directory out of the way of schroot problems.

  [ Siegfried-Angel Gevatter Pujals ]
  * grab-merge:
     - Show an error message if the package doesn't exist.
     - Be paraonic and add "--one-file-system" to the rm call.
     - Delete the directory just after creating it if the package
       doesn't exist.

  [ Iain Lane ]
  * ubuntutools/lp/lp_functions.py,
    ubuntutools/lp/udtexceptions.py:
    - Add new public functions that expose features from LP API
    - Modify isLPTeamMember to use LP API
  * requestsync
    - Use new functions to check if user can upload requested package directly
      instead of checking team membership
    - Default to current development release if no release is specified on
      commandline
    - Correct bug supervisor team to ubuntu-bugcontrol (LP: #374563)
    - Remove team names from sponsorship message - makes the function much
      simpler
  * buildd
    - Check if user has upload privileges instead of checking for team
      membership when seeing if operations are permitted

  [ Colin Watson ]
  * update-maintainer:
    - Convert to getopt so that '--section main' works as well as
      '--section=main'.

  [ Anders Kaseorg ]
  * ubuntutools/lp/functions.py:
    - Simplify isLPTeamMember.

  [ Nathan Handler ]
  * pull-debian-source: Modify to work for packages not in main (LP: #379822)

 -- Nathan Handler <nhandler@ubuntu.com>  Sat, 23 May 2009 20:41:50 +0000

ubuntu-dev-tools (0.73) karmic; urgency=low

  [ Siegfried-Angel Gevatter Pujals ]
  * pbuilder-dist:
    - Fallback to calling lsb_release if /etc/lsb-release doesn't
       exist; this makes it possible to run pbuilder-dist on Debian.

  [ Nathan Handler ]
  * pull-debian-source:
    - Use Getopt::Long

  [ Colin Watson ]
  * submittodebian:
    - New release cycle; use "karmic" usertag.
  * dch-repeat:
    - Drop EOLed gutsy and add karmic.
  * pull-lp-source:
    - Set default release to karmic.
  * reverse-build-depends:
    - Set default release to karmic.
  * bash_completion/pbuilder-dist:
    - Add karmic.
    - Add squeeze.
  * requestsync:
    - Send a "Content-Type: text/plain; charset=UTF-8" header (LP: #246307).

  [ Daniel Hahler ]
  * grab-merge: Output error message in case wget/rsync fails.

 -- Daniel Hahler <ubuntu@thequod.de>  Thu, 30 Apr 2009 22:18:38 +0200

ubuntu-dev-tools (0.72) jaunty; urgency=low

  [ Jonathan Davies ]
  * README.updates: Added - lists steps to take when updating this package.
  * grab-merge: Added --help option and manpage (LP: #349109).

  [ Siegfried-Angel Gevatter Pujals ]
  * pbuilder-dist:
     - Add squeeze as a Debian distribution. Thanks to Marco Rodrigues.

  [ Nathan Handler ]
  * pull-debian-source:
    - Add support for etch/oldstable
    - Make script work for codenames (etch, lenny, squeeze, sid)

  [ Ryan Kavanagh ]
  * Ported devscripts' build-rdeps to Ubuntu and replaced
    reverse-build-depends. Updated it's manpage. (LP: #272273)

  [ Kees Cook ]
  * mk-sbuild-lv:
    - Fully handle missing build log directories (LP: #342154).
    - More generalized approach to Distro-specific logic (LP: #342158).

  [ Scott Kitterman ]
  * dgetlp:
    - Port to hashlib module instead of md5 (deprecated in Python 2.6)
  * Bump minimum python-all-dev version to 2.5

 -- Scott Kitterman <scott@kitterman.com>  Wed, 15 Apr 2009 22:51:14 -0400

ubuntu-dev-tools (0.71) jaunty; urgency=low

  * requestsync: Fix unclosed string literal (LP: #346794)

 -- Iain Lane <laney@ubuntu.com>  Sun, 22 Mar 2009 14:40:19 +0000

ubuntu-dev-tools (0.70) jaunty; urgency=low

  [ Mitsuya Shibata ]
  * requestsync: Added -e option for FeatureFreezeException explanations and
    updated manpage.

 -- Jonathan Davies <jpds@ubuntu.com>  Thu, 19 Mar 2009 19:54:13 +0000

ubuntu-dev-tools (0.69) jaunty; urgency=low

  * mk-sbuild-lv: add --force-yes when installing $BUILD_PKGS (needed for
    Dapper at least)
  * mk-sbuild-lv: update sed command to use '-i' instead of redirecting
    output to the opened file

 -- Jamie Strandboge <jamie@ubuntu.com>  Tue, 17 Mar 2009 11:28:38 -0500

ubuntu-dev-tools (0.68) jaunty; urgency=low

  * debian/control: Moved debootstrap to Recommends from Depends.

 -- Jonathan Davies <jpds@ubuntu.com>  Sun, 15 Mar 2009 15:30:48 +0000

ubuntu-dev-tools (0.67) jaunty; urgency=low

  [ Jonathan Davies ]
  * mk-sbuild-lv: Changed default behaviour so that the initial build and log
    directories are not created on first run; instead read settings file and
    check if they exist (LP: #342154).
  * requestsync: Reverted old madison.php workaround (LP: #183346).

  [ Ryan Kavanagh ]
  * mk-sbuild-lv: Added support for Debian chroots. Updated manpage.
    (LP: #342158)

  [ Mitsuya Shibata ]
  * pull-debian-source: Detect existence of dget in multi-path environment.

 -- Jonathan Davies <jpds@ubuntu.com>  Sat, 14 Mar 2009 22:40:05 +0000

ubuntu-dev-tools (0.66) jaunty; urgency=low

  [ Siegfried-Angel Gevatter Pujals ]
  * debian/control:
     - Add "debootstrap" as a Recommends (LP: #334848).
  * pbuilder-dist:
     - Better error messages if cowbuilder/pbuilder/debootstrap isn't installed.

  [ Marco Rodrigues ]
  * Remove workaround for Debian madison, it works fine now.

  [ Nathan Handler ]
  * pull-debian-source:
    - Check if 'dget' is available
    - Update Copyright/License info
  * debian/copyright:
    - Update my copyright information

  [ Jonathan Davies ]
  * Added grab-merge from merges.ubuntu.com (LP: #155098).

 -- Jonathan Davies <jpds@ubuntu.com>  Thu, 09 Mar 2009 17:01:19 +0000

ubuntu-dev-tools (0.65) jaunty; urgency=low

  [ Colin Watson ]
  * manage-credentials: Fix typo.

  [ Jonathan Davies ]
  * requestsync: Only check existing reports if the --lp flag is used.

  [ Luca Falavigna ]
  * Add per-package upload permission checks:
    - ubuntutools/lp/functions.py: implement isPerPackageUploader.
    - requestsync: check if submitter has per-package upload permission
      using isPerPackageUploader function and adjust report accordingly.

  [ Iain Lane ]
  * requestsync: Drop "please" in bug titles, per recent discussion on the
    ubuntu-bugsquad ML.

 -- Jonathan Davies <jpds@ubuntu.com>  Tue, 03 Mar 2009 19:55:19 +0000

ubuntu-dev-tools (0.64) jaunty; urgency=low

  * Import urllib2 and sys in lp/functions.py, fixing requestsync.
  * Import ubuntutools.common explicitely in buildd and requestsync to get the
    https_proxy fix.

 -- Loic Minier <lool@dooz.org>  Fri, 06 Feb 2009 12:18:13 +0100

ubuntu-dev-tools (0.63) jaunty; urgency=low

  * debian/links: add it (forgot to do so before).
  * bash-completion/pbuilder-dist: recognize cowbuilder- and -jaunty.
  * pbuilder-dist:
     - Fixed a bug which broke pbuilder-dist when "build" was omited; just
       giving a .dsc works now.
     - {p,cow}builder-dist will now complain if you try to build a .changes
       file (or anything else that isn't a .dsc).

 -- Siegfried-Angel Gevatter Pujals <rainct@ubuntu.com>  Thu, 05 Feb 2009 16:19:03 +0100

ubuntu-dev-tools (0.62) jaunty; urgency=low

  * Fix ubuntutools.lp.libsupport import in lp-set-dup.

 -- Loic Minier <lool@dooz.org>  Wed, 04 Feb 2009 12:04:47 +0100

ubuntu-dev-tools (0.61) jaunty; urgency=low

  [ Terence Simpson ]
  * dgetlp: Replaced Bash version with a new Python script.

  [ Luca Falavigna ]
  * setup.py: install ubuntutools/lp files.

 -- Luca Falavigna <dktrkranz@ubuntu.com>  Tue, 03 Feb 2009 13:34:42 +0100

ubuntu-dev-tools (0.60) jaunty; urgency=low

  [ Jonathan Davies ]
  * ubuntutools/common.py: Now split into multiple files depending on
    function.
  * Adjusted imports on all files as necessary for the change above.
  * Removed ubuntutools/misc.py's mkdir function - superseded by
    os.makedirs().
  * dgetlp: Improved error message to show that dgetlp only accepts HTTP
    URLs (LP: #322051).

  [ Iain Lane ]
  * requestsync: Only attempt to change bug importance if in ubuntu-dev, as it
    will fail otherwise (LP: #320984).
  * ubuntutools/lp/functions.py: Rename urlopener import as it conflicts with
    a variable, causing an error.

  [ Luca Falavigna ]
  * pull-debian-source: do not fail if package name contains a hypen.
  * buildd: display help message if no parameters are passed.

 -- Jonathan Davies <jpds@ubuntu.com>  Sun, 01 Feb 2009 10:55:42 +0000

ubuntu-dev-tools (0.59) jaunty; urgency=low

  * Move /etc/bash_completion.d/pbuilder-dist/pbuilder-dist created in
    pre-0.30 versions to /etc/bash_completion.d/pbuilder-dist in the preinst.

 -- Loic Minier <lool@dooz.org>  Mon, 19 Jan 2009 18:02:55 +0100

ubuntu-dev-tools (0.58) jaunty; urgency=low

  [ Loic Minier ]
  * Fix a bunch of hyphen-used-as-minus-sign lintian informational tags.
  * Don't repeat Section in the binary package's control chunk (pleases
    lintian).
  * New script, lp-set-dup, allows marking a bug and all its dups as a
    duplicate of a new main bug.
   * Re-add debian/pycompat to have an idempotent clean:: as cdbs creates the
     file during clean; Debian #512300.

 -- Loic Minier <lool@dooz.org>  Mon, 19 Jan 2009 17:45:26 +0100

ubuntu-dev-tools (0.57) jaunty; urgency=low

  * requestsync: Skip existing bug check if no credentials are
    found (LP: #318120).

 -- Jonathan Davies <jpds@ubuntu.com>  Sat, 17 Jan 2009 22:02:39 +0000

ubuntu-dev-tools (0.56) jaunty; urgency=low

  * manage-credentials: Tighted security by making credentials files and
    folder world unreadable.
  * common.py: Improved no credentials found error message to show which
    consumer token is needed.
  * requestsync: Catch credentials error to hide traceback.
  * Moved common.py to ubuntutools/ subdirectory to avoid possible conflicts
    in Python packaging and fixed all imports as necessary.
  * debian/ubuntu-dev-tools.install: Removed common.py entry.

 -- Jonathan Davies <jpds@ubuntu.com>  Sat, 17 Jan 2009 11:32:33 +0000

ubuntu-dev-tools (0.55) jaunty; urgency=low

  * manage-credentials: Use common.py's mkdir function to create as many
    subdirectories as necessary for the credentials directory (LP: #317317).

 -- Jonathan Davies <jpds@ubuntu.com>  Thu, 15 Jan 2009 12:33:31 +0000

ubuntu-dev-tools (0.54) jaunty; urgency=low

  * manage-credentials:
    - Save credentials to ~/.cache/lp_credentials/ by
      default.
    - Set service option default to edge.
  * doc/manage-credentials.1: Update as necessary for the above.
  * common.py:
    - When credentials are not found, ask user to see
      manage-credentials manpage.
    - Load all token files for the consumer specified in the above
      directory as necessary.

 -- Jonathan Davies <jpds@ubuntu.com>  Wed, 14 Jan 2009 19:39:35 +0000

ubuntu-dev-tools (0.53) jaunty; urgency=low

  [ Siegfried-Angel Gevatter Pujals ]
  * debian/copyright:
     - Add information about manage-credentials.

  [ Daniel Holbach ]
  * debian/control: replace 'sb-release' with lsb-release, make package
    installable again.

 -- Daniel Holbach <daniel.holbach@ubuntu.com>  Wed, 14 Jan 2009 16:27:34 +0100

ubuntu-dev-tools (0.52) jaunty; urgency=low

  [ Siegfried-Angel Gevatter Pujals ]
  * pbuilder-dist.new:
    - Add compatibility for cowbuilder.
    - Fix the mainonly support.
    - Rename build.log to last_operation.log.
  * pbuilder-dist, pbuilder-dist.new:
    - Replace pbuilder-dist with pbuilder-dist.new.
  * debian/links:
    - Symlink /usr/bin/cowbuilder-dist to /usr/bin/pbuilder-dist, and the
      same with the manpage.
  * debian/control:
    - Add cowdancer as alternative recommends to pbuilder.
  * doc/pbuilder-dist.1:
    - Update it to explain the usage for the new pbuilder-dist script.
  * doc/mk-sbuild-lv.1:
    - Fix an error (and get ride of a lintian warning).

  [ Nathan Handler ]
  * pull-debian-source:
    - Pass -xu arguments to dget to be consistant with pull-lp-source
    - Add support for packages with a name beginning with "lib" (LP: #314732)

  [ Kees Cook ]
  * mk-sbuild-lv:
    - add --skip-updates to allow building security-only chroots.
    - add "apt-utils" as a default package for sane dist-upgrades.

  [ Jonathan Davies ]
  * buildd: Don't show arch override message if operation to perform is
    'status'.
  * requestsync: If package is new, check the Ubuntu Archive team's bug list
    for possible duplicate requests.
  * doc/manage-credentials.1: Written up.
  * doc/requestsync.1: Changed documentation to launchpadlib related-stuff.

  [ Luca Falavigna ]
  * requestsync:
    - Catch AssertionError exception if rmadison returns with an error.

  [ Markus Korn ]
  * Added manage-credentials, a tool to create (and manage) credentials
    which are used to access launchpad via the API.
  * Ported: hugdaylist, massfile, grab-attachment and requestsync to
    launchpadlib.
  * Other misc. fixes and tweaks.
  * Install common.py to correct location with py_modules and remove
    hardcoded path from files.

 -- Jonathan Davies <jpds@ubuntu.com>  Wed, 14 Jan 2009 13:21:35 +0000

ubuntu-dev-tools (0.51) jaunty; urgency=low

  * buildd: Added checks for arch-indep packages and packages which have no
    builds in a release.
  * hugdaylist: String improvements.
  * requestsync:
    - Use optparse instead of getopt for option parsing.
    - Skip existing bug report check if python-launchpad-bugs is not
      installed.
    - Implemented sleeps to --lp bug reporting in case of a slow
      Launchpad to stop mass bug filing (LP: #311289).

 -- Jonathan Davies <jpds@ubuntu.com>  Tue, 30 Dec 2008 15:51:55 +0000

ubuntu-dev-tools (0.50.1) jaunty; urgency=low

  * Modified setup.py to actually install pull-debian-source.

 -- Jonathan Davies <jpds@ubuntu.com>  Tue, 30 Dec 2008 15:39:35 +0000

ubuntu-dev-tools (0.50) jaunty; urgency=low

  [ Nathan Handler ]
  * Add pull-debian-source script (LP: #289141)
    - debian/copyright:
      + Add myself to the Upstream Authors and Copyright sections
      + Add pull-debian-source to the License section
    - Add doc/pull-debian-source.1

  [ Siegfried-Angel Gevatter Pujals ]
  * debian/control: Add perl-modules and libwww-perl as Recommended packages

  [ Iain Lane ]
  * pbuilder-dist.new: Add 'experimental' to list of known Debian releases.
    pbuilder-experimental works fine with pbuilder-dist.new.

  [ Jonathan Davies ]
  * buildd: Show which architectures are available in help and created a
    list of them for easy addition of new ones.
  * requestsync:
    - Readd sponsorship flag and related documentation in
      doc/requestsync.1 (LP: #270605).
    - Do not check package's Launchpad bug list page if the package to be
      synced is a new package. As this page does not exist for
      it (LP: #312297).

 -- Jonathan Davies <jpds@ubuntu.com>  Mon, 29 Dec 2008 18:45:02 +0000

ubuntu-dev-tools (0.49) jaunty; urgency=low

  [ Sarah Hobbs ]
  * Add armel as an arch to buildd

  [ Adrien Cunin ]
  * Added ${misc:Depends} to dependencies to make lintian quiet

 -- Adrien Cunin <adri2000@ubuntu.com>  Sun, 30 Nov 2008 23:23:01 +0100

ubuntu-dev-tools (0.48) jaunty; urgency=low

  * common.py, checkReleaseExists() and checkSourceExists(): Add support for
    specifying pockets (e. g. release name "intrepid-proposed").
  * buildd: Strip off pocket from release name when parsing the builds page,
    so that this script works for pockets, too.

 -- Martin Pitt <martin.pitt@ubuntu.com>  Tue, 11 Nov 2008 10:15:25 +0100

ubuntu-dev-tools (0.47) jaunty; urgency=low

  [ Kees Cook ]
  * dch-repeat: drop "feisty" from the list of known releases.
  * mk-sbuild-lv:
    - only use --no-install-recommends on gutsy and later.
    - catch errors produced by "finish.sh".

  [ James Westby ]
  * requestsync: tell the user when you are waiting for input from them after
    giving the sponsorship warning, rather than appearing to hang.

  [ Michael Casadevall ]
  * buildd: Fixed rescore (tested by Sarah Hobbs)
  * submittodebian: Changed default tag to Jaunty
  * pbuilder-dist: Added jaunty to ubuntu releases
  * pull-lp-source: Made jaunty the default
  * dch-repeat: Added jaunty

 -- Michael Casadevall <sonicmctails@gmail.com>  Sat, 08 Nov 2008 06:33:00 -0500

ubuntu-dev-tools (0.46) intrepid; urgency=low

  [ Daniel Hahler ]
  * submittodebian: use "intrepid" for Usertags (LP: #276073)

  [ Matt Zimmerman ]
  * add new program 'ubuntuiso' which prints information about Ubuntu isos by
    extracting files from them
  * Add Recommends: genisoimage for ubuntuiso

  [ Colin Watson ]
  * update-maintainer: Convert to plain #! /bin/sh.

  [ Cesare Tirabassi ]
  * remove -X option from grep-dctrl. It doesn't obtain the wished behaviour.

 -- Matt Zimmerman <mdz@ubuntu.com>  Thu, 02 Oct 2008 22:34:44 +0100

ubuntu-dev-tools (0.45) intrepid; urgency=low

  [ Siegfried-Angel Gevatter Pujals ]
  * common.py:
     - Trying to read from a locked sqlite cookie database isn't a fatal
       error anymore.

  [ Adrien Cunin ]
  * update-maintainer:
     - check at the beginning of the script that the necessary files are
       readable/writable, and note which control files we are going to modify
     - at the end, only modify those control files, so that the script doesn't
       return 1 anymore when it was actually successful
  * pbuilder-dist:
     - Eliminated some warning with a better check for whether a given distro
       already has a pbuilder chroot in $BASE_DIR, when that distro is not
       known by the script
     - Added intrepid as a known distro
  * Return to previous versioning, without the ubuntu1 bit

  [ Jonathan Patrick Davies ]
  * buildd: Revert arch:status string format.

  [ Cesare Tirabassi ]
  * reverse-build-depends:
    - add -X option to grep-dctrl so that it only works with exact matches
      (LP: #272273).

 -- Adrien Cunin <adri2000@ubuntu.com>  Wed, 24 Sep 2008 16:01:09 +0200

ubuntu-dev-tools (0.44ubuntu1) intrepid; urgency=low

  * Bazaar revision 203.

  [ Colin Watson ]
  * Fix a number of minor glitches in manual pages.

  [ Jonathan Patrick Davies ]
  * debian/control:
    - Improved description.
    - Wrapped Depends line and bumped debhelper build-dependency version to 6.
  * debian/compat: Changed to 6.
  * Moved https_proxy dropping code to common.py.
  * requestsync: Check for already existing sync requests before filing a new
    one.

 -- Jonathan Patrick Davies <jpds@ubuntu.com>  Tue, 02 Sep 2008 21:43:49 +0100

ubuntu-dev-tools (0.43ubuntu1) intrepid; urgency=low

  * Bazaar revision 195.

  [ Jonathan Patrick Davies ]
  * common.py:
    - If loading a cookie file raises an exception exit.
    - Improve cookie file writing.
    - New function: isLPTeamMember() - checks if the user is a member of the
      Launchpad team using cookies for authentication.
    - New function: packageComponent() - returns which component a package in
      Ubuntu is in.
  * requestsync:
    - Return an error when the script is unable to connect to
      packages.debian.org (LP: #261916).
    - Adapt team checking with the function above.
  * buildd:
    - Adapt privilege checking code to the new function above.
    - Check which component the package is in.

  [ Ryan Kavanagh ]
  * dgetlp.1: New manpage
  * dgetlp: fix typo in usage
  * hugdaylist.1: New manpage
  * s/requestsync/pull-lp-source/g in doc/pull-lp-source.1
  * mk-sbuild-lv.1: New manpage

  [ Karl Goetz ]
  * Add a Recommends: on ca-certificates (LP: #247157).

 -- Jonathan Patrick Davies <jpds@ubuntu.com>  Sun, 31 Aug 2008 11:40:30 +0200

ubuntu-dev-tools (0.42ubuntu1) intrepid; urgency=low

  [Jonathan Patrick Davies]
  * requestsync: Exit when connecting to Launchpad fails.
  * doc/requestsync.1: Document new -d flag.
  * common.py: New functions: checkReleaseExists() and checkSourceExists().
  * buildd and pull-lp-source: Adapt code to use new functions above.

  [ Jelmer Vernooij ]
  * requestsync: Add -d option to allow overriding the Debian distro to sync
  from. (LP: #253497)

 -- Jonathan Patrick Davies <jpds@ubuntu.com>  Sun, 24 Aug 2008 21:43:30 +0100

ubuntu-dev-tools (0.41) intrepid; urgency=low

  [ Loic Minier ]
  * Replace .BB in doc/pbuilder-dist.1 with a newline to fix a syntax error.
  * Drop spurious tab in buildd.
  * When https_proxy is in the environment, output a warning and disable it as
    urllib/urllib2 don't support it; see LP #122551.

  [ Kees Cook ]
  * common.py: allow for multiple firefox instances, check all possible
    cookie files.

 -- Kees Cook <kees@ubuntu.com>  Wed, 20 Aug 2008 10:58:24 -0700

ubuntu-dev-tools (0.40ubuntu3) intrepid; urgency=low

  * Import urllib2.

 -- Loic Minier <lool@dooz.org>  Mon, 18 Aug 2008 12:07:27 +0200

ubuntu-dev-tools (0.40ubuntu2) intrepid; urgency=low

  * requestsync: Correct print statement redirect to sys,stderr.

 -- Jonathan Patrick Davies <jpds@ubuntu.com>  Mon, 18 Aug 2008 10:59:59 +0100

ubuntu-dev-tools (0.40ubuntu1) intrepid; urgency=low

  * Bazaar revision 174.
  * buildd: Code cleanup on single arch options.
  * doc/buildd.1: Created.
  * doc/requestsync.1: Added note about sponsorship detecting.
  * requestsync: Suggest using the --lp flag when mailing a request encounters
    a failure.

 -- Jonathan Patrick Davies <jpds@ubuntu.com>  Sat, 16 Aug 2008 23:38:41 +0100

ubuntu-dev-tools (0.39ubuntu1) intrepid; urgency=low

  * Bazaar revision 169.

  [ Jonathan Patrick Davies ]
  * common.py: Use os.path.expanduser() instead of os.environ.
  * buildd:
    - Added optparse support for option handling.
    - Added support to request the rebuilding or rescoring of only one
      architecture.
    - Various other improvements.
  * hugdaylist: Improved number of bugs option handling.
  * get-branches: Improved option handling.

  [ Siegfried-Angel Gevatter Pujals ]
  * debian/control:
     - Add sbuild as an alternative recommends to pbuilder.
  * what-patch, pull-debian-debdiff, mk-sbuild-lv, dch-repat, debian/copyright:
     - Change the license of all scripts from Kees Cook to the GPL version 3
       or later.
     - Order the script names alphabetically in debian/copyright.
  * common.py:
     - Add functions mkdir and readlist.

  [ Iain Lane ]
  * pull-lp-source: Better handle errors when going to LP

 -- Jonathan Patrick Davies <jpds@ubuntu.com>  Thu, 14 Aug 2008 12:21:45 +0100

ubuntu-dev-tools (0.38ubuntu1) intrepid; urgency=low

  [ Jonathan Patrick Davies ]
  * requestsync: Check if user is a member of ubuntu-core-dev if sync request
    is for a package in main.
  * common.py: Change cookie file permissions to read and write only by user.

 -- Jonathan Patrick Davies <jpds@ubuntu.com>  Tue, 12 Aug 2008 14:52:34 +0100

ubuntu-dev-tools (0.37ubuntu1) intrepid; urgency=low

  [ Jonathan Patrick Davies ]
  * get-branches:
    - Open the teams code page before making a new directory.
    - Now check team option before anything else.
    - Check that the team has branches before downloading.
  * doc/get-branches.1: Created.
  * hugdaylist: Improved argument and error handling.
  * pull-lp-source:
    - Use optparse for option handling.
    - Check that the 'release' and 'package' actually exist on Launchpad.
    - Use subprocess for dget calls.
  * buildd: Imported from Martin Pitt's scripts.
  * common.py: Python module to be used to enable the use of cookies
    to authenticate with Launchpad.
  * debian/ubuntu-dev-tools.install: Added line to install common.py above to
    the correct location.
  * requestsync:
    - Use the functions in the common.py file above to authenticate with
      Launchpad.
    - Using the Launchpad cookie file, validate that the user is a member of
      the ubuntu-dev team on Launchpad. Thus, checking if the user needs
      sponsership or not (LP: #130648).
  * doc/requestsync.1: Removed mention of -s flag. Obsoleted by the above.
  * massfile:
    - Use the functions in the common.py file above to authenticate with
      Launchpad.
  * debian/control: Changed XS-Python-Version to >= 2.5.

  [ Siegfried-Angel Gevatter Pujals ]
  * Add the GNU General Public License header to all scripts.
  * Remove files AUTHORS (it duplicated content from debian/copyright) and
    README (superseded by the manpages).

 -- Jonathan Patrick Davies <jpds@ubuntu.com>  Tue, 12 Aug 2008 14:48:35 +0100

ubuntu-dev-tools (0.36ubuntu1) intrepid; urgency=low

  [ Jonathan Patrick Davies ]
  * doc/ Created new manpages for:
    - what-patch.1.
    - dch-repeat.1.
    - grab-attachment.1.
  * doc/requestsync.1: Described variables used by requestsync in man
    page. (LP: #237595)
  * hugdaylist:
    - Added code to handle exceptions and short version of GPL.
    - Rewrote option handling with optparse.
    - Filter bugs subscribed to the ubuntu-archive team.
  * get-branches:
    - Rewrote option handling with optparse.
    - Added short version of GPL to header.
    - Fixed regular expressions to work with new Launchpad interface.
    - Use subprocess.call() on Bazaar instead of os.system().
  * debian/copyright: Updated Authors and copyrights.

  [ Siegfried-Angel Gevatter Pujals ]
  * Change the versioning scheme from 0.XX to 0.XXubuntu1. Delete
    debian/source.lintian-overrides, as with this it isn't necessary anymore.
  * General manpage cleanup (fix typos, use the same section names in all
    manpages, etc).

 -- Jonathan Patrick Davies <jpds@ubuntu.com>  Sun, 10 Aug 2008 22:02:05 +0100

ubuntu-dev-tools (0.35) intrepid; urgency=low

  [ Siegfried-Angel Gevatter Pujals ]
  * doc/update-maintainer.1:
     - Remove the reference to the --no-changelog option from the manpage.
  * requestsync:
     - If the email interface is used, check if DEBEMAIL is set before anything
       else (LP: #254632).
  * massfile, examples/massfile.instructions:
     - Make it possible to give the created bugs a determined status.
  * debian/control:
     - Bump Standards Version to 3.8.0.
  * debian/rules:
     - It's not necessary anymore to remove usr/lib.
  * setup.py:
     - Order the scripts list alphabetically and add pull-lp-source.

  [ Iain Lane ]
  * Add pull-lp-source, which get source packages from LP to avoid mirror lag.
  * pbuilder-dist.new:
     - Set mirror and component for Debian distros.
     - Use local apt cache if available.
  * massfile:
     - Modify it to work with Firefox 3 cookies, taking code from requestsync.
     - Set the status to Confirmed, by default.

 -- Siegfried-Angel Gevatter Pujals <rainct@ubuntu.com>  Sat, 09 Aug 2008 13:58:23 +0200

ubuntu-dev-tools (0.34) intrepid; urgency=low

  * update-maintainer: Remove dangling reference to --nochangelog
    in usage function.

 -- Luke Yelavich <themuso@ubuntu.com>  Mon, 28 Jul 2008 15:50:38 +1000

ubuntu-dev-tools (0.33) intrepid; urgency=low

  * update-maintainer: Stop mentioning "Modify Maintainer: value blabla" since
    it is a required global policy anyway and totally pointless changelog
    noise.

 -- Martin Pitt <martin.pitt@ubuntu.com>  Fri, 18 Jul 2008 12:29:57 +0100

ubuntu-dev-tools (0.32) intrepid; urgency=low

  [ Iain Lane ]
  * requestsync: Fix bug where requestsync would fall over when requesting
    sync for package with no local changes.

  [ Kees Cook ]
  * dch-repeat: drop edgy, add intrepid.  Update Copyright years.

  [ Mario Limonciello ]
  * mk-sbuild-lv: Add lpia build support.
  * mk-sbuild-lv: Copy mirror used for debootstrap into chroot too.

 -- Mario Limonciello <mario_limonciello@dell.com>  Thu, 17 Jul 2008 11:20:49 -0500

ubuntu-dev-tools (0.31) intrepid; urgency=low

  [ Siegfried-Angel Gevatter Pujals (RainCT) ]
  * pbuilder-dist.new:
     - Rewrite the script in Python to make it more robust and faster.
  * what-patch:
     - If cdbs-edit-patch is used, output "cdbs (patchsys.mk)" instead of
       just "cdbs" (LP: #195795).
  * check-symbols:
     - Add a brief explanation about why sudo privilegies are required
       in order to run this script (LP: #194622).
     - End with exit code 1 if there's an error.
  * suspicious-source:
     - Whitelist C# files (LP: #225691): *.cs.
     - Whitelist manpages: *.[0-9].

  [ Daniel Hahler ]
  * requestsync:
     - Use debian_bundle.changelog.Version for version comparison in
       debian_changelog.
     - Fix --lp for Firefox 3 (LP: #208808):
       It now tries ~/.lpcookie.txt, ~/.mozilla/*/*/cookies.sqlite and
       ~/.mozilla/*/*/cookies.txt to find a Launchpad cookie file.
       Also added a hint that you can create a valid file, by logging into
       Launchpad with Firefox.
     - Added confirm loops, which displays the message to be send/posted and
       either allows to edit (or forces to, in case of Ubuntu changes).
       (LP: #194613, #194615)
       This adds a convient edit_report method, which gets used both from the
       Launchpad and mail code path.
     - Do not fallback to submitting by email, if posting to Launchpad failed.
       This hasn't been requested and therefore should not get done.
     - post_bug: Catch IOError when setting bug importance (LP: #190061)
     - mail_bug: Catch socket.error (LP: #190739)

  [ Kees Cook ]
  * mk-sbuild-lv
    - don't install recommended packages during chroot install.
    - allow customization of schroot.conf suffix and LV/snapshot sizes.
  * what-patch:
    - restore previous output behavior, added logic to verbose test instead.
    - added details for each patch system report.
  * pull-debian-debdiff:
    - parse .dsc file for required source files.
    - switch to GPLv3
  * debian/control: add Depends needed for pull-debian-debdiff.
  * debian/copyright:
    - updated pull-debian-debdiff, which is now GPLv3.
    - adjusted Copyright lines to make lintian happy.

 -- Kees Cook <kees@ubuntu.com>  Fri, 13 Jun 2008 11:43:24 -0700

ubuntu-dev-tools (0.30) hardy; urgency=low

  [ Siegfried-Angel Gevatter Pujals (RainCT) ]
  * pbuilder-dist-simple, doc/pbuilder-dist-simple.1, setup.py:
     - Add the original pbuilder-dist script as pbuilder-dist-simple.
  * setup.py:
     - Really install reverse-build-depends (LP: #203523).
  * debian/source.lintian-overrides:
     - Override lintian's useless warnings (about this being a NMU).

  [ Adrien Cunin ]
  * debian/ubuntu-dev-tools.install: install bash_completion/pbuilder-dist in
    /etc/bash_completion.d/ instead of /etc/bash_completion.d/pbuilder-dist/
  * bash_completion/pbuilder-dist: apply the completion not only to
    pbuilder-dist but also to pbuilder-{hardy,sid,etc.}

 -- Siegfried-Angel Gevatter Pujals (RainCT) <rainct@ubuntu.com>  Tue, 08 Apr 2008 16:33:52 +0200

ubuntu-dev-tools (0.29) hardy; urgency=low

  * grab-attachments, setup.py: added grab-attachments tool. You give it bug
    numbers, it gets you their attachments. Useful for sponsoring.

 -- Daniel Holbach <daniel.holbach@ubuntu.com>  Mon, 10 Mar 2008 11:31:50 +0100

ubuntu-dev-tools (0.28) hardy; urgency=low

  [ Adrien Cunin ]
  * pbuilder-dist:
     - Fixed minor bash syntax error
     - Removed quotes around the path when using --aptconfdir, otherwise
       pbuilder create fails

  [ Kees Cook ]
  * mk-sbuild-lv: add --personality option from Jamie Strandboge (LP: #199181)
  * check-symbols: rename temp files to avoid .so versioning confusion.

 -- Kees Cook <kees@ubuntu.com>  Thu, 06 Mar 2008 11:05:02 -0800

ubuntu-dev-tools (0.27) hardy; urgency=low

  [ Andrew Hunter ]
  * ppaput:
    - Separated ppaput script from backend python modules (LP: #192184).
    - Switched from homegrown option parseing to Optparse, much more
      robust and less code duplication.

  [ Daniel Holbach ]
  * README, debian/rules, doc/ppaput.1.docbook, ppaput, setup.py: removed
    ppaput for now. It has shortcomings and is not actively used in the
    sponsoring process (LP: #194634).

  [ Siegfried-Angel Gevatter Pujals (RainCT) ]
  * This upload removes accidentaly uploaded files (LP: #194635, #194618,
    #194621).
  * Remove executable bit from AUTHORS file (LP: #194619).
  * debian/control:
     - Change the Vcs-Bzr address to the correct one.
     - Move the reportbug dependency to Recommends.
     - Drop docbook2x build dependency (see Daniel's changes).
  * Move ppaput.py (the module) into new ubuntutools/ directory and
    remove it's shabang.
  * submittodebian:
     - Check if reportbug is installed and if it isn't throw an error.
  * suspicious-sources:
     - Ignore .in files.
  * pbuilder-dist:
     - Apply patch from James Westby to fix a problem where it always
       wanted to get the architecture to use as an option if a symlink
       was being used .
     - Fix a recently introduced problem where pbuilder-dist would always
       want to know the architecture if a symlink was being used. Thanks to
       Adrien Cunin and James Westby for their help on this (LP: #194633).
     - Escape many variables to avoid possible problems there.
     - Reorganize the code a bit and comment it.
     - Accept "upgrade" as an alias for "update".
     - Hide lsb_release's traceback if pbuilder-dist is manually aborted
       while the distribution was being detected.
  * 404main:
     - Try to filter out entries from Debian and PPAs, thanks to Adrien
       Cunin! (LP: #194704)
     - Add limited support for multiple distributions (and update they
       manpage to reflect this).
     - TODO: Use python-apt instead of lots of pipes.
  * debian/copyright.
     - Add ppaput (the executable has been removed for now -see above-,
       but there is still the module in the source package).
  * debian/pycompat:
     - Remove it, as it is not necessary for python-central.

  [ Terence Simpson ]
  * dgetlp:
     - Fix bug where optaining the .orig.tar.gz would fail if the package
       name contains hypens.
     - Add support for native packages.

 -- Siegfried-Angel Gevatter Pujals (RainCT) <rainct@ubuntu.com>  Sun, 24 Feb 2008 19:11:06 +0100

ubuntu-dev-tools (0.26) hardy; urgency=low

  [ Stephan Hermann ]
  * pbuilder-dist: fixed a bug with the *sudo call.
    changed from $SUDOREPLACE "pbuilder" to $SUDOREPLACE -- pbuilder ...

  [ Daniel Hahler ]
  * requestsync:
    * If interaction is required (for an explanation to drop the Ubuntu
      changes), edit the report in the sensible-editor.
      When interaction is not required, ask the user if she wants to edit.
      (LP: #190351)
    * Exit, if versions in Ubuntu and Debian are the same already.

  [ Siegfried-Angel Gevatter Pujals (RainCT) ]
  * Add manpages for update-maintainer and 404main.
  * Move pbuilder-dist.bash_completion into new bash_completion/
    directory and tell dh_install to take care of the stuff there.
  * Let update-maintainer also accept --no-changelog (in addition to
    the current --nochangelog), improve its error messages and change
    the default section to universe.
  * Add AUTHORS section to doc/check-symbols.1, and little changes to
    doc/suspicious-source.1.
  * Fix some issues with the new pbuilder-dist code.

 -- Siegfried-Angel Gevatter Pujals (RainCT) <rainct@ubuntu.com>  Sun, 17 Feb 2008 19:35:46 +0100

ubuntu-dev-tools (0.25) hardy; urgency=low

  [ Michael Bienia ]
  * requestsync:
    + Add work-around for a bug in Debian's madison.php not returning only the
      'source' line (LP: #183346).
    + Add support to file sync requests with python-launchpad-bugs (--lp)
      (LP: #147994).
    + Add line editing during input.
  * doc/requestsync.1:
    + Document new requestsync options.

  [ Siegfried-Angel Gevatter Pujals (RainCT) ]
  * what-patch:
     - Print a list of files that have been modified outside the
       debian/ directory (LP: #174933).
     - Add -h and -q options.
     - Add proper exit values.
  * debian/control:
     - Bump standards version to 3.7.3.
     - Move python-central to Build-Depends-Indep.
     - Rename XS-Vcs-{Bzr,Browser} fields to Vcs-{Bzr,Browser}.
     - Bump minimum cdbs version to 0.4.49.
  * Add Albert Damen to the Authors and Copyright Holders.
  * Change my email address (to @ubuntu.com) everywhere.
  * Add reverse-build-depends script and a manpage for it.
  * Add requestsync and reverse-build-depends and massfile to
    debian/copyright.
  * Update README (add information for many missing scripts).
  * Add the text "ubuntu-dev-tools" to the footer of all manpages.
  * Remove duplicated ubuntu-dev-tools recommends (it's already a
    dependency).

  [ Stephan Hermann ]
  * mk-sbuild-lv: check for debootstrap release names in
    /usr/share/debootstreap/releases and not in /usr/lib/debootstrap/releases
  * pbuilder-dist:
    - check if $SYSCACHE is not set and stay with the default, if
      SYSCACHE = 0 use the default from pbuilderrc or honor $DEBCACHE
      (LP: #156183)
    - removed $BINARCH check in pbuilder call, and set --debootstrapopts
      directly, it doesn't matter when it's always set.  The Subshell call
      didn't work  (LP: #175183)
    - added support for --http-proxy, honours now $http_proxy or $HTTP_PROXY
    - removed $COMPONENTS_LINE from pbuilder call, data is crippled in the
      pbuilder chroot.
      Instead of this behaviour add $BASE_DIR/etc/$DISTRIBUTION/apt.conf/
      directory and install a sane sources.list, depending on the releases of Ubuntu
      and add --aptconfdir to pbuilder call (LP: #175183)
    - add support for gksudo|kdesudo|sudo depending on $DESKTOP_SESSION.
      or if $PBUILDAUTH is set to something else, it will be used instead of
      sudo|gksudo|kdesudo (LP: #172943)
  * pbuilder-dist.bash_completion: (LP: #175728)
    - added bash_completion instructions
  * debian/rules:
    - install pbuilder-dist.bash_completion to /etc/bash_completion.d/

  [ Daniel Holbach ]
  * hugdaylist: drop one Ubuntu filter statement.

  [ Kees Cook ]
  * what-patch: change default operation back to quiet mode -- script is used
    in automated tools, so default behavior is best to leave unchanged.
  * check-symbols: check for binary list very carefully.
  * dch-repeat: add Hardy to distro list.
  * mk-sbuild-lv: use -r instead of -f for possible debootstrap symlinks.

 -- Stephan Hermann <sh@sourcecode.de>  Tue, 22 Jan 2008 19:28:34 +0100

ubuntu-dev-tools (0.24) hardy; urgency=low

  [ Soren Hansen ]
  * Handle epochs properly in submittodebian.

  [ Luke Yelavich ]
  * update-maintainer: Default to main if rmadison gives no section output.
    (LP: #179533)

  [ Cesare Tirabassi ]
  * Add man page for check-symbols (Thanks to Albert Damen - LP: #174123).

  [ Michael Bienia ]
  * requestsync:
    + Set importance to wishlist.
    + Strip some more whitespace.

 -- Luke Yelavich <themuso@ubuntu.com>  Sun, 06 Jan 2008 21:52:26 +1100

ubuntu-dev-tools (0.23) hardy; urgency=low

  [ Daniel Holbach ]
  * debian/control: bumped python-launchpad-bugs requirement to newest version
    and made it a Recommends. All scripts in ubuntu-dev-tools using it fail
    gracefully if it's not installed.
  * hugdaylist:
    - make use of text connector.
    - commentary in wiki output.

  [ Ryan Kavanagh ]
  * Updated requestsync(1) to reflect the addition of the -k <keyid> and
    removed a runon in DESCRIPTION.

  [ Mathias Gug ]
  * Add patch tag in submittodebian.

  [ Luke Yelavich ]
  * update-maintainer: Exit after displaying usage for --help.

  [ Siegfried-Angel Gevatter Pujals (RainCT) ]
  * pbuilder-dist:
     - Move warning about changing $COMPONENTS's value to
       the right place (it should be displayed if the installed version
       of pbuilder is too old, not otherwise).
     - Asume action is "build" if no recognized action is passed but
       the next argument ends with .dsc (LP: #172940).
  * dgetlp:
     - Add "-h", "--help" and "--debug" (-d was already there)
  * 404main:
     - Cleanup and improvements
     - Identify Pete Savage as it's original author
     - Change the license to GPLv2+
  * AUTHORS, debian/copyright:
     - Add Pete Savage, as he wrote 404main
  * what-patch:
     - Ignore commented lines; patch by Daniel Hahler (LP: #163454)
  * doc/pbuilder-dist.1:
     - Update manpage to match recent changes (including those from 0.21).

  [ Colin Watson ]
  * Add a SYNOPSIS section to submittodebian(1) to clarify that it takes no
    arguments.
  * More *roff fixes.

 -- Daniel Holbach <daniel.holbach@ubuntu.com>  Wed, 05 Dec 2007 09:57:41 +0100

ubuntu-dev-tools (0.22) hardy; urgency=low

  [ Luke Yelavich ]
  * update-maintainer-field:
    - Use rmadison instead of apt-cache madison.
    - Added --nochangelog command-line argument.
    - Check --section value.
    - Reformatted usage information.
    - Some code cleanup.

  [ Laurent Bigonville ]
  * requestsync:
    -Always pass -u option to rmadison now that it defaults to ubuntu

  [ Siegfried-Angel Gevatter Pujals (RainCT) ]
  * Add dgetlp script (for «dgetting» from Launchpad)

  [ Lucas Nussbaum ]
  * Enabled support for Bugs/Debian/Usertagging in submittodebian

  [ Michael Vogt ]
  * debian/control:
    - depend on reportbug (>= 3.39ubuntu1) to have working usertag support

 -- Michael Vogt <michael.vogt@ubuntu.com>  Tue, 20 Nov 2007 12:15:20 +0100

ubuntu-dev-tools (0.21) hardy; urgency=low

  [ Laurent Bigonville ]
  * debian/control: add a space before the Homepage pseudo-field
  * pbuilder-dist: add hardy to the distribution list
  * pbuilder-dist: Use new --components options (LP: #140964)
  * pbuilder-dist: Add an empty --othermirror to override config in pbuilderrc

  [ Kees Cook ]
  * mk-sbuild-lv: fix gnupg install, adjust symlink creation

  [ Siegfried-Angel Gevatter Pujals (RainCT) ]
  * Add get-build-deps and it's documentation.
  * Change the character encoding on all Python scripts to UTF-8
  * submittodebian: better changelog location detection
  * submittodebian: user-friendly error if python-debian isn't installed
  * hugdaylist: improve error handling (less backtraces, more nice messages)
  * pbuilder-dist: look for global variable $PBUILDFOLDER (LP: #160769)
  * pbuilder-dist: check pbuilder version and only use --components if supported
  * pbuilder-dist: don't chown "unknown distribution" warning if an environment
    of that release already exists (LP: #160769)

  [ Luke Yelavich ]
  * debian/control:
    - Move homepage to its own field in source package section.

 -- Luke Yelavich <themuso@ubuntu.com>  Thu, 08 Nov 2007 09:57:31 +1100

ubuntu-dev-tools (0.20) hardy; urgency=low

  [ Cesare Tirabassi ]
  * suspicious-source: add *.hh to list of excluded files
  * suspicious-source: format excluded file list to fit 80 chars limit
  * suspicious-source: corrected typos in script and manual page

  [ Dainel Holbach ]
  * hugdaylist: only mention 'unassigned bugs'.

  [ Soren Hansen ]
  * Added missing python-debian dependency (needed by submittodebian)

 -- Soren Hansen <soren@ubuntu.com>  Tue, 23 Oct 2007 16:45:44 +0200

ubuntu-dev-tools (0.19) gutsy; urgency=low

  [ Siegfried-Angel Gevatter Pujals (RainCT) ]
  * requestsync: allow to customize the SMTP server (LP: #144224)
  * Add a short description for requestsync to the README file.

  [ Laurent Bigonville ]
  * pbuilder-dist: Fix error on chroot creation (LP: #146475)
  * requestsync: allow to customize the SMTP port

  [ Adrien Cunin ]
  * README: minor and cosmetic changes

 -- Adrien Cunin <adri2000@ubuntu.com>  Sun, 07 Oct 2007 00:24:46 +0200

ubuntu-dev-tools (0.18) gutsy; urgency=low

  * requestsync: add an option to "Add latest debian version to the title of
    the bug" (LP: #132221)

 -- Marco Rodrigues <gothicx@sapo.pt>  Fri, 05 Oct 2007 14:16:34 +0200

ubuntu-dev-tools (0.17) gutsy; urgency=low

  * submittodebian: backed out changes from last upload. This needs Debian Bug
    445144 fixed.
  * debian/control: don't Depends on a version of reportbug Ubuntu does not
    have yet.

 -- Daniel Holbach <daniel.holbach@ubuntu.com>  Fri, 05 Oct 2007 11:44:51 +0200

ubuntu-dev-tools (0.16) gutsy; urgency=low

  [ Lucas Nussbaum ]
  * Added support for Bugs/Debian/Usertagging in submittodebian.

  [ Daniel Holbach ]
  * setup.py: actually install submittodebian.

 -- Daniel Holbach <daniel.holbach@ubuntu.com>  Fri, 05 Oct 2007 11:05:29 +0200

ubuntu-dev-tools (0.15) gutsy; urgency=low

  [ Laurent Bigonville ]
  * update-maintainer: correctly pass path to dch (LP: #141015)

  [ Daniel Holbach ]
  * ppaput:
    - fix indentation issues.
    - now respects the PPA section the package goes to (LP: #146161)
    - add comment to bug about how to test the resulting .deb (LP: #145895)

 -- Daniel Holbach <daniel.holbach@ubuntu.com>  Mon, 01 Oct 2007 15:56:18 +0200

ubuntu-dev-tools (0.14) gutsy; urgency=low

  * massfile:
    - fixed bug where to find example files,
    - made url get checked beforehand.
    - fixed bug, where description and summary were not updated with the
      current source package.
  * examples/massfile.instructions: added example buglist-url.
  .
  Thanks Andrew Mitchell, for helping out by fixing and clever advise.

 -- Daniel Holbach <daniel.holbach@ubuntu.com>  Thu, 27 Sep 2007 11:43:55 +0200

ubuntu-dev-tools (0.13) gutsy; urgency=low

  * massfile: added script to file mass-bugs.
  * debian/examples, examples/massfile.{instructions,list}: added example
    files.
  * setup.py: install massfile.

 -- Daniel Holbach <daniel.holbach@ubuntu.com>  Thu, 27 Sep 2007 11:04:52 +0200

ubuntu-dev-tools (0.12) gutsy; urgency=low

  * hugdaylist: apply quick fix to not crash.

 -- Daniel Holbach <daniel.holbach@ubuntu.com>  Mon, 24 Sep 2007 09:43:30 +0200

ubuntu-dev-tools (0.11) gutsy; urgency=low

  [ Daniel Holbach ]
  * compare-packages, README: dropped compare-packages, debdiff has the same
    functionality, when used with --from --to or on *.changes files.
  * hugdaylist: prepare the list more carefully (filter out 'fixed committed'
    bugs and bugs that have ubuntu-*-sponsors subscribed.

  [ Siegfried-Angel Gevatter Pujals (RainCT) ]
  * Added a manpage for suspicious-source.
  * Fixed a bug in pbuilder-dist (it needed ftp.debian.org in sources.list to work with Debian).

 -- Daniel Holbach <daniel.holbach@ubuntu.com>  Mon, 24 Sep 2007 09:39:24 +0200

ubuntu-dev-tools (0.10) gutsy; urgency=low

  * compare-packages: added script to compare the contents of 'old' and 'new'
    binary packages of the same source package. Useful to spot moved files,
    dropped files, etc.
  * README: briefly document added scripts.

 -- Daniel Holbach <daniel.holbach@ubuntu.com>  Fri, 14 Sep 2007 11:23:36 +0200

ubuntu-dev-tools (0.9) gutsy; urgency=low

  * Added submittodebian.1

 -- Soren Hansen <soren@ubuntu.com>  Thu, 13 Sep 2007 14:38:49 +0200

ubuntu-dev-tools (0.8) gutsy; urgency=low

  * Renamed revuput to ppaput.

 -- Daniel Holbach <daniel.holbach@ubuntu.com>  Thu, 13 Sep 2007 14:35:18 +0200

ubuntu-dev-tools (0.7) gutsy; urgency=low

  [Colin Watson]
  * Fix *roff use (hyphens vs. dashes, start each sentence on a new line).

  [Daniel Holbach]
  * revuput: deal with the case of NEW packages.
  * hugdaylist: added a tool to write Wiki lists of bugs in <buglist url> as
    in https://wiki.ubuntu.com/UbuntuBugDay/20070912
  * debian/control: bumped python-launchpad-bugs version.

 -- Colin Watson <cjwatson@ubuntu.com>  Wed, 12 Sep 2007 09:28:54 +0100

ubuntu-dev-tools (0.6) gutsy; urgency=low

  * Because I'm a bozo, fix up the version of the devscripts
    Conflicts/Replaces.

 -- Steve Kowalik <stevenk@ubuntu.com>  Wed, 12 Sep 2007 10:46:21 +1000

ubuntu-dev-tools (0.5) gutsy; urgency=low

  * Add requestsync and its manual page from devscripts. (LP: #138885)
  * Add Conflicts/Replaces against devscripts 2.10.7ubuntu3.

 -- Steve Kowalik <stevenk@ubuntu.com>  Wed, 12 Sep 2007 01:14:04 +1000

ubuntu-dev-tools (0.4) gutsy; urgency=low

  * revuput: added a tool to upload packages to PPA and file sponsoring bugs
    automatically.
  * doc/revuput.1.docbook, debian/control, debian/rules: build manpage for it
    from DocBook.
  * setup.py: install it.
  * debian/control: add python-launchpad-bugs Depends.

  [Soren Hansen]
  * added submittodebian tool.

 -- Daniel Holbach <daniel.holbach@ubuntu.com>  Fri, 07 Sep 2007 14:14:57 +0200

ubuntu-dev-tools (0.3) gutsy; urgency=low

  * debian/copyright: added Canonical copyright.

 -- Daniel Holbach <daniel.holbach@ubuntu.com>  Tue, 04 Sep 2007 09:51:04 +0200

ubuntu-dev-tools (0.2) gutsy; urgency=low

  [ Martin Pitt ]
  * Add suspicious-source: Output a list of files which are not common source
    files. This should be run in the root of a source tree to find files which
    might not be the 'prefered form of modification' that the GPL and other
    licenses require.

  [ Luke Yelavich ]
  * Removed ubuntu-cd and ubuntu-sync. They are currently undergoing
    major reworking, and will be re-included when ready.

 -- Luke Yelavich <themuso@ubuntu.com>  Sat,  4 Aug 2007 08:30:01 +1000

ubuntu-dev-tools (0.1) gutsy; urgency=low

  * Initial Release.

 -- Daniel Holbach <daniel.holbach@ubuntu.com>  Fri, 01 Jun 2007 11:26:41 +0200<|MERGE_RESOLUTION|>--- conflicted
+++ resolved
@@ -1,3 +1,11 @@
+ubuntu-dev-tools (0.122) UNRELEASED; urgency=low
+
+  [ Ted Gould ]
+  * lp-project-upload: Add an optional parameter for creating a new
+    milestone to add future bugs to.
+
+ -- Ted Gould <ted@ubuntu.com>  Tue, 19 Apr 2011 17:32:03 +0200
+
 ubuntu-dev-tools (0.121) unstable; urgency=low
 
   [ Daniel Holbach ]
@@ -24,14 +32,8 @@
   [ Ted Gould ]
   * lp-project-upload: Use a milestone that already exists if there is
     one to use.
-  * lp-project-upload: Add an optional parameter for creating a new
-    milestone to add future bugs to.
-
-<<<<<<< HEAD
+
  -- Benjamin Drung <bdrung@debian.org>  Tue, 19 Apr 2011 08:49:06 +0200
-=======
- -- Ted Gould <ted@ubuntu.com>  Wed, 23 Mar 2011 20:54:35 -0500
->>>>>>> e9cea63f
 
 ubuntu-dev-tools (0.120) unstable; urgency=low
 
