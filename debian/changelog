--- conflicted
+++ resolved
@@ -1,20 +1,14 @@
 ubuntu-dev-tools (0.19) UNRELEASED; urgency=low
 
-<<<<<<< HEAD
-  [ Laurent Bigonville ]
-  * pbuilder-dist: Fix error on chroot creation (LP: #146475)
-
- -- Adrien Cunin <adri2000@ubuntu.com>  Sun, 07 Oct 2007 00:03:57 +0200
-=======
   [ Siegfried-Angel Gevatter Pujals (RainCT) ]
   * requestsync: allow to customize the SMTP server (LP: #144244)
   * Add a short description for requestsync to the README file.
-  
+
   [ Laurent Bigonville ]
+  * pbuilder-dist: Fix error on chroot creation (LP: #146475)
   * requestsync: allow to customize the SMTP port
 
- -- Siegfried-Angel Gevatter Pujals (RainCT) <siggi.gevatter@gmail.com>  Mon,  1 Oct 2007 18:04:14 +0200
->>>>>>> b3e31310
+ -- Adrien Cunin <adri2000@ubuntu.com>  Sun, 07 Oct 2007 00:03:57 +0200
 
 ubuntu-dev-tools (0.18) gutsy; urgency=low
 
