--- conflicted
+++ resolved
@@ -1,17 +1,9 @@
-<<<<<<< HEAD
 ubuntu-dev-tools (0.59) UNRELEASED; urgency=low
-
-  * Changes go here.
-
- -- Jonathan Davies <jpds@ubuntu.com>  Mon, 19 Jan 2009 16:52:03 +0000
-=======
-ubuntu-dev-tools (0.59) jaunty; urgency=low
 
   * Move /etc/bash_completion.d/pbuilder-dist/pbuilder-dist created in
     pre-0.30 versions to /etc/bash_completion.d/pbuilder-dist in the preinst.
 
- -- Loic Minier <lool@dooz.org>  Mon, 19 Jan 2009 17:57:23 +0100
->>>>>>> 578cb7b2
+ -- Loic Minier <lool@dooz.org>  Mon, 19 Jan 2009 18:02:55 +0100
 
 ubuntu-dev-tools (0.58) jaunty; urgency=low
 
