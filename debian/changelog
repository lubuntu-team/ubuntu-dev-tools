--- conflicted
+++ resolved
@@ -1,15 +1,13 @@
-ubuntu-dev-tools (0.174) UNRELEASED; urgency=medium
-
-<<<<<<< HEAD
-  * reverse-depends: Support Reverse-Testsuite-Triggers and
-    Reverse-Build-Depends-Arch (LP: #1843614)
-
- -- Stefano Rivera <stefanor@debian.org>  Wed, 11 Sep 2019 16:00:27 -0300
-=======
-  * ubuntutools.misc: Replace Popen() calls with check_output()
-
- -- Stefano Rivera <stefanor@debian.org>  Wed, 11 Sep 2019 13:30:54 -0300
->>>>>>> 317b68bc
+ubuntu-dev-tools (0.174) UNRLEASED; urgency=medium
+
+  [ Stefano Rivera ]
+  * reverse-depends:
+    + Support reverse test dependencies as well.  LP: #1843614
+  * ubuntutools.misc:
+    + Replace Popen() calls with check_output().  Closes: #940040
+    + Use a context manager to open file, to be sure to close them.
+
+ -- Mattia Rizzolo <mattia@debian.org>  Thu, 12 Sep 2019 14:34:16 +0200
 
 ubuntu-dev-tools (0.173) unstable; urgency=medium
 
