--- conflicted
+++ resolved
@@ -5,7 +5,6 @@
     Use the 'production' LP instance instead of 'edge' (which is going away).
   * pbuilder-dist: Fix typo in local archive support, introduced in 0.107.
 
-<<<<<<< HEAD
   [ Benjamin Drung ]
   * pull-lp-source: Unquote URI to get "+" instead of "%2B" in the file name
     (LP: #681114).
@@ -13,13 +12,10 @@
   [ Colin Watson ]
   * grep-merges: New tool.
 
- -- Benjamin Drung <bdrung@ubuntu.com>  Tue, 14 Dec 2010 18:21:37 +0100
-=======
   [ Evan Broder ]
   * backportpackage: new script for testing backport requests in a PPA.
 
- -- Evan Broder <evan@ebroder.net>  Sat, 11 Dec 2010 14:11:54 -0800
->>>>>>> b50fbb77
+ -- Benjamin Drung <bdrung@ubuntu.com>  Thu, 16 Dec 2010 23:40:14 +0100
 
 ubuntu-dev-tools (0.107) experimental; urgency=low
 
