ubuntu-dev-tools (0.23) UNRELEASED; urgency=low

  [ Ryan Kavanagh ]
  * Updated requestsync(1) to reflect the addition of the -k <keyid> and
    removed a runon in DESCRIPTION.

  [ Mathias Gug ]
  * Add patch tag in submittodebian.

  [ Luke Yelavich ]
  * update-maintainer: Exit after displaying usage for --help.

<<<<<<< HEAD
  [ Siegfried-Angel Gevatter Pujals (RainCT) ]
  * pbuilder-dist:
     - Move warning about changing $COMPONENTS's value to
       the right place (it should be displayed if the installed version
       of pbuilder is too old, not otherwise).
     - Asume action is "build" if no recognized action is passed but
       the next argument ends with .dsc (LP: #172940).
  * dgetlp:
     - Add "-h", "--help" and "--debug" (-d was already there)
  * 404main:
     - Cleanup and improvements
     - Identify Pete Savage as it's original author
     - Change the license to GPLv2+
  * AUTHORS, debian/copyright:
     - Add Pete Savage, as he wrote 404main
  * what-patch:
     - Ignore commented lines; patch by Daniel Hahler (LP: #163454)
  * doc/pbuilder-dist.1:
     - Update manpage to match recent changes (including those from 0.21).

 -- Siegfried-Angel Gevatter Pujals (RainCT) <sgevatter@ubuntu.cat>  Fri, 23 Nov 2007 22:07:58 +0100
=======
  [ Colin Watson ]
  * Add a SYNOPSIS section to submittodebian(1) to clarify that it takes no
    arguments.
  * More *roff fixes.

 -- Luke Yelavich <themuso@ubuntu.com>  Sat, 24 Nov 2007 07:49:32 +1100
>>>>>>> 38599fbd

ubuntu-dev-tools (0.22) hardy; urgency=low

  [ Luke Yelavich ]
  * update-maintainer-field:
    - Use rmadison instead of apt-cache madison.
    - Added --nochangelog command-line argument.
    - Check --section value.
    - Reformatted usage information.
    - Some code cleanup.

  [ Laurent Bigonville ]
  * requestsync:
    -Always pass -u option to rmadison now that it defaults to ubuntu

  [ Siegfried-Angel Gevatter Pujals (RainCT) ]
  * Add dgetlp script (for «dgetting» from Launchpad) 

  [ Lucas Nussbaum ]
  * Enabled support for Bugs/Debian/Usertagging in submittodebian

  [ Michael Vogt ]
  * debian/control:
    - depend on reportbug (>= 3.39ubuntu1) to have working usertag support
  
 -- Michael Vogt <michael.vogt@ubuntu.com>  Tue, 20 Nov 2007 12:15:20 +0100

ubuntu-dev-tools (0.21) hardy; urgency=low

  [ Laurent Bigonville ]
  * debian/control: add a space before the Homepage pseudo-field
  * pbuilder-dist: add hardy to the distribution list
  * pbuilder-dist: Use new --components options (LP: #140964)
  * pbuilder-dist: Add an empty --othermirror to override config in pbuilderrc

  [ Kees Cook ]
  * mk-sbuild-lv: fix gnupg install, adjust symlink creation

  [ Siegfried-Angel Gevatter Pujals (RainCT) ]
  * Add get-build-deps and it's documentation.
  * Change the character encoding on all Python scripts to UTF-8
  * submittodebian: better changelog location detection
  * submittodebian: user-friendly error if python-debian isn't installed
  * hugdaylist: improve error handling (less backtraces, more nice messages)
  * pbuilder-dist: look for global variable $PBUILDFOLDER (LP: #160769)
  * pbuilder-dist: check pbuilder version and only use --components if supported
  * pbuilder-dist: don't chown "unknown distribution" warning if an environment
    of that release already exists (LP: #160769)

  [ Luke Yelavich ]
  * debian/control:
    - Move homepage to its own field in source package section.

 -- Luke Yelavich <themuso@ubuntu.com>  Thu, 08 Nov 2007 09:57:31 +1100

ubuntu-dev-tools (0.20) hardy; urgency=low

  [ Cesare Tirabassi ]
  * suspicious-source: add *.hh to list of excluded files
  * suspicious-source: format excluded file list to fit 80 chars limit
  * suspicious-source: corrected typos in script and manual page

  [ Dainel Holbach ]
  * hugdaylist: only mention 'unassigned bugs'.

  [ Soren Hansen ]
  * Added missing python-debian dependency (needed by submittodebian)

 -- Soren Hansen <soren@ubuntu.com>  Tue, 23 Oct 2007 16:45:44 +0200

ubuntu-dev-tools (0.19) gutsy; urgency=low

  [ Siegfried-Angel Gevatter Pujals (RainCT) ]
  * requestsync: allow to customize the SMTP server (LP: #144224)
  * Add a short description for requestsync to the README file.

  [ Laurent Bigonville ]
  * pbuilder-dist: Fix error on chroot creation (LP: #146475)
  * requestsync: allow to customize the SMTP port

  [ Adrien Cunin ]
  * README: minor and cosmetic changes

 -- Adrien Cunin <adri2000@ubuntu.com>  Sun, 07 Oct 2007 00:24:46 +0200

ubuntu-dev-tools (0.18) gutsy; urgency=low

  * requestsync: add an option to "Add latest debian version to the title of
    the bug" (LP: #132221)

 -- Marco Rodrigues <gothicx@sapo.pt>  Fri, 05 Oct 2007 14:16:34 +0200

ubuntu-dev-tools (0.17) gutsy; urgency=low

  * submittodebian: backed out changes from last upload. This needs Debian Bug
    445144 fixed.
  * debian/control: don't Depends on a version of reportbug Ubuntu does not
    have yet.

 -- Daniel Holbach <daniel.holbach@ubuntu.com>  Fri, 05 Oct 2007 11:44:51 +0200

ubuntu-dev-tools (0.16) gutsy; urgency=low

  [ Lucas Nussbaum ]
  * Added support for Bugs/Debian/Usertagging in submittodebian.

  [ Daniel Holbach ]
  * setup.py: actually install submittodebian.

 -- Daniel Holbach <daniel.holbach@ubuntu.com>  Fri, 05 Oct 2007 11:05:29 +0200

ubuntu-dev-tools (0.15) gutsy; urgency=low

  [ Laurent Bigonville ]
  * update-maintainer: correctly pass path to dch (LP: #141015)

  [ Daniel Holbach ]
  * ppaput:
    - fix indentation issues.
    - now respects the PPA section the package goes to (LP: #146161)
    - add comment to bug about how to test the resulting .deb (LP: #145895)

 -- Daniel Holbach <daniel.holbach@ubuntu.com>  Mon, 01 Oct 2007 15:56:18 +0200

ubuntu-dev-tools (0.14) gutsy; urgency=low

  * massfile: 
    - fixed bug where to find example files,
    - made url get checked beforehand.
    - fixed bug, where description and summary were not updated with the
      current source package.
  * examples/massfile.instructions: added example buglist-url.
  .
  Thanks Andrew Mitchell, for helping out by fixing and clever advise.

 -- Daniel Holbach <daniel.holbach@ubuntu.com>  Thu, 27 Sep 2007 11:43:55 +0200

ubuntu-dev-tools (0.13) gutsy; urgency=low

  * massfile: added script to file mass-bugs.
  * debian/examples, examples/massfile.{instructions,list}: added example
    files.
  * setup.py: install massfile.

 -- Daniel Holbach <daniel.holbach@ubuntu.com>  Thu, 27 Sep 2007 11:04:52 +0200

ubuntu-dev-tools (0.12) gutsy; urgency=low

  * hugdaylist: apply quick fix to not crash.

 -- Daniel Holbach <daniel.holbach@ubuntu.com>  Mon, 24 Sep 2007 09:43:30 +0200

ubuntu-dev-tools (0.11) gutsy; urgency=low

  [ Daniel Holbach ]
  * compare-packages, README: dropped compare-packages, debdiff has the same
    functionality, when used with --from --to or on *.changes files.
  * hugdaylist: prepare the list more carefully (filter out 'fixed committed'
    bugs and bugs that have ubuntu-*-sponsors subscribed.

  [ Siegfried-Angel Gevatter Pujals (RainCT) ]
  * Added a manpage for suspicious-source.
  * Fixed a bug in pbuilder-dist (it needed ftp.debian.org in sources.list to work with Debian).

 -- Daniel Holbach <daniel.holbach@ubuntu.com>  Mon, 24 Sep 2007 09:39:24 +0200

ubuntu-dev-tools (0.10) gutsy; urgency=low

  * compare-packages: added script to compare the contents of 'old' and 'new'
    binary packages of the same source package. Useful to spot moved files,
    dropped files, etc.
  * README: briefly document added scripts.

 -- Daniel Holbach <daniel.holbach@ubuntu.com>  Fri, 14 Sep 2007 11:23:36 +0200

ubuntu-dev-tools (0.9) gutsy; urgency=low

  * Added submittodebian.1

 -- Soren Hansen <soren@ubuntu.com>  Thu, 13 Sep 2007 14:38:49 +0200

ubuntu-dev-tools (0.8) gutsy; urgency=low

  * Renamed revuput to ppaput.

 -- Daniel Holbach <daniel.holbach@ubuntu.com>  Thu, 13 Sep 2007 14:35:18 +0200

ubuntu-dev-tools (0.7) gutsy; urgency=low

  [Colin Watson]
  * Fix *roff use (hyphens vs. dashes, start each sentence on a new line).

  [Daniel Holbach]
  * revuput: deal with the case of NEW packages.
  * hugdaylist: added a tool to write Wiki lists of bugs in <buglist url> as
    in https://wiki.ubuntu.com/UbuntuBugDay/20070912
  * debian/control: bumped python-launchpad-bugs version.

 -- Colin Watson <cjwatson@ubuntu.com>  Wed, 12 Sep 2007 09:28:54 +0100

ubuntu-dev-tools (0.6) gutsy; urgency=low

  * Because I'm a bozo, fix up the version of the devscripts
    Conflicts/Replaces.

 -- Steve Kowalik <stevenk@ubuntu.com>  Wed, 12 Sep 2007 10:46:21 +1000

ubuntu-dev-tools (0.5) gutsy; urgency=low

  * Add requestsync and its manual page from devscripts. (LP: #138885)
  * Add Conflicts/Replaces against devscripts 2.10.7ubuntu3.

 -- Steve Kowalik <stevenk@ubuntu.com>  Wed, 12 Sep 2007 01:14:04 +1000

ubuntu-dev-tools (0.4) gutsy; urgency=low

  * revuput: added a tool to upload packages to PPA and file sponsoring bugs
    automatically.
  * doc/revuput.1.docbook, debian/control, debian/rules: build manpage for it
    from DocBook.
  * setup.py: install it.
  * debian/control: add python-launchpad-bugs Depends.

  [Soren Hansen]
  * added submittodebian tool.

 -- Daniel Holbach <daniel.holbach@ubuntu.com>  Fri, 07 Sep 2007 14:14:57 +0200

ubuntu-dev-tools (0.3) gutsy; urgency=low

  * debian/copyright: added Canonical copyright.

 -- Daniel Holbach <daniel.holbach@ubuntu.com>  Tue, 04 Sep 2007 09:51:04 +0200

ubuntu-dev-tools (0.2) gutsy; urgency=low

  [ Martin Pitt ]
  * Add suspicious-source: Output a list of files which are not common source
    files. This should be run in the root of a source tree to find files which
    might not be the 'prefered form of modification' that the GPL and other
    licenses require.

  [ Luke Yelavich ]
  * Removed ubuntu-cd and ubuntu-sync. They are currently undergoing
    major reworking, and will be re-included when ready.

 -- Luke Yelavich <themuso@ubuntu.com>  Sat,  4 Aug 2007 08:30:01 +1000

ubuntu-dev-tools (0.1) gutsy; urgency=low

  * Initial Release.

 -- Daniel Holbach <daniel.holbach@ubuntu.com>  Fri, 01 Jun 2007 11:26:41 +0200<|MERGE_RESOLUTION|>--- conflicted
+++ resolved
@@ -10,7 +10,6 @@
   [ Luke Yelavich ]
   * update-maintainer: Exit after displaying usage for --help.
 
-<<<<<<< HEAD
   [ Siegfried-Angel Gevatter Pujals (RainCT) ]
   * pbuilder-dist:
      - Move warning about changing $COMPONENTS's value to
@@ -31,15 +30,12 @@
   * doc/pbuilder-dist.1:
      - Update manpage to match recent changes (including those from 0.21).
 
- -- Siegfried-Angel Gevatter Pujals (RainCT) <sgevatter@ubuntu.cat>  Fri, 23 Nov 2007 22:07:58 +0100
-=======
   [ Colin Watson ]
   * Add a SYNOPSIS section to submittodebian(1) to clarify that it takes no
     arguments.
   * More *roff fixes.
 
- -- Luke Yelavich <themuso@ubuntu.com>  Sat, 24 Nov 2007 07:49:32 +1100
->>>>>>> 38599fbd
+ -- Siegfried-Angel Gevatter Pujals (RainCT) <sgevatter@ubuntu.cat>  Fri, 23 Nov 2007 22:07:58 +0100
 
 ubuntu-dev-tools (0.22) hardy; urgency=low
 
