--- conflicted
+++ resolved
@@ -11,8 +11,6 @@
   * Support reading configuration variables from devscripts configuration
     files. (LP: #681693)
     - Added ubuntu-dev-tools.5
-    - Support this in many u-d-t scripts, and update manpages.
-    - Deprecate old configuration environment variables.
   * Support the combined "Name <email>" format in UBUMAIL, DEBFULLNAME, and
     DEBEMAIL. (LP: #665202)
   * Add the beginnings of a test suite. (LP: #690386)
@@ -21,6 +19,8 @@
     - 404main, merge-changelog, pull-debian-debdiff, pull-debian-source,
       pull-revu-source:
       + Return 0 after showing help.
+    - Support this in many u-d-t scripts, and update manpages.
+    - Deprecate old configuration environment variables.
   * ubuntutools/common.py: Remove https_proxy unsetting code, working around
     LP: #94130.
   * edit-patch: Don't let cat error through if debian/source/format doesn't
@@ -30,7 +30,6 @@
   * ubuntutools/lp/lpapicache.py: Allow easier selection of 'staging' as LP
     instance to use (LP: #693060).
 
-<<<<<<< HEAD
   [ Benjamin Drung ]
   * sponsor-patch:
     - Add new --lpinstance and --no-conf options.
@@ -48,9 +47,6 @@
     edit-patch
 
  -- Stefano Rivera <stefanor@ubuntu.com>  Wed, 22 Dec 2010 20:52:28 +0200
-=======
- -- Stefano Rivera <stefanor@ubuntu.com>  Wed, 22 Dec 2010 00:06:29 +0200
->>>>>>> 8cee5455
 
 ubuntu-dev-tools (0.108) experimental; urgency=low
 
