ubuntu-dev-tools (0.145) UNRELEASED; urgency=low

  * syncpackage: Don't throw away release pockets, returning correct errors
    when the source and destination match even though the destination release
    pocket doesn't.
  * requestsync: We now sync to proposed (LP: #1073060)

 -- Stefano Rivera <stefanor@debian.org>  Tue, 30 Oct 2012 09:40:08 +0100

ubuntu-dev-tools (0.144) experimental; urgency=low

  [ Stefano Rivera ]
  * Upload to experimental, due to the freeze
  * submittodebian:
    - Use dpkg-buildpackage instead of debuild. It really doesn't need to run
      lintian twice.
    - Use --include instead of --attach when not using reportbug's internal
      MUA.
  * submittodebian, sponsor-patch:
    - Pass --builder=dpkg-buildpackage to bzr bd, in case the user has
      configured a custom builder that doesn't do source builds (LP: #1019817)
  * seeded-in-ubuntu Inform the user when we couldn't determine binary
    packages built by a source package, as it most recently FTBFS.
  * requestbackport:
    - Avoid duplicate Reverse-Build-Deps when sources build binaries of the
      same name.
    - Explain that backports aren't to fix bugs.
  * sponsor-patch: Don't fall over bugs targetted at the development release
    (LP: #936014)
  * ubuntutools.question: Catch EOF and SIGINT on all input and bail out.
    (LP: #1037488)
  * pull-lp-source: Catch errors parsing JSON we got from DDE (LP: #1059848)
  * syncpackage, requestsync: Check the Release pocket if we can't find an
    Ubuntu package in the requested pocket. (LP: #1069867)

  [ Benjamin Drung ]
  * seeded-in-ubuntu: State in error message that it takes a source package.
    (LP: #1029155)
  * sponsor-patch: Fix crash if Debian patch contains a slash.

  [ Colin Watson ]
  * syncpackage: Default to <current_series>-proposed.

<<<<<<< HEAD
 -- Stefano Rivera <stefanor@debian.org>  Mon, 29 Oct 2012 09:02:29 +0100
=======
  [ Steve Langasek ]
  * Initial support for setting up cross-build chroots.

 -- Stefano Rivera <stefanor@ubuntu.com>  Wed, 18 Jul 2012 12:47:01 +0200
>>>>>>> 266e9a2d

ubuntu-dev-tools (0.143) unstable; urgency=low

  [ Iain Lane ]
  * backportpackage: Fix filenames searched when looking for existing
    .orig.tar.foo files (to determine if we need to upload it again or not).
    (LP: #1007908)
  * backportpackage: Unset DEBEMAIL when building source package. Fixes error
    when building backports for packages with no Ubuntu changes.
    (LP: #1007042)

  [ Mathieu Trudel-Lapierre ]
  * mk-sbuild: use and update messages to suggest using the source:$chroot way
    of referring to source chroots instead of $chroot-source; since the latter
    does not work with btrfs snapshot-based chroots. (LP: #1014669)

  [ Lars Düsing ]
  * Corrected brackets in man-page for sponsor-patch.

  [ Stefano Rivera ]
  * pbuilder-dist: Don't try to enable -updates for the current codename
    referring to Debian testing, either (LP: #1011870)
  * Correct spelling mistakes in package description, thanks Logan Rosen for
    the patch (Closes: #678245)
  * Correct metavar for --mirror in backportpackage (LP: #999727)
  * submittodebian: Explitictly UTF-8 encode the bug body (LP: #1005834)
  * backportpackage.1: Document --key and --dont-sign (LP: #1007564)
  * seeded-in-ubuntu: Catch errors in parsing data, and don't keep unreadable
    data cached (LP: #1008783)
  * ubuntutools.archive: Improve error handling around rmadison calls
    (LP: #1010951)
  * submittodebian; Unset DEBEMAIL when building source package.
    (LP: #1015066)

  [ Benjamin Drung ]
  * Add a man page for the reverse-build-depends wrapper script.

 -- Benjamin Drung <bdrung@debian.org>  Fri, 22 Jun 2012 13:34:43 +0200

ubuntu-dev-tools (0.142) unstable; urgency=low

  [ Stefano Rivera ]
  * mk-sbuild: Support kmod, when checking for overlayfs availability.
  * pbuilder-dist: improve bash_completion for *.dsc files. Thanks Maarten
    Bezemer. (Closes: #670924, LP: #770529)
  * check-mir, check-symbols, grep-merges, pbuilder-dist-simple,
    setup-packaging-environment, submittodebian, ubuntu-iso:
    Do enough argument parsing to handle --help (LP: #988009)
  * dgetlp: Require a UTF-8 locale, or it'll crash when displaying errors
    (LP: #979117)
  * pbuilder-dist: Don't try to enable -updates for Debian testing
    (LP: #993006)
  * pbuilder-dist, pull-debian-source, pull-lp-source, requestsync,
    reverse-depends, submittodebian, syncpackage:
    Handle outdated distro-info data. Fall back to sane defaults where
    possible. (Closes: #673957)
  * backportpackage: Avoid uploading orig tarballs if they are already present
    in the destination PPA (LP: #691897)
  * Allow mk-sbuild to be run by root if a configuration file exists
    (LP: #888736)
  * backportpackage: Allow unsigned backports (LP: #992739)
  * update-maintainer: Add a function to restore the original maintainer.
    - Update sponsor-patch to use the new API resulting from this change
      (LP: #1002999)
  * submittodebian: Revert Ubuntu Maintainer mangling, and re-build the source
    package before diffing. (LP: #902233)

  [ Evan Broder ]
  * backportpackage: Add -c, --close flag to include a changelog closer.
  * backportpackage: Switch to ~ubuntu12.04.1-style version numbers
    instead of ~precise1, to make our version numbers more future-proof.
  * backportpackage: Pass -v to debuild with last published version
    number. This matches the way backports have traditionally been
    generated by archive admins.

 -- Stefano Rivera <stefanor@debian.org>  Mon, 28 May 2012 23:35:52 +0100

ubuntu-dev-tools (0.141) unstable; urgency=low

  * syncpackage: Log into Launchpad anonymously with --no-lp
    (LP: #979849)
  * seeded-in-ubuntu: Log into Launchpad anonymously.

 -- Stefano Rivera <stefanor@debian.org>  Thu, 12 Apr 2012 23:46:24 +0200

ubuntu-dev-tools (0.140) unstable; urgency=low

  [ Stefano Rivera ]
  * Bump Standards-Version to 3.9.3, no changes needed.
  * Update machine-readable copyright Format to 1.0.
  * pbuilder-dist: Use the same chroot, whether the system-architecture was
    the supplied architecture or was chosen by default (LP: #943435)
  * backportpackage
    - Prompt to delete existing workdirs (LP: #885514)
    - Support a BACKPORTPACKAGE_UPLOAD configuration/enviornment variable
      (LP: #693217)
  * requestsync:
    - New packages from non-free or contrib go into multiverse (LP: #935643)
    - Catch SeriesNotFoundException and display a friendly error (LP: #963888)

  [ Daniel Hahler ]
  * ubuntutools/archive.py: use ProxyHandler in _download_file.
    This makes use of the system proxy (e.g. http_proxy).
  * pbuilder-dist: Do not force default value for `--aptcache` argument
    (LP: #956903)

  [ John S Gruber ]
  * Don't use --override-config with operations other than update.
    (LP: #409696)

 -- Stefano Rivera <stefanor@debian.org>  Thu, 29 Mar 2012 00:01:40 +0200

ubuntu-dev-tools (0.139) unstable; urgency=low

  [ Stefano Rivera ]
  * syncpackage, backportpackage, sponsor-patch: Use -nc when building source
    packages. Avoids needing build-deps on the build machine.
  * sponsor-patch:
    - Determine the task from the UDD branch.
    - Support syncs of new packages.
    - Support syncs from a non-default series (LP: #931644)
    - Check for dependencies that the package doesn't Depend on. Recommend
      dput, lintian, patch, quilt. (LP: #846385)
  * Re-add dgetlp. Still needed for downloading source packages from +queue.
    (LP: #919805)
  * pbuilder-dist:
    - Export DISTRIBUTION and ARCHITECTURE as well as DIST and ARCH. Thanks
      Alessio Treglia. (Closes: #659060, LP: #423609)
    - Pass DEB_BUILD_OPTIONS through (LP: #685786)
  * reverse-depends: Now that Debian is supported server-side:
    - Convert Debian release aliases to codenames.
    - Default to the devel release of the vendor distribution.
    - Provide transitional reverse-build-depends wrapper to help users
      discover reverse-depends. (LP: #910420)
  * backportpackage: Map Debian release aliases to codenames (LP: #918231)

  [ Evan Broder]
  * sponsor-patch, requestsync, syncpackage: Add a config variable for -k
    arguments.

 -- Stefano Rivera <stefanor@debian.org>  Wed, 15 Feb 2012 17:21:39 +0200

ubuntu-dev-tools (0.138) unstable; urgency=low

  [ Benjamin Drung ]
  * sponsor-patch:
    - Use syncpackage instead of subscribing ubuntu-archive for sync requests,
      because syncpackage supports sponsorship now.
    - Check if the sponsored bug is marked as duplicate (LP: #896733).
    - Allow user to override sanity checks (LP: #896733).

  [ Stefano Rivera ]
  * Correct reference to qemu-user-static in pbuilder-dist.1 (Closes: #651999)
  * mk-sbuild: Don't install devscripts by default (LP: #904502)
  * backportpackage: Add --release-pocket option, rather than relying entirely
    on heuristics (Closes: #651546)
  * syncpackage: Mention sponsorship when closing bugs (LP: #904288)

 -- Benjamin Drung <bdrung@debian.org>  Wed, 21 Dec 2011 22:38:35 +0100

ubuntu-dev-tools (0.137) unstable; urgency=low

  [ Stefano Rivera ]
  * mk-sbuild: Make --eatmydata command line flag actually work.
  * Remove dgetlp. No longer needed.
  * Use httplib2 everywhere that we do https. The python stdlib doesn't do
    certificate verification.
  * requestbackport:
    - Check for existing backport bugs first.
    - Check that there are published binaries (i.e. not stuck in bin-NEW).
  * pull-lp-source, requestbackport: Take the latest version from any
    non-backports pocket. Implemented by making lpapicache's getSourcePackage
    smarter.
  * sponsor-patch: Build a source package for lintian to run on, when not
    test-building syncs.
  * sponsor-patch: Check the bug's title, not the task, when determining
    source series for syncs.
  * mk-sbuild, pbuilder-dist, ubuntu-build: Add armhf.
  * pull-debian-source, pull-lp-source: Resolve the source package (via DDE),
    if a binary package was requested (LP: #617349)
  * submittodebian:
    - Do the report boiler-plate checking in a script that wraps an editor, so
      that we only edit the report once, after checking for duplicates.
    - rm the tmpdir with a little more force (shutil.rmtree) (LP: #899399)
  * New Tools: (LP: #876554)
    - ubuntu-upload-permission: Query upload permissions.
    - seeded-in-ubuntu: Query a package's seed status. Whether it is on
      current daily images and/or part of the supported seed.
  * syncpackage: Support sponsorship for native-syncs, now that LP does.

  [ Andreas Moog ]
  * sponsor-patch: Check permission to unsubscribe sponsors-team (LP: #896884)
  * grep-merges: We already require a UTF-8 enabled terminal, so encode
    package and uploader name in UTF-8 (LP: #694388)
  * requestsync: Give user option to retry in case of temporary error
    (LP: #850360)

 -- Stefano Rivera <stefanor@debian.org>  Fri, 09 Dec 2011 12:59:29 +0200

ubuntu-dev-tools (0.136) unstable; urgency=low

  [ Marc Deslauriers ]
  * mk-sbuild,doc/mk-sbuild.1: switch from aufs to overlayfs, as aufs is no
    longer in the Precise kernel.

  [ Stefano Rivera ]
  * mk-sbuild,doc/mk-sbuild.1: aufs may still be used if overlayfs isn't
    available (as is the case on Debian).
  * mk-sbuild: debootstrap with all components, so that eatmydata can be
    installed.
  * EditFile: Don't try and store temporary files in /usr/bin.
  * EditBugReport: Don't include a newline in the bug title.

 -- Stefano Rivera <stefanor@debian.org>  Wed, 16 Nov 2011 14:33:04 +0200

ubuntu-dev-tools (0.135) unstable; urgency=low

  * grab-merge: Use wget -nv rather than -q, so that we see error messages
    (LP: #881967)
  * requestsync: Make --lp the default.
  * submittodebian: Use prettier patch filenames (LP: #887333)
  * mk-sbuild:
    -Allow creating experimental chroots again (LP: #885499)
    - experimental shouldn't be the default in experimental chroots.
    - Add --eatmydata flag (LP: #888440)
  * pbuilder-dist:
    - Support using non-master mirrors. Thanks Mathieu Parent. (LP: #824285)
    - Enable non-release pockets by default (LP: #781003)
  * New scripts:
    - reverse-depends: Replaces reverse-build-depends. Uses an UbuntuWire
      webservice for determining all reverse(-build)-dependencies for a
      package. (LP: #696373)
    - requestbackport: Files a backport request bug report, including a full
      testing checklist.
  * Don't allow boilerplate prompts through in submittodebian and requestsync
    (LP: #887336)
  * Add changelog retrieval to lpapicache, and use this in syncpackage and
    requestsync. The changelogs should be available in Launchpad sooner than
    Debian PTS.

 -- Stefano Rivera <stefanor@debian.org>  Tue, 15 Nov 2011 01:51:36 +0200

ubuntu-dev-tools (0.134) unstable; urgency=low

  [ Stefano Rivera ]
  * mk-sbuild: Correct typo in variable name. Thanks Laurent Declercq.
    (Closes: #645917)
  * Remove massfile. Neglected and unused (LP: #145598)
  * syncpackage, requestsync: Sync from testing for LTSs (LP: #876400)
  * syncpackage:
    - Ignore CURRENT blacklisting: it's buggy, and we don't have a good use
      for it.
    - Always display blacklist comments, if they exist.
    - Display timestamps for DSD blacklist comments.
    - Add --fakesync option, relegating --no-lp to really crazy corner cases.
  * sponsor-patch: Compare new sync version to the current Ubuntu version,
    rather than itself (LP: #878499)
  * sponsor-patch.1: Mention syncs (LP: #882085)

  [ Benjamin Drung ]
  * syncpackage: Catch user abort.

  [ Scott Moser ]
  * mk-sbuild: better support apt http proxy (LP: #881654)

 -- Stefano Rivera <stefanor@debian.org>  Fri, 28 Oct 2011 10:16:15 +0200

ubuntu-dev-tools (0.133) unstable; urgency=low

  [ Stefano Rivera ]
  * mk-sbuild: Only grant access to the admin group when it exists
    (Closes: #642824)
  * Add Depends and Build-Depends for python-distro-info, which has split out
    of distro-info.
  * syncpackge: Gracefully deal with no available changelog from Debian (PTS
    changelogs aren't available immediately)

  [ Benjamin Drung ]
  * syncpackage: Allow syncing to -proposed with --no-lp.

 -- Benjamin Drung <bdrung@debian.org>  Wed, 19 Oct 2011 18:18:51 +0200

ubuntu-dev-tools (0.132) unstable; urgency=low

  [ Benjamin Drung ]
  * sponsor-patch:
    - Refactor code.
    - Support sync requests and make ack-sync obsolete (LP: #764763).

  [ Stefano Rivera ]
  * syncpackage: Looks like we can't expect exactly one DSD record for every
    source package (LP: #846890)

 -- Benjamin Drung <bdrung@debian.org>  Thu, 22 Sep 2011 12:31:57 +0200

ubuntu-dev-tools (0.131) unstable; urgency=low

  [ Stefano Rivera ]
  * doc/requestsync.1: Correct default value for REQUESTSYNC_SMTP_SERVER
    (LP: #844992)
  * import-bug-from-debian: Bugs are filed against source packages in Ubuntu.
    (LP: #844734)
  * Debian source publication records are all Published now, not pending
    (LP: #845487)
  * requestsync:
    - Add nice error messages to gpg-signing code, rather than simple
      assertions (LP: #537288)
    - Extract current Ubuntu delta from changelog entries and provide for
      editing (LP: #547925)
  * submittodebian:
    - Don't parse the entire changelog, to avoid bumping into past illegal
      version numbers (LP: #727314)
    - Iterate over changelog blocks rather than using Changelog's private
      _blocks list.
  * LP: #806633:
    - ubuntutools.update_maintainer: Don't use strict changelog parsing
    - sponsor-patch: Perform strict validation on the first changelog entry.
  * setup-packaging-environment:
    - Software Sources isn't on the Administration menu, post Gnome 2
      (LP: #841975)
    - Use apt-get rather than aptitude.
  * Removed get-build-deps, mk-build-deps -ir is equivalent (LP: #158108)
  * ubuntutools.archive:
    - Add quiet option to silence downloading.
    - Use wget-style progress bar (fixed width) (LP: #845787)
  * Bump python-debian B-D and Depends to 0.1.20 for unicode Changelog
    reading.
  * backportpackage: Use absolute path of workdir when test-building.

  [ Colin Watson ]
  * syncpackage: Fix typo.

  [ Benjamin Drung ]
  * ubuntutools/requestsync: Follow PEP 8 naming conventions.

 -- Stefano Rivera <stefanor@debian.org>  Sat, 10 Sep 2011 16:48:23 +0200

ubuntu-dev-tools (0.130) unstable; urgency=low

  * pull-lp-source: Support source packages with a bad version string
    (LP: #844682).
  * backportpackage:
    - Search for newer versions in -{updates,security} on Ubuntu (LP: #823833).
    - Use Ubuntu and Debian as fall back check in codename_to_distribution to
      allow backporting to Ubuntu from a Debian system (LP: #823832).

 -- Benjamin Drung <bdrung@debian.org>  Thu, 08 Sep 2011 22:04:11 +0200

ubuntu-dev-tools (0.129) unstable; urgency=low

  [ Colin Watson ]
  * syncpackage: Convert to new LP API, with --no-lp available for the old
    style of operation.
  * syncpackage: Require -f/--force option to overwrite Ubuntu changes.

  [ Jelmer Vernooij ]
  * Remove several tools not specific to Ubuntu that have been migrated to
    lptools (LP: #708886):
   - get-branches (renamed to lp-get-branches)
   - grab-attachments (renamed to lp-grab-attachments)
   - lp-project-upload
   - lp-list-bugs
   - lp-set-dup
   - lp-shell

  [ Stefano Rivera ]
  * syncpackage: Show changes to be synced when performing native syncs.
  * syncpackage: Check the sync blacklist.
  * syncpackage: Support --bug (extra bugs to be closed by the sync) with
    native syncs. (Bugs are closed one individually, via the API, post-sync)
  * dgetlp, submittodebian, 404main: Use unicode strings for literal strings
    containing non-ASCII characters (LP: #836661)
  * Recommend pbuilder | aptitude for get-build-deps, and exit with an error
    if neither are installed (LP: #799368)
  * get-build-deps: Tell aptitude not to follow Recommends (LP: #817500)
  * doc/requestsync.1: Document the -C option (LP: #833408)
  * ubuntutools.archive: Don't write .dsc files until we pull the entire
    source package, just hold it in memory. Avoids littering the current
    directory (LP: #838361)
  * Run harvest as part of sponsor-patch (LP: #833699)

  [ Julian Taylor ]
  * requestsync: omit dups when checking for duplicate requests (LP: #842217)

  [ Benjamin Drung ]
  * sponsor-patch: Default to not upload the package.
  * requestsync: Do not crash on user abort (Closes: #637168).

 -- Benjamin Drung <bdrung@debian.org>  Tue, 06 Sep 2011 14:31:31 +0200

ubuntu-dev-tools (0.128) unstable; urgency=low

  [ Stefano Rivera ]
  * ubuntutools.builder: Detect missing builder and fail early.
  * backportpackage: Backport from local source packages again (LP: #801945)
  * ubuntutools.test.test_archive: Forgive newer python-debian's for calling
    GpgInfo.from_sequence() with the optional keyrings arguments.

  [ Julian Taylor ]
  * lp-shell: use ipython shell if available

 -- Stefano Rivera <stefanor@debian.org>  Tue, 16 Aug 2011 11:15:18 +0200

ubuntu-dev-tools (0.127) unstable; urgency=low

  * Move debian-distro-info, distro-info, and ubuntu-distro-info from
    ubuntu-dev-tools into distro-info.

 -- Benjamin Drung <bdrung@debian.org>  Fri, 01 Jul 2011 22:07:18 +0200

ubuntu-dev-tools (0.126) unstable; urgency=low

  [ Evan Broder ]
  * ubuntutools.misc: Add a new "system_distribution_chain", which returns
    a list starting with the current distribution and working its way up
    each distribution's parent.
  * ubuntutools.misc: Add a function to find the distribution that
    used a given release codename.
  * backportpackage, doc/backportpackage.1: Accept codenames from any
    distribution in the parenting chain. Makes it possible to, e.g.,
    backport from Debian. (LP: #703099)
  * ubuntutools.subprocess:
    - New drop-in replacement wrapper module around subprocess that
      backports the restore_signals kwarg and defaults close_fds=True
    - Switch everything previously using subprocess to use
      ubuntutools.subprocess instead (LP: #785854)

  [ Stefano Rivera ]
  * submittodebian: Write a usable .reportbugrc if it doesn't exist.
    (LP: #800429)

  [ Benjamin Drung ]
  * Add experimental to list of Debian distributions.

 -- Benjamin Drung <bdrung@debian.org>  Sat, 25 Jun 2011 16:38:49 +0200

ubuntu-dev-tools (0.125ubuntu1) oneiric; urgency=low

  [ Benjamin Drung ]
  * backportpackage: Use --force-bad-version instead of --allow-lower-version
    (which requires a parameter) for debchange.
  * Adjust EOL date of Ubuntu 9.10 "Karmic Koala".

  [ Stefano Rivera ]
  * ubuntutools.archive: Display any errors rmadison emits, rather than
    guessing at the cause. (LP: #788447)
  * sponsor-patch: Use dch --release instead of --edit to work with
    DEBCHANGE_RELEASE_HEURISTIC=changelog.

  [ Dustin Kirkland ]
  * doc/lp-project-upload.1, lp-project-upload:
    - add support for optionally specifying files containing the changelog
      and release notes for the release
    - allows scripts to avoid the interactive editors
    - document these changes in the manpage

  [ Didier Roche ]
  * lp-project-upload:
    - fix a bug when new milestone wasn't specified (LP: #797170)
  * get-build-deps:
    - fix a wrong parser when some build-dep have an epoch

  [ Brian Murray ]
  * grab-attachments, doc/grab-attachments.1:
    - add in download attachments from duplicates
    - add in download attachments from all bugs about a package
    - document new options in the manpage

 -- Didier Roche <didrocks@ubuntu.com>  Fri, 24 Jun 2011 11:50:17 +0200

ubuntu-dev-tools (0.124) unstable; urgency=low

  [ Benjamin Drung ]
  * Move add-patch, edit-patch, suspicious-source, what-patch, and wrap-and-sort
    from ubuntu-dev-tools into devscripts (Closes: #568481).

  [ Daniel Holbach ]
  * bitesize:
    - display error message properly (LP: #785973).
    - error out if bug is already marked as 'bitesize'.
    - rephrase bug comment and subscribe person who adds the comment.
    - work-around LP:336866 and LP:254901.

  [ Stefano Rivera ]
  * mk-sbuild:
    - maintainer_name isn't mandatory any more (LP: #787051)

 -- Benjamin Drung <bdrung@debian.org>  Wed, 25 May 2011 18:27:46 +0200

ubuntu-dev-tools (0.123) unstable; urgency=low

  [ Stefano Rivera ]
  * mk-sbuild:
    - Disable daemons with a policy-rc.d script (like pbuilder does)
    - Move package installation after option parsing.
    - Exit 0 when showing help, and support -h.
    - Determine distribution from release name (via distro-info).
    - Reformat manpage.
    - Install qemu-user-static instead of qemu-kvm-extras-static.
    - Put schroot configuration in chroot.d/sbuild-$chroot (LP: #736808)
    - Understand Debian distribution synonyms, and store the chroot under the
      code name.
    - Support Debian experimental.

  [ Daniel Holbach ]
  * bitesize, doc/bitesize.1: add script to tag a bug as bitesize and add a
    comment that you are willing to help with fixing the bug.

  [ Benjamin Drung ]
  * sponsor-patch: Fix assertion error if a relative working directory
    is specified (LP: #785923).

 -- Benjamin Drung <bdrung@debian.org>  Fri, 20 May 2011 21:29:45 +0200

ubuntu-dev-tools (0.122) unstable; urgency=low

  [ Ted Gould ]
  * lp-project-upload: Add an optional parameter for creating a new
    milestone to add future bugs to.

  [ Benjamin Drung ]
  * data/ubuntu.csv: Update end-of-life dates.

  [ Brian Murray ]
  * grab-attachments: download the attachments to a folder named after the bug
    number e.g. bug-1

 -- Benjamin Drung <bdrung@debian.org>  Sat, 23 Apr 2011 13:52:01 +0200

ubuntu-dev-tools (0.121) unstable; urgency=low

  [ Daniel Holbach ]
  * harvest, setup.py: install tool that queries Harvest for information
    about open opportunities for a given source package.

  [ Stefano Rivera ]
  * ubuntutools.archive.rmadison: suite can be None, handle this correctly.
  * pull-debian-debdiff: Convert distance to an integer, so it works when
    specified.
  * sponsor-patch, doc/sponsorpatch.1: Clarify that --upload or --workdir is
    required. (LP: #712721)
  * Drop Breaks: ${python:Breaks}, no longer used by dh_python2.

  [ Benjamin Drung ]
  * ubuntutools.update-maintainer: Do not use python-debian to parse
    debian/control to avoid mangling this file (LP: #756373). The new
    simplified parser has no problems with comments in debian/control
    (LP: #701487, #713827).
  * doc/setup-packaging-environment.1: Fix typo.
  * Bump Standards-Version to 3.9.2 (no changes required).
  * Drop transitional qemu-kvm-extras-static from alternative suggests.

  [ Ted Gould ]
  * lp-project-upload: Use a milestone that already exists if there is
    one to use.

 -- Benjamin Drung <bdrung@debian.org>  Tue, 19 Apr 2011 08:49:06 +0200

ubuntu-dev-tools (0.120) unstable; urgency=low

  [ Felix Geyer ]
  * pull-lp-source.1: Document -d option.

  [ Stefano Rivera ]
  * ubuntutools.archive: Filter rmadison results. (LP: #710579)
    - Canonicalise suites (use code-names) before passing them to rmadison.
  * pull-{lp,debian}-source: Download requested versions, as well as simply
    the latest version in a release.
  * pull-{lp,debian}-source, pull-debian-debdiff: Catch KeyboardInterrupt.
    (LP: #713845)
  * pull-debian-source: Handle -p-u and -security suites.
  * Bump X-Python-Version to >= 2.6, now that python-launchpadlib no longer
    supports Python 2.5.

  [ Julian Taylor ]
  * add support for cowbuilder and cowbuilder-dist in builder.py
    - allows use in sponsor-patch and backportpackage (LP: #728751)

  [ Benjamin Drung ]
  * data/ubuntu.csv: Add Oneiric Ocelot to the list of know releases.
  * ubuntutools.distro_info: Fix TypeError crash and add a test case to
    catch regressions (LP: #731398).

 -- Stefano Rivera <stefanor@debian.org>  Sat, 12 Mar 2011 22:07:47 +0200

ubuntu-dev-tools (0.119) unstable; urgency=low

  * Support Launchpadlib 1.9. (LP: #725231, #725092)
    - Document Launchpadlib 1.9 issues in NEWS.
  * Remove manage-credentials, and credential handling code from
    ubuntutools.lp.libsupport. Launchpadlib 1.9 handles this via
    python-keyring. (LP: #387297, #645629, #689100)
  * Use Launchpadlib.login_with() directly in scripts.
  * Remove ubuntutools.lp.libsupport.approve_application, no longer used.
  * Remove ubuntutools.lp.libsupport.get_launchpad, no longer used.
  * Remove ubuntutools.lp.libsupport.translate_api_web, no longer used.
  * Skip pylint test if it crashes.

 -- Stefano Rivera <stefanor@debian.org>  Tue, 01 Mar 2011 15:04:40 +0200

ubuntu-dev-tools (0.118) unstable; urgency=low

  * requestsync: Use from...import require_utf8() to work around unexpected
    scoping from a later import (LP: #723630)
  * Add myself to Uploaders.

 -- Stefano Rivera <stefanor@debian.org>  Wed, 23 Feb 2011 15:21:32 +0200

ubuntu-dev-tools (0.117) unstable; urgency=low

  [ Benjamin Drung ]
  * dgetlp, import-bug-from-debian, suspicious-source:
    Show error messages instead of having the import errors for
    recommended packages (Closes: #613101, LP: #693813).
  * update_maintainer.py: Update Maintainer field if it is set to
    "Ubuntu Core Developers <ubuntu-devel@lists.ubuntu.com>".

  [ Stefano Rivera ]
  * ubuntutools/archive.py: Rewrite launchpadlib redirects to https when
    fetching dscs.
  * debian/control:
    - Suggest qemu-user-static | qemu-kvm-extras-static. Ubuntu provides a
      qemu-user-static package, like Debian, since natty.
    - Drop Build-Depend on Recommend on libapt-pkg-perl. No longer used.
  * grab-merge: Show help when no arguments are provided.
  * pull-revu-source: Check for the availability of libwww-perl, and print a
    more helpful error.
  * requestsync, grep-merges: Require a UTF-8 locale. (Closes: #613114,
    LP: #553795)

 -- Benjamin Drung <bdrung@debian.org>  Tue, 22 Feb 2011 00:42:33 +0100

ubuntu-dev-tools (0.116) unstable; urgency=low

  [ Benjamin Drung ]
  * suspicious-source:
    - Add .icns and .java to extension whitelist.
    - Add image/vnd.adobe.photoshop to the mime-type whitelist.
  * data/debian.csv: Add wheezy and release date of squeeze.
  * *distro-info: Add a "created" column to the data.
  * wrap-and-sort: Wrap and sort Build-Conflicts too.
  * Move debian-keyring from Suggests to Recommends (LP: #717245).
  * ubuntutools/test/example_package.py: Use dpkg-source directly instead of
    dpkg-buildpackage to avoid running fakeroot inside fakeroot which leads
    to a FTBFS on natty.

  [ Stefano Rivera ]
  * debian/copyright:
    - Files is space-separated, not comma.
    - Bump Format revision.

  [ Kees Cook ]
  * ubuntutools/update_maintainer.py: do nothing if the rules file
    already manages XSBC-Original (e.g. python).
  * ubuntutools/test/test_update_maintainer.py: update test cases to
    handle checking for debian/rules.
  * mk-sbuild: work around apt's invocation of GPG needing root's
    .gnupg directory to already exist.

  [ Michael Bienia ]
  * Use the new web_link attribute of LP objects instead of our own
    translate_api_web() function.

 -- Benjamin Drung <bdrung@debian.org>  Sat, 12 Feb 2011 19:02:59 +0100

ubuntu-dev-tools (0.115) unstable; urgency=low

  [ Stefano Rivera ]
  * Catch DownloadErrors in ubuntutools.archive users. (LP: #708862)

  [ Scott Kitterman ]
  * Update requestsync to send to Launchpad's MX record instead of hard
    coding to the old MX (fiordland) (LP: #710925)
  * Recommend python-dns

 -- Benjamin Drung <bdrung@debian.org>  Tue, 01 Feb 2011 13:58:07 +0100

ubuntu-dev-tools (0.114) unstable; urgency=low

  [ Stefano Rivera ]
  * ubuntutools.archive: Handle source package in workdir correctly.
    Add regression tests. (LP: #706403)
  * syncpackage: Don't fakesync when we have a new orig tarball (LP: #707187)

  [ Dustin Kirkland ]
  * debian/control, debian/copyright, doc/errno.1, errno, setup.py:
    - purge the errno utility per request of the ubuntu-dev-tools
      maintainer;  errno now provided by the 'errno' package; (LP: #666540)

  [ Benjamin Drung ]
  * wrap-and-sort: Add option to use on individual file (LP: #699696).
  * update_maintainer.py: Process control.in first.

 -- Benjamin Drung <bdrung@debian.org>  Tue, 25 Jan 2011 22:58:05 +0100

ubuntu-dev-tools (0.113) unstable; urgency=low

  [ Benjamin Drung ]
  * debian-distro-info, distro-info, ubuntu-distro-info: New tools.
  * Use new ubuntutools.distro_info in various scripts.

  [ Stefano Rivera ]
  * backportpackage: dput correct changes filename (regression in 0.112)
    (LP: #706010)
  * Use new *-distro-info in:
    - bash_completion/pbuilder-dist: To determine pbuilder file names.
    - dch-repeat.
    - reverse-build-depends.
  * pbuilder-dist: Use ubuntutools.logger.
  * pbuilder-dist-simple: Remove all mention of supporting Debian.
    (LP: #481223)
  * pull-debian-source: Rewritten in Python to take advantage of the new
    ubuntutools library functions.

 -- Benjamin Drung <bdrung@debian.org>  Sat, 22 Jan 2011 21:06:57 +0100

ubuntu-dev-tools (0.112) unstable; urgency=low

  [ Robert Collins ]
  * manage-credentials: Finish migrating away from the Launchpad 'edge' service
    root. (LP: #704657)

  [ Stefano Rivera ]
  * New source package downloading framework in ubuntutools.archive. Use in
    many scripts.
  * pull-lp-source: str() exceptions before passing to Logger (LP: #695523)

 -- Benjamin Drung <bdrung@debian.org>  Thu, 20 Jan 2011 10:25:57 +0100

ubuntu-dev-tools (0.111) natty; urgency=low

  * ubuntutools/test/test_help.py: Blacklist --help test for check-mir, it
    does not have help. Fixes FTBFS on the buildd.

 -- Martin Pitt <martin.pitt@ubuntu.com>  Thu, 13 Jan 2011 20:15:41 -0600

ubuntu-dev-tools (0.110) natty; urgency=low

  * doc/check-mir.1: Fix typo.
  * check-mir: Check binary dependencies, too.
  * debian/control: Add check-mir to package description.

 -- Martin Pitt <martin.pitt@ubuntu.com>  Thu, 13 Jan 2011 19:28:20 -0600

ubuntu-dev-tools (0.109) natty; urgency=low

  [ Stefano Rivera ]
  * Convert debian/copyright to DEP5, make sure all scripts are listed
    (LP: #692003)
  * Drop preinst (pbuilder-dist bash_completion handling), it is not required
    for any current upgrade path on Debian or Ubuntu.
  * Switch to dh_python2:
    - Use X-Python-Version instead of XS-Python-Version.
    - Use ${python:Breaks} to specify Python version compatibility.
  * Support reading configuration variables from devscripts configuration
    files. (LP: #681693)
    - Added ubuntu-dev-tools.5
    - Support this in many u-d-t scripts, and update manpages.
    - Deprecate old configuration environment variables.
  * Support the combined "Name <email>" format in UBUMAIL, DEBFULLNAME, and
    DEBEMAIL. (LP: #665202)
  * Add the beginnings of a test suite. (LP: #690386)
    - Switch to setuptools, to support setup.py test.
    - Test for that every script can run --help and return 0.
    - 404main, merge-changelog, pull-debian-debdiff, pull-debian-source,
      pull-revu-source:
      + Return 0 after showing help.
    - Run pylint on Python source code.
  * ubuntutools/common.py: Remove https_proxy unsetting code, working around
    LP: #94130.
  * edit-patch: Don't let cat error through if debian/source/format doesn't
    exist.
  * pull-debian-debdiff: Rewrite in Python, and use snapshot.debian.org.
  * pull-lp-source: Support -d (LP: #681699)
  * suspicious-source: Whitelist Python source code.
  * import-bug-from-debian: Add --package option, for importing bugs from
    pseudo-packages.

  [ Michael Bienia ]
  * ubuntutools/lp/lpapicache.py: Allow easier selection of 'staging' as LP
    instance to use (LP: #693060).

  [ Benjamin Drung ]
  * sponsor-patch:
    - Add new --lpinstance and --no-conf options.
    - Support configuration files.
    - Default to a temporary workdir and clean it up (LP: #691467).
    - Fix 'str' object has no attribute 'startwith' crash caused by a typo.
    - Fix crash if uploading to ubuntu without building the package before.
    - Fix: The package was only uploaded if the target was "ubuntu".
  * Recommend bzr-builddeb (used by sponsor-patch for branches).
  * Add most dependencies to Build-Depends for successfully run the tests.
  * Recommend python-gnupginterface (used by dgetlp).
  * update-maintainer: Rewrite completely using python-debian (LP: #666504).
  * ubuntutools/packages.py: Removed (used nowhere).

  [ Michael Vogt ]
  * add "add-patch" that provides the non-interactive version of
    edit-patch

  [ Martin Pitt ]
  * Add check-mir script: Check components of build dependencies and warn
    about universe/multiverse ones, for a package destined for
    main/restricted. Add doc/check-mir.1 manpage.

 -- Martin Pitt <martin.pitt@ubuntu.com>  Thu, 13 Jan 2011 19:16:33 -0600

ubuntu-dev-tools (0.108) experimental; urgency=low

  [ Stefano Rivera ]
  * lp-shell, import-bug-from-debian:
    Use the 'production' LP instance instead of 'edge' (which is going away).
  * pbuilder-dist:
    - Fix typo in local archive support, introduced in 0.107.
    - Warn user if they run sudo pbuilder-dist (LP: #691999).
  * Drop unnecessary debian/pycompat

  [ Benjamin Drung ]
  * pull-lp-source: Unquote URI to get "+" instead of "%2B" in the file name
    (LP: #681114).
  * sponsor-patch: Allow updating the build environment if the build failed.
  * ubuntu-iso: Exit nonzero rather than crash if a wrong parameter is passed
    (LP: #637020).

  [ Colin Watson ]
  * grep-merges: New tool.
  * ubuntu-iso(1): Fix typo.

  [ Evan Broder ]
  * backportpackage: new script for testing backport requests in a PPA.
  * sponsor-patch: Add --update option to make sure build environment is
    up to date (LP: #689605)

  [ Bilal Akhtar ]
  * pbuilder-dist: Override the default build result location if
    --buildresult is specified.
  * sponsor-patch: Support building with pbuilder-dist.

 -- Benjamin Drung <bdrung@ubuntu.com>  Sun, 19 Dec 2010 00:57:38 +0100

ubuntu-dev-tools (0.107) experimental; urgency=low

  [ Stefano Rivera ]
  * edit-patch: Detect quilt patch-system in 3.0 (quilt) packages without any
    patches yet.
  * wrap-and-sort:
    - Correct typo in options --wrap-allways -> --wrap-always
    - Sort debian/install as well as debian/*.install
    - Add one-space-indentation option: --short-indent
    - Remove null-entry from trailing comma in sorted lists
    - Add configurable debian directory location
    - Sort Architecture (LP: #681131)
    - Add --sort-binary-packages and --keep-first (LP: #681119)
  * grab-merge, syncpackage: Export DEB_VENDOR=Ubuntu when unpacking source
    packages. 3.0 (quilt) has optional per-vendor patch series.
  * pbuilder-dist:
    - Refactor to use subprocess.popen instead of os.system (LP: #398974)
    - Catch OSErrors when creating directories (LP: #671067)
    - Set HOME so pbuilder reads .pbuilderrc
    - Add bidirectional workarounds for LP: #599695 (pbuilder uses the host
      apt keyring). Complain if the target's keyring isn't installed.
  * Use dpkg-vendor in ubuntutools.misc.system_distribution(), cache result.

  [ Benjamin Drung ]
  * wrap-and-sort: Remove duplicate items from sorted lists.
  * syncpackage: Fix error message for failed downloads.
  * sponsor-patch: Support building with sbuild (LP: #681242).

  [ Daniel Holbach ]
  * submittodebian: rephrase boilerplate text to be more polite, add reminder
    to explain the patch sufficiently and add necessary information.

  [ Colin Watson ]
  * submittodebian: Encourage sending multiple independent pieces of the
    Ubuntu patch in separate bug reports.

 -- Benjamin Drung <bdrung@ubuntu.com>  Fri, 03 Dec 2010 00:14:25 +0100

ubuntu-dev-tools (0.106) experimental; urgency=low

  [ Kees Cook ]
  * mk-sbuild: drop "priority" option; sbuild no longer uses it.

  [ Benjamin Drung ]
  * sponsor-patch: Call dpkg-source with --no-preparation to not apply patches
    if the packages uses the 3.0 (quilt) format.
  * debian/control: Use shorter addresses for VCS-* fields.

  [ Michael Bienia ]
  * pull-debian-source: Fix logical error in abort check (lp: #678072).

 -- Benjamin Drung <bdrung@ubuntu.com>  Sun, 21 Nov 2010 15:41:43 +0100

ubuntu-dev-tools (0.105) experimental; urgency=low

  [ Siegfried-Angel Gevatter Pujals ]
  * pbuilder-dist, doc/pbuilder-dist.1:
     - Export the distribution and architecture information to the environment
       so that it is available in pbuilderrc, etc. (LP: #628933).

  [ Naty Bidart ]
  * lp-project-upload: Add support handling multiple project series.

  [ Kees Cook ]
  * mk-sbuild: use --no-install-recommends on Debian too (Closes: #599699).

  [ Marco Rodrigues ]
  * pull-debian-source:
     - Show message when a package isn't in Debian testing (LP: #529041).

  [ Stefano Rivera ]
  * doc/syncpackage.1:
     - Add a warning that the use of syncpackage is discouraged.
     - Correct and neaten options.
  * syncpackage:
     - Add --dont-sign parameter, for test builds.

  [ Christopher James Halse Rogers ]
  * mk-sbuild: Add support for btrfs-snapshot based chroots

  [ Iain Lane ]
  * pbuilder-dist: Explicitly use debian keyring when working with a
    Debian chroot, working around #599695

  [ Benjamin Drung ]
  * syncpackage:
    - Don't crash if environment variables aren't set (LP: #665202).
    - Don't add quotation marks to changelog entries (LP: #668805).
    - Show a error message instead of raising an error if Ubuntu contains a
      newer version.
    - Print an error message if the source-only build fails (LP: #668749).

 -- Benjamin Drung <bdrung@ubuntu.com>  Sat, 30 Oct 2010 20:58:30 +0200

ubuntu-dev-tools (0.104) experimental; urgency=low

  [ Siegfried-Angel Gevatter Pujals ]
  * pbuilder-dist:
     - Fix regression where pbuilder would get an empty string as first
       positional argument.
     - Update --debug-echo so that it doesn't hide empty parameters (now
       that they are wrapped around quotes they are significant).

 -- Benjamin Drung <bdrung@ubuntu.com>  Sat, 25 Sep 2010 13:14:46 +0200

ubuntu-dev-tools (0.103) experimental; urgency=low

  [ Benjamin Drung ]
  * sponsor-patch:
    - Fix NameError: global name 'debdiff_filename' is not defined.
    - Add --workdir parameter to set the working directory.
  * ubuntutools/update_maintainer.py: Fix failure if debian/control.in is a
    directory.

  [ Luca Falavigna ]
  * debian/control:
    - Add Benjamin Drung to Uploaders.
    - Add DM-Upload-Allowed field, this way Benjamin can upload new
      versions on his own.
  * ubuntutools/misc.py:
    - Use output of dpkg --print-architecture command to correctly display
      platform architecture (Closes: #594424).

  [ Siegfried-Angel Gevatter Pujals ]
  * pbuilder-dist:
     - Do not show a warning when "experimental" is used; there is no
       debootstrap file for it but it should just work anyway.
     - Wrap any extra (user) arguments appended to the pbuilder command with
       quotation marks, when needed (LP: #398989).
  * bash_completion/pbuilder-dist:
     - Enable auto-completion for "pbuilder-experimental".
  * doc/pbuilder-dist.1:
     - Move the documentation for --main-only (previously "mainonly") and
       --debug-echo to a new Options section.

  [ Stefano Rivera ]
  * Add manpages for sponsor-patch and import-bug-from-debian.
  * hugdaylist, manage-credentials, massfile, merge-changelog,
    ubuntutools/requestsync/common.py: Some pyflakes-induced cleanup.
  * ubuntutools/lp/libsupport.py: Support production API URLs in
    translate_web_api.

 -- Luca Falavigna <dktrkranz@debian.org>  Wed, 22 Sep 2010 18:13:27 +0200

ubuntu-dev-tools (0.102) experimental; urgency=low

  [ Dustin Kirkland ]
  * errno, doc/errno.1, debian/control, debian/copyright, setup.py:
    - add an errno utility, LP: #612267

  [ Kees Cook ]
  * mk-sbuild: update examples to include "-A".

  [ Benjamin Drung ]
  * suspicious-source: whitelist font source formats. Thanks to Nicolas
    Spalinger for the patch (LP: #365147).
  * Update the man page of suspicious-source to match the rewrite.
  * syncpackage:
    - Don't upload orig tarball if not needed.
    - Print error message if the download fails (LP: #639899).
    - Check if the specified Debian component is valid (LP: #639896).
  * update-maintainer: Don't change the Maintainer field if the email is set
    to a @lists.ubuntu.com address.
  * sponsor-patch: New script to download a patch from a Launchpad bug, patch
    the source package, build, check and uploads it (to Ubuntu or a PPA).
  * wrap-and-sort: New script to wrap long lines and sort items in packaging
    files.

  [ Stefano Rivera ]
  * update-maintainer: Correctly update the Maintainer field to the new Ubuntu
    Developers address (instead of the calling user) when the package is not
    in Debian.

  [ Iain Lane ]
  * all: Use production API rather than edge by default. Should be more
    reliable and was advised by lifeless (LP team).

  [ Michael Bienia ]
  * Add 'natty' to recognized names and make it the default.

  [ Colin Watson ]
  * Fix NAME section of lp-set-dup(1).
  * lp-list-bugs: New tool.

 -- Luca Falavigna <dktrkranz@debian.org>  Mon, 20 Sep 2010 11:10:04 +0200

ubuntu-dev-tools (0.101) unstable; urgency=low

  [ Andrew Starr-Bochicchio ]
  * syncpackage: Update manpage to reflect current usage. (Closes: #587142,
    LP: #598477)
  * ubuntu-build: Update manpage to reflect current usage. (LP: #490535)
  * edit-patch: Add manpage. (LP: #538379)
  * massfile: Add manpage.
  * pull-debian-debdiff: Add manpage.
  * setup-packaging-environment: Add manpage.
  * ubuntu-iso: Add manpage.

  [ Benjamin Drung ]
  * Bump Standards-Version to 3.9.1 (no changes required).
  * Switch to dpkg-source 3.0 (native) format.
  * Switch to simple dh7 rule.
  * syncpackage:
    - Use Version class from python-debian to fix extraction of upstream
      version for debian versions that contain more than one dash.
    - Prepend script name to every output
    - Output every executed command in verbose mode
    - Print proper error message if the dsc file is malformed.
  * update-maintainer: Add a --quiet option.
  * suspicious-source: Replace with total rewrite in Python using python-magic.

  [ Michael Bienia ]
  * ubuntutools/lpapi/lpapicache.py: Use the new LP API method
    archive.checkUpload() to check upload permissions.
  * Add "import-bug-from-debian" written by James Westby.
  * Add python-soappy to Recommends.
  * requestsync: Fix bug where the variable 'hasLP' is not always set
    (lp: #607874).

  [ Steve Beattie ]
  * mk-schroot: add debootstrap include/exclude options
  * mk-schroot.1: document added options

 -- Luca Falavigna <dktrkranz@debian.org>  Wed, 04 Aug 2010 10:06:44 +0000

ubuntu-dev-tools (0.100) maverick; urgency=low

  [ Luca Falavigna ]
  * syncpackage: new script to easily upload pristine Debian packages.
  * debian/ubuntu-dev-tools.preinst:
    - It is no longer necessary to remove stale pycentral files.

  [ Felix Geyer ]
  * reverse-build-depends: Always display the correct default distribution
    name in the usage text.

  [ Iain Lane ]
  * requestsync: Fall back to using rmadison when LP indicates that no new
    version is available. The LP importer is often out of date wrt Debian when
    rmadison isn't. (LP: #574398)

  [ Benjamin Drung ]
  * syncpackage:
    - add more options and allow pulling packages from Debian.
    - add mismatching source tarball detection (for fake syncs).
  * update-maintainer:
    - Remove duplicate Original-Maintainer field.
    - Avoid duplicate Original-Maintainer field if maintainer is listed in
      Uploaders too.

  [ Michael Vogt ]
  * edit-patch:
    - support full path to the patch as well (LP: #585599)
    - support adding existing patches (e.g. from launchpad)
      thanks to David Futcher (LP: #586787)

  [ Michael Bienia ]
  * Update to the new python-debian version:
    - Depend on python-debian >= 0.1.15
    - Replace imports of debian_bundle with debian to fix the deprecation
      warnings.

  [ Daniel Hahler ]
  * mk-sbuild: add $RELEASE to error message.

 -- Michael Bienia <geser@ubuntu.com>  Thu, 17 Jun 2010 21:17:10 +0200

ubuntu-dev-tools (0.99) lucid; urgency=low

  [ Andrey Voronov ]
  * pbuilder-dist: change requested/system arch order in check (LP: #557097)

  [ Michael Bienia ]
  * Update the defaults for maverick and let requestsync and
    pull-debian-source default to unstable (lp: #472837).

 -- Michael Bienia <geser@ubuntu.com>  Thu, 22 Apr 2010 21:31:48 +0200

ubuntu-dev-tools (0.98) lucid; urgency=low

  [ Ryan Kavanagh ]
  * Added the merge-changelog script from
    https://lists.ubuntu.com/archives/ubuntu-x/2009-June/000586.html for those
    who need to manually merge packages.
  * Fixed typo in doc/grab-merge.1

  [ Soren Hansen ]
  * Update get-branches to account for changes in LP's web UI. Really, someone
    should update it to use the LP API, but for now, this will have to do.

  [ Emmet Hikory ]
  * doc/mk-sbuild.1: add missing options to summary

  [ Michael Bienia ]
  * lp-shell: Use "udt-lp-shell" as LP API consumer instead of the non-unique
    "test" (lp: #558531).
  * get-branches: Use the LP API to obtain a list of branches of a team.

  [ Loïc Minier ]
  * bash_completion/pbuilder-dist, dch-repeat: list maverick in possible
    Ubuntu dists; the default dist for reverse-build-depends and
    submittodebian should be changed in maverick.

 -- Loïc Minier <loic.minier@ubuntu.com>  Fri, 16 Apr 2010 12:58:22 +0200

ubuntu-dev-tools (0.97) lucid; urgency=low

  [ Michael Bienia ]
  * lp-shell:
    + Support all known LP service names.
    + Add support for using different LP API versions.
    + Add option to login anonymously into LP.
  * ubuntutools/lp/lpapicache.py, ubuntutools/lp/libsupport.py: Add support
    for different LP API versions.
  * ubuntutools/lp/__init__.py: Set the '1.0' LP API version as default.
  * massfile: Updated to 1.0 LP API.
  * doc/requestsync.1: Update the paragraph about sponsoring (lp: #538990).
  * pull-lp-source: Use (anonymously) the LP API to get the URL for the .dsc
    file instead of screen scraping.
  * Apply patch from Julian Andres Klode for the python-apt 0.8 API transition
    (Closes: #572091)
  * ubuntutools/requestsync/mail.py: Fix some more encoding issues
    (lp: #557828).

  [ Michael Vogt ]
  * edit-patch:
    - fix quilt mode when dpkg already applied all the patches
      (LP: #556297)

 -- Michael Bienia <geser@ubuntu.com>  Thu, 08 Apr 2010 12:59:59 +0200

ubuntu-dev-tools (0.96) lucid; urgency=low

  [ Michael Bienia ]
  * ubuntu-build: missed updating a function call.

  [ Emmet Hikory ]
  * mk-sbuild: Really don't use build-arm-chroot

  [ Daniel Holbach ]
  * hugdaylist, requestsync, doc/requestsync.1:
    ubuntu-{main,universe}-sponsors → ubuntu-sponsors,
    {ubuntu,motu}-release → ubuntu-release.
  * ubuntutools/ppaput.py: removed, not necessary any more.
  * debian/copyright: removed references to ppaput.

 -- Daniel Holbach <daniel.holbach@ubuntu.com>  Mon, 15 Mar 2010 10:21:31 +0100

ubuntu-dev-tools (0.95) lucid; urgency=low

  * Update reverse-build-depends for lucid

 -- Jonathan Riddell <jriddell@ubuntu.com>  Mon, 08 Mar 2010 13:33:47 +0000

ubuntu-dev-tools (0.94) lucid; urgency=low

  [ Luca Falavigna ]
  * docs/lp-set-dup.1: add manpage for lp-set-dup.
  * debian/control: bump Standards-Version to 3.8.4, no changes needed.

  [ Emmet Hikory ]
  * mk-sbuild: switch to use qemu-debootstrap for foreign chroots
  * mk-sbuild: allow any foreign chroot (may not work, but we can try)
  * pbuilder-dist: allow any foreign chroot (may not work, but we can try)
  * doc/pbuilder-dist.1: update manpage to indicate general architecture
  * pbuilder-dist: add self. before target_distro in powerpc check

 -- Emmet Hikory <persia@ubuntu.com>  Mon, 08 Mar 2010 20:45:09 +0900

ubuntu-dev-tools (0.93) lucid; urgency=low

  [ Scott Moser ]
  * rename mk-sbuild-lv to mk-sbuild, support union-type=aufs

  [ Emmet Hikory ]
  * Support qemu-arm-static -> qemu-kvm-extras-static transition
  * mk-sbuild: automatically install qemu-kvm-extras-static if requested
  * mk-sbuild: conditionally install lvm2 only for lvm-snapshot schroots
  * mk-sbuild: rationalise architecture variables
  * mk-sbuild: Generalise --type support and add "file" SCHROOT_TYPE
  * mk-sbuild.1: Document the --type argument

  [ Loïc Minier ]
  * Demote qemu-kvm-extras-static to a Suggests since most people don't build
    for armel.

  [ Kees Cook ]
  * requestsync: add -C to allow manually adding changelog when missing
    (LP: #518574).
  * mk-sbuild: clean up and make slight adjustments to new lvm/dir/file logic.
  * mk-sbuild.1: update documentation to reflect alternative config file
    names for distro and schroot type overrides.
  * mk-sbuild, docs/mk-sbuild.1: document DEBOOTSTRAP_MIRROR for good
    measure, thanks to Paul Holcomb.

  [ Michael Bienia ]
  * ubuntutools/requestsync/mail.py: Encode the report to utf-8 before passing
    it to gpg for signing (LP: #522316).
  * Add support for the other LP service roots (edge is still default)
  * Depend on python-launchpadlib >= 1.5.4
  * Also check package sets for upload permissions.
  * lp-set-dup: Don't crash when accessing private bugs (LP: #525539)
  * requestsync: Subscribe 'ubuntu-release' to Feature Freeze exceptions
    (updated to current policy; LP: #532740)

  [ Michael Vogt ]
  * edit-patch: add wrapper around cdbs-edit-patch, dpatch-edit-patch, quilt
    to transparently deal with the various patch systems.

  [ Colin Watson ]
  * lp-shell: Disable default apport excepthook, as this is intended for
    interactive use.

 -- Steve Langasek <steve.langasek@ubuntu.com>  Fri, 05 Mar 2010 19:16:32 -0800

ubuntu-dev-tools (0.92) lucid; urgency=low

  [ Siegfried-Angel Gevatter Pujals ]
  * bash_completion/pbuilder-dist:
     - Enable tab-completion for pbuilder-lucid and cowbuilder-lucid.

  [ Emmet Hikory ]
  * mk-sbuild-lv: support foreign armel schroots
  * mk-sbuild-lv: use --arch=foo rather than --arch foo for debootstrap
  * pbuilder-dist: Allow architecture-switching to armel on i386/amd64
  * pbuilder-dist: use --arch=foo rather than --arch foo for debootstrap
  * pbuilder-dist: change --mirror logic to use -ports when appropriate
  * docs/pbuilder-dist.1: Document architecture-switching for armel
  * debian/control: add qemu-arm-static to Recommends:

  [ Michael Bienia ]
  * ubuntutools/requestsync/mail.py:
    Map "sid" back to "unstable" (and "squeeze" to "testing") else rmadison
    gets a Python traceback from the remote site instead of the expected data
    (lp: #508794).

  [ Kees Cook ]
  * mk-sbuild-lv: adjust schroot.conf template to document the -source
    change further.

 -- Emmet Hikory <persia@ubuntu.com>  Wed, 03 Feb 2010 11:39:12 -0800

ubuntu-dev-tools (0.91) lucid; urgency=low

  * mk-sbuild-lv: drop deprecated keys from schroot.conf template
  * mk-sbuild-lv: enable -source access after security improvements of
                  schroot.conf template in 0.88
  * mk-sbuild-lv: document sudo requirement for -source access in final output

 -- Emmet Hikory <persia@ubuntu.com>  Sun, 17 Jan 2010 11:08:32 +0900

ubuntu-dev-tools (0.90) lucid; urgency=low

  * Include changes which were committed to 0.88, but which I forgot to
    upload.

 -- Martin Pitt <martin.pitt@ubuntu.com>  Sat, 16 Jan 2010 16:28:54 +0100

ubuntu-dev-tools (0.89) lucid; urgency=low

  * Add lp-shell: Open an interactive Python shell with a
    launchpadlib.Launchpad object "lp" which is ready for use.
    If the first command line argument is "staging", this will be on staging
    instead of production.
  * Add doc/lp-shell.1: Manpage.

 -- Martin Pitt <martin.pitt@ubuntu.com>  Wed, 13 Jan 2010 14:34:05 +0100

ubuntu-dev-tools (0.88) lucid; urgency=low

  [ Siegfried-Angel Gevatter Pujals ]
  * pbuilder-dist:
     - Set "--mirror" option also for Ubuntu chroots, so that they work
       on Debian.

  [ Michael Bienia ]
  * requestsync: Fix a bug that prevented sync requests for new packages with
    a version smaller than 0.
  * ubuntutools/requestsync/common.py: Decode the edited report file back from
    UTF-8 so it can be encoded again in the next iteration (lp: #504263)

  [ Luca Falavigna ]
  * Fix some typos in man pages.

  [ Kees Cook ]
  * mk-sbuild-lv: drop deprecated sbuild configuration fields from template.
  * what-patch: updated for 3.0 source format.

 -- Siegfried-Angel Gevatter Pujals <rainct@ubuntu.com>  Fri, 15 Jan 2010 14:24:51 +0100

ubuntu-dev-tools (0.87) lucid; urgency=low

  * Revert the submittodebian change to inline patches.  This is a style
    choice, the patch length has nothing to do with it; if there's demand for
    patch inlining, this should be made a (non-default) option to
    submittodebian.

 -- Steve Langasek <steve.langasek@ubuntu.com>  Mon, 28 Dec 2009 14:41:31 -0800

ubuntu-dev-tools (0.86) lucid; urgency=low

  [ Emmet Hikory ]
  * mk-sbuild-lv: Add richer support for ports architectures in Ubuntu
  * mk-sbuild-lv: Really use -security for SOURCES_SECURITY_SUITE in Ubuntu

  [ Kumar Appaiah ]
  * submittodebian: if patch is relatively small (shorter than fifty
    lines), display it inline instead of attaching to the report.

  [ Michael Bienia ]
  * ubuntutools/requestsync/common.py: convert the changelog into a unicode
    string (lp: #498349)
  * ubuntutools/requestsync/mail.py: rmadison() returns now the most recent
    source line (Closes: #560758)

  [ Iain Lane ]
  * pull-debian-source: Return the most recent source line. Depend on
    libapt-pkg-perl for the Debian version comparison required for this.

  [ Steve Langasek ]
  * submittodebian: os.system() doesn't throw exceptions, so attempt a
    'bzr diff' first and check the return value; otherwise we get no output
    at all from submittodebian in the non-bzr case.

 -- Steve Langasek <steve.langasek@ubuntu.com>  Sun, 27 Dec 2009 13:03:56 -0800

ubuntu-dev-tools (0.85) lucid; urgency=low

  * submittodebian: switch to use lucid as the default distro tag.
  * submittodebian: if the package is in bzr, look for bzr metadata first
    before looking for a previous package revision in the parent dir.

 -- Steve Langasek <steve.langasek@ubuntu.com>  Fri, 11 Dec 2009 13:46:31 -0800

ubuntu-dev-tools (0.84) lucid; urgency=low

  [ Michael Bienia ]
  * update-maintainer: Remove the check for LP credentials again as this
    script doesn't use the LP API (Closes: #558598).
  * Rename buildd to ubuntu-build to resolve filename conflict
    (Closes: #558816).

  [ Manny Vindiola ]
  * grab-merge: Only download files listed multiple times in REPORT once

  [ Luca Falavigna ]
  * ubuntutools/lp/lpapicache.py: recent lazr.restfulclient does use of
    unicode strings, use basestring to catch bot str and unicode.
  * Depend on python-lazr.restfulclient, package was recently renamed
    from python-lazr-restfulclient to match Python naming schema.

  [ Jonathan Davies ]
  * dch-repeat: Added Lucid to releases.

 -- Luca Falavigna <dktrkranz@ubuntu.com>  Mon, 07 Dec 2009 10:18:55 +0100

ubuntu-dev-tools (0.83) lucid; urgency=low

  [ Iain Lane ]
  * lpapicache: Do not immediately bail out if we have no credentials to
    login. Clients are now expected to handle the lack of credentials
    themselves.
  * pull-lp-source: Make LP API use optional - fall back to a hardcoded
    default release if we aren't using it. (LP: #477670)
  * pull-lp-source: Detect more failure conditions and give a nice error
    instead of a trace
  * buildd, requestsync, grab-attachments, hugdaylist, update-maintainer:
    Detect & bail if we don't have credentials and need them. These scripts
    cannot continue under those circumstances.

  [ Kees Cook ]
  * mk-sbuild-lv: switch to ext4 by default.

  [ Siegfried-Angel Gevatter Pujals ]
  * pbuilder-dist, doc/pbuilder-dist.1:
     - Add "--debug-echo" option which prints the resulting pbuilder/cowbuilder
       commands instead of executing it.

  [ Martin Pitt ]
  * lp-project-upload: Generate tarball signature if it is not present yet.
  * lp-project-upload: Invoke editor to specify changelog and release notes,
    and add those to the project release.

 -- Martin Pitt <martin.pitt@ubuntu.com>  Fri, 20 Nov 2009 16:59:08 -0600

ubuntu-dev-tools (0.82) lucid; urgency=low

  [ Iain Lane ]
  * debian/control: Re-add XS-Python-Version - this is more standard
  * debian/pyversions: Drop
  * pbuilder-dist: Don't pass --logfile if we are trying to log in to the
    chroot - the logfile option swallows the prompt, and we probably don't
    want to log if we are using login anyway.

  [ Nathan Handler ]
  * debian/control: Mention lp-project-upload in Description

  [ Siegfried-Angel Gevatter Pujals ]
  * debian/control:
     - Improve description of pbuilder-dist and mention cowbuilder-dist.
  * pbuilder-dist:
     - Abort if the host's architecture can't be determined.
     - Error out instead of showing a traceback if pbuilder-dist is called
       without any argument.
  * pbuilder-dist, ubuntutools/misc.py:
     - Move the functions used to determine the hosts architecture and
       distribution to the ubuntutools.misc module.
  * setup-packaging-environment, setup.py, debian/copyright, debian/control:
     - Add a new script, setup-packaging-environment.

  [ Luca Falavigna ]
  * ubuntutools/requestsync/lp.py: explicitly import exceptions for
    backward compatibility with Python 2.5.
  * debian/control: re-enable support for python2.5.
  * debian/copyright: update copyright holders.

  [ Michael Bienia ]
  * requestsync: request syncs from 'testing' by default (should be changed
    back to 'unstable' for lucid+1)
  * pull-debian-source: change default release to pull from to 'testing'

 -- Iain Lane <laney@ubuntu.com>  Fri, 06 Nov 2009 10:37:43 +0000

ubuntu-dev-tools (0.81) karmic; urgency=low

  [ Iain Lane ]
  * requestsync: Give an error message if no changelog entries - happens if,
    for example, the new package's changelog hasn't yet been published on p.d.o
  * update-maintainer: Also check if package is in experimental when looking
    who to update maintainer to.
  * update-maintainer: Prefer updating control.in to control; this is used by
    some Debian packages, notably those maintained by pkg-gnome.
  * debian/control: Update standards-version to 3.8.3, no changes
  * debian/control, debian/pyversions: Remove XS-Python version to
    debian/pyversions to silence a warning

  [ Jonathan Davies ]
  * debian/control: Included a short description of each script (LP: #406658).

  [ Nathan Handler ]
  * debian/control: Mention pull-revu-source in description

  [ Joe Bernard ]
  * Launchpad API changed causing pull-lp-source to fail to parse the .dsc
    file from the URL contents (LP: #436006).

 -- Iain Lane <laney@ubuntu.com>  Fri, 25 Sep 2009 20:20:49 +0100

ubuntu-dev-tools (0.80) karmic; urgency=low

  * mk-sbuild-lv: Export http_proxy. LP: #416438

 -- Michael Terry <michael.terry@canonical.com>  Thu, 10 Sep 2009 10:53:30 -0400

ubuntu-dev-tools (0.79) karmic; urgency=low

  * Add lp-project-upload: Upload a release tarball to a Launchpad project.
  * Add doc/lp-project-upload.1: Corresponding manpage.
  * setup.py: Add lp-project-upload.
  * debian/copyright: Add lp-project-upload.

 -- Martin Pitt <martin.pitt@ubuntu.com>  Sat, 05 Sep 2009 16:42:10 +0200

ubuntu-dev-tools (0.78) karmic; urgency=low

  [ Nathan Handler ]
  * setup.py: Add pull-revu-source to list of scripts

  [ Steve Langasek ]
  * Set XS-Python-Version to 2.6 or better, due to use of 2.6-specific
    syntax in requestsync.
  * Bump the python-all-dev build-dep as well

 -- Steve Langasek <steve.langasek@ubuntu.com>  Tue, 01 Sep 2009 12:17:03 -0700

ubuntu-dev-tools (0.77) karmic; urgency=low

  [ Nathan Handler ]
  * pull-revu-source: Update to use dsc.py to get dsc URL

  [ Michael Bienia ]
  * Install also the ubuntutools/requestsync/* modules (lp: #421627)

 -- Michael Bienia <geser@ubuntu.com>  Tue, 01 Sep 2009 10:56:29 +0200

ubuntu-dev-tools (0.76) karmic; urgency=low

  [ Nicolas Valcárcel ]
  * mk-sbuild-lv:
    - Add check for built-in dm_snapshot (LP: #398414)

  [ Andreas Moog ]
  * update-maintainer:
    - Don't silently fail when Maintainer-Field contains a comment
      in brackets. (LP: #397144)
    - Don't add second XSBC-Original-Maintainer if Maintainer was set
      to Motu or Core-Dev.

  [ Michael Bienia ]
  * Drop python-launchpad-bugs from Depends.
  * Add python-lazr-restfulclient to Depends.
  * buildd: Add a --batch mode for batch retrying/rescoring of packages.
  * requestsync:
    - Use UBU* environment variables before the DEB* ones (lp: #400133)
    - Split requestsync into a "mail" module and a "lpapi" module and use
      the LP API only when --lp was used. In "mail" mode requestsync has
      to ask some more questions for parts it can't find out without LP API.
      (lp: #406659, #416955)

  [ Iain Lane ]
  * requestsync:
    - Guard some calls when -n is specified
    - Fetch changelog of specified version, not current version. If an
      experimenal upload happened after the unstable one we're syncing, this
      is considered to be current by p.d.o and we would get those changelog
      entries in the sync request
    - Remove trailing fullstop from sync bug title
  * suspicious-source: Add *.hs *.el *.css to whitelist

  [ Siegfried-Angel Gevatter Pujals ]
  * pbuilder-dist:
     - Expand "~" in PBUILDFOLDER to the user's home directory.
     - If there's a "etc/<distro>/apt.conf" file inside the build result
       directory, pass it to pbuilder as --aptconfdir. Thanks to Paul Novotny
       and Ryan Pavlik (LP: #363043).

  [ Luca Falavigna ]
  * Switch to python-support to ease initial import into Debian:
    - debian/control: build-depend on python-support instead of pycentral,
      also remove unneeded XB-Python-Version field from binary stanza.
    - debian/rules: set DEB_PYTHON_SYSTEM to pysupport.
    - ubuntu-dev-tools.preinst: remove stale pycentral files on upgrades.

  [ Nathan Handler ]
  * Add pull-revu-source and doc/pull-revu-source.1
  * Update debian/copyright to include pull-revu-source

 -- Nathan Handler <nhandler@ubuntu.com>  Sun, 30 Aug 2009 17:24:23 +0000

ubuntu-dev-tools (0.75) karmic; urgency=low

  [ Michael Bienia ]
  * buildd:
    - Use the LP API for retrying or rescoring builds.
  * requestsync:
    - Fix check for sponsorship when a new package should get synced.
    - Add "done" as last email command when emailing the sync request
      to stop parsing of the email body for further email commands
      (lp: #372555)

  [ Jonathan Davies ]
  * update-maintainer:
    - Rewrote in Python and adapted to use Maintainer field spec approved by
      the Technical Board at:
      - https://lists.ubuntu.com/archives/ubuntu-devel/2009-May/028213.html
    - Do not make changes if maintainer email is set to an
      @ubuntu.com email address.
  * requestsync:
    - Adapt to use new checkIsInDebian() function in ubuntutools/packages.py.
    - urlopener module is no longer required here.
  * pull-lp-source:
    - Return an error message if dget is not installed.
    - Use os.path.exists() instead of catching an error message
      to check if dget is installed.
  * TODO: pull-lp-source task done.
  * ubuntutools/packages.py: Created checkIsInDebian() function.
  * ubuntutools/lp/functions.py: Improved error messages, and made prettier
    functions.
  * ubuntutools/lp/libsupport.py: Fail if we're unable to import launchpadlib
    (we need it to run stuff).
  * ubuntutools/lp/urlopener.py: Removed - module no longer needed.
  * ubuntutools/lp/cookie.py: Removed - module no longer needed - we use
    Launchpad API support now.
  * buildd:
    - Use launchpadlib to check the Ubuntu release is valid.
    - Moved Launchpad module imports here - speed up usage parsing to improve
      user experience.
    - Do not display override message if --arch is not used.
    - Fix permissions warning message and do not mention teams as we check on
      a per package basis.

  [ Colin Watson ]
  * Rewrite 404main using python-apt. Note that this requires python-apt
    0.7.9, not in jaunty.
  * Get rid of the last remaining use of subprocess.Popen(shell=True) in
    404main.

  [ Luke Yelavich ]
  * lp-set-dup: Add missing % needed for string substitution. Thanks to
    Robert Ancell for the fix.

  [ Iain Lane ]
  * requestsync: We need to use the output from madison, not just throw it
    away.

 -- Michael Bienia <geser@ubuntu.com>  Mon, 06 Jul 2009 17:46:21 +0200

ubuntu-dev-tools (0.74) karmic; urgency=low

  [ Kees Cook ]
  * mk-sbuild-lv:
    - Skip security repo for Debian unstable, thanks to Ryan Niebur
      (LP: #371569).
    - Change directory out of the way of schroot problems.

  [ Siegfried-Angel Gevatter Pujals ]
  * grab-merge:
     - Show an error message if the package doesn't exist.
     - Be paraonic and add "--one-file-system" to the rm call.
     - Delete the directory just after creating it if the package
       doesn't exist.

  [ Iain Lane ]
  * ubuntutools/lp/lp_functions.py,
    ubuntutools/lp/udtexceptions.py:
    - Add new public functions that expose features from LP API
    - Modify isLPTeamMember to use LP API
  * requestsync
    - Use new functions to check if user can upload requested package directly
      instead of checking team membership
    - Default to current development release if no release is specified on
      commandline
    - Correct bug supervisor team to ubuntu-bugcontrol (LP: #374563)
    - Remove team names from sponsorship message - makes the function much
      simpler
  * buildd
    - Check if user has upload privileges instead of checking for team
      membership when seeing if operations are permitted

  [ Colin Watson ]
  * update-maintainer:
    - Convert to getopt so that '--section main' works as well as
      '--section=main'.

  [ Anders Kaseorg ]
  * ubuntutools/lp/functions.py:
    - Simplify isLPTeamMember.

  [ Nathan Handler ]
  * pull-debian-source: Modify to work for packages not in main (LP: #379822)

 -- Nathan Handler <nhandler@ubuntu.com>  Sat, 23 May 2009 20:41:50 +0000

ubuntu-dev-tools (0.73) karmic; urgency=low

  [ Siegfried-Angel Gevatter Pujals ]
  * pbuilder-dist:
    - Fallback to calling lsb_release if /etc/lsb-release doesn't
       exist; this makes it possible to run pbuilder-dist on Debian.

  [ Nathan Handler ]
  * pull-debian-source:
    - Use Getopt::Long

  [ Colin Watson ]
  * submittodebian:
    - New release cycle; use "karmic" usertag.
  * dch-repeat:
    - Drop EOLed gutsy and add karmic.
  * pull-lp-source:
    - Set default release to karmic.
  * reverse-build-depends:
    - Set default release to karmic.
  * bash_completion/pbuilder-dist:
    - Add karmic.
    - Add squeeze.
  * requestsync:
    - Send a "Content-Type: text/plain; charset=UTF-8" header (LP: #246307).

  [ Daniel Hahler ]
  * grab-merge: Output error message in case wget/rsync fails.

 -- Daniel Hahler <ubuntu@thequod.de>  Thu, 30 Apr 2009 22:18:38 +0200

ubuntu-dev-tools (0.72) jaunty; urgency=low

  [ Jonathan Davies ]
  * README.updates: Added - lists steps to take when updating this package.
  * grab-merge: Added --help option and manpage (LP: #349109).

  [ Siegfried-Angel Gevatter Pujals ]
  * pbuilder-dist:
     - Add squeeze as a Debian distribution. Thanks to Marco Rodrigues.

  [ Nathan Handler ]
  * pull-debian-source:
    - Add support for etch/oldstable
    - Make script work for codenames (etch, lenny, squeeze, sid)

  [ Ryan Kavanagh ]
  * Ported devscripts' build-rdeps to Ubuntu and replaced
    reverse-build-depends. Updated it's manpage. (LP: #272273)

  [ Kees Cook ]
  * mk-sbuild-lv:
    - Fully handle missing build log directories (LP: #342154).
    - More generalized approach to Distro-specific logic (LP: #342158).

  [ Scott Kitterman ]
  * dgetlp:
    - Port to hashlib module instead of md5 (deprecated in Python 2.6)
  * Bump minimum python-all-dev version to 2.5

 -- Scott Kitterman <scott@kitterman.com>  Wed, 15 Apr 2009 22:51:14 -0400

ubuntu-dev-tools (0.71) jaunty; urgency=low

  * requestsync: Fix unclosed string literal (LP: #346794)

 -- Iain Lane <laney@ubuntu.com>  Sun, 22 Mar 2009 14:40:19 +0000

ubuntu-dev-tools (0.70) jaunty; urgency=low

  [ Mitsuya Shibata ]
  * requestsync: Added -e option for FeatureFreezeException explanations and
    updated manpage.

 -- Jonathan Davies <jpds@ubuntu.com>  Thu, 19 Mar 2009 19:54:13 +0000

ubuntu-dev-tools (0.69) jaunty; urgency=low

  * mk-sbuild-lv: add --force-yes when installing $BUILD_PKGS (needed for
    Dapper at least)
  * mk-sbuild-lv: update sed command to use '-i' instead of redirecting
    output to the opened file

 -- Jamie Strandboge <jamie@ubuntu.com>  Tue, 17 Mar 2009 11:28:38 -0500

ubuntu-dev-tools (0.68) jaunty; urgency=low

  * debian/control: Moved debootstrap to Recommends from Depends.

 -- Jonathan Davies <jpds@ubuntu.com>  Sun, 15 Mar 2009 15:30:48 +0000

ubuntu-dev-tools (0.67) jaunty; urgency=low

  [ Jonathan Davies ]
  * mk-sbuild-lv: Changed default behaviour so that the initial build and log
    directories are not created on first run; instead read settings file and
    check if they exist (LP: #342154).
  * requestsync: Reverted old madison.php workaround (LP: #183346).

  [ Ryan Kavanagh ]
  * mk-sbuild-lv: Added support for Debian chroots. Updated manpage.
    (LP: #342158)

  [ Mitsuya Shibata ]
  * pull-debian-source: Detect existence of dget in multi-path environment.

 -- Jonathan Davies <jpds@ubuntu.com>  Sat, 14 Mar 2009 22:40:05 +0000

ubuntu-dev-tools (0.66) jaunty; urgency=low

  [ Siegfried-Angel Gevatter Pujals ]
  * debian/control:
     - Add "debootstrap" as a Recommends (LP: #334848).
  * pbuilder-dist:
     - Better error messages if cowbuilder/pbuilder/debootstrap isn't installed.

  [ Marco Rodrigues ]
  * Remove workaround for Debian madison, it works fine now.

  [ Nathan Handler ]
  * pull-debian-source:
    - Check if 'dget' is available
    - Update Copyright/License info
  * debian/copyright:
    - Update my copyright information

  [ Jonathan Davies ]
  * Added grab-merge from merges.ubuntu.com (LP: #155098).

 -- Jonathan Davies <jpds@ubuntu.com>  Thu, 09 Mar 2009 17:01:19 +0000

ubuntu-dev-tools (0.65) jaunty; urgency=low

  [ Colin Watson ]
  * manage-credentials: Fix typo.

  [ Jonathan Davies ]
  * requestsync: Only check existing reports if the --lp flag is used.

  [ Luca Falavigna ]
  * Add per-package upload permission checks:
    - ubuntutools/lp/functions.py: implement isPerPackageUploader.
    - requestsync: check if submitter has per-package upload permission
      using isPerPackageUploader function and adjust report accordingly.

  [ Iain Lane ]
  * requestsync: Drop "please" in bug titles, per recent discussion on the
    ubuntu-bugsquad ML.

 -- Jonathan Davies <jpds@ubuntu.com>  Tue, 03 Mar 2009 19:55:19 +0000

ubuntu-dev-tools (0.64) jaunty; urgency=low

  * Import urllib2 and sys in lp/functions.py, fixing requestsync.
  * Import ubuntutools.common explicitely in buildd and requestsync to get the
    https_proxy fix.

 -- Loic Minier <lool@dooz.org>  Fri, 06 Feb 2009 12:18:13 +0100

ubuntu-dev-tools (0.63) jaunty; urgency=low

  * debian/links: add it (forgot to do so before).
  * bash-completion/pbuilder-dist: recognize cowbuilder- and -jaunty.
  * pbuilder-dist:
     - Fixed a bug which broke pbuilder-dist when "build" was omited; just
       giving a .dsc works now.
     - {p,cow}builder-dist will now complain if you try to build a .changes
       file (or anything else that isn't a .dsc).

 -- Siegfried-Angel Gevatter Pujals <rainct@ubuntu.com>  Thu, 05 Feb 2009 16:19:03 +0100

ubuntu-dev-tools (0.62) jaunty; urgency=low

  * Fix ubuntutools.lp.libsupport import in lp-set-dup.

 -- Loic Minier <lool@dooz.org>  Wed, 04 Feb 2009 12:04:47 +0100

ubuntu-dev-tools (0.61) jaunty; urgency=low

  [ Terence Simpson ]
  * dgetlp: Replaced Bash version with a new Python script.

  [ Luca Falavigna ]
  * setup.py: install ubuntutools/lp files.

 -- Luca Falavigna <dktrkranz@ubuntu.com>  Tue, 03 Feb 2009 13:34:42 +0100

ubuntu-dev-tools (0.60) jaunty; urgency=low

  [ Jonathan Davies ]
  * ubuntutools/common.py: Now split into multiple files depending on
    function.
  * Adjusted imports on all files as necessary for the change above.
  * Removed ubuntutools/misc.py's mkdir function - superseded by
    os.makedirs().
  * dgetlp: Improved error message to show that dgetlp only accepts HTTP
    URLs (LP: #322051).

  [ Iain Lane ]
  * requestsync: Only attempt to change bug importance if in ubuntu-dev, as it
    will fail otherwise (LP: #320984).
  * ubuntutools/lp/functions.py: Rename urlopener import as it conflicts with
    a variable, causing an error.

  [ Luca Falavigna ]
  * pull-debian-source: do not fail if package name contains a hypen.
  * buildd: display help message if no parameters are passed.

 -- Jonathan Davies <jpds@ubuntu.com>  Sun, 01 Feb 2009 10:55:42 +0000

ubuntu-dev-tools (0.59) jaunty; urgency=low

  * Move /etc/bash_completion.d/pbuilder-dist/pbuilder-dist created in
    pre-0.30 versions to /etc/bash_completion.d/pbuilder-dist in the preinst.

 -- Loic Minier <lool@dooz.org>  Mon, 19 Jan 2009 18:02:55 +0100

ubuntu-dev-tools (0.58) jaunty; urgency=low

  [ Loic Minier ]
  * Fix a bunch of hyphen-used-as-minus-sign lintian informational tags.
  * Don't repeat Section in the binary package's control chunk (pleases
    lintian).
  * New script, lp-set-dup, allows marking a bug and all its dups as a
    duplicate of a new main bug.
   * Re-add debian/pycompat to have an idempotent clean:: as cdbs creates the
     file during clean; Debian #512300.

 -- Loic Minier <lool@dooz.org>  Mon, 19 Jan 2009 17:45:26 +0100

ubuntu-dev-tools (0.57) jaunty; urgency=low

  * requestsync: Skip existing bug check if no credentials are
    found (LP: #318120).

 -- Jonathan Davies <jpds@ubuntu.com>  Sat, 17 Jan 2009 22:02:39 +0000

ubuntu-dev-tools (0.56) jaunty; urgency=low

  * manage-credentials: Tighted security by making credentials files and
    folder world unreadable.
  * common.py: Improved no credentials found error message to show which
    consumer token is needed.
  * requestsync: Catch credentials error to hide traceback.
  * Moved common.py to ubuntutools/ subdirectory to avoid possible conflicts
    in Python packaging and fixed all imports as necessary.
  * debian/ubuntu-dev-tools.install: Removed common.py entry.

 -- Jonathan Davies <jpds@ubuntu.com>  Sat, 17 Jan 2009 11:32:33 +0000

ubuntu-dev-tools (0.55) jaunty; urgency=low

  * manage-credentials: Use common.py's mkdir function to create as many
    subdirectories as necessary for the credentials directory (LP: #317317).

 -- Jonathan Davies <jpds@ubuntu.com>  Thu, 15 Jan 2009 12:33:31 +0000

ubuntu-dev-tools (0.54) jaunty; urgency=low

  * manage-credentials:
    - Save credentials to ~/.cache/lp_credentials/ by
      default.
    - Set service option default to edge.
  * doc/manage-credentials.1: Update as necessary for the above.
  * common.py:
    - When credentials are not found, ask user to see
      manage-credentials manpage.
    - Load all token files for the consumer specified in the above
      directory as necessary.

 -- Jonathan Davies <jpds@ubuntu.com>  Wed, 14 Jan 2009 19:39:35 +0000

ubuntu-dev-tools (0.53) jaunty; urgency=low

  [ Siegfried-Angel Gevatter Pujals ]
  * debian/copyright:
     - Add information about manage-credentials.

  [ Daniel Holbach ]
  * debian/control: replace 'sb-release' with lsb-release, make package
    installable again.

 -- Daniel Holbach <daniel.holbach@ubuntu.com>  Wed, 14 Jan 2009 16:27:34 +0100

ubuntu-dev-tools (0.52) jaunty; urgency=low

  [ Siegfried-Angel Gevatter Pujals ]
  * pbuilder-dist.new:
    - Add compatibility for cowbuilder.
    - Fix the mainonly support.
    - Rename build.log to last_operation.log.
  * pbuilder-dist, pbuilder-dist.new:
    - Replace pbuilder-dist with pbuilder-dist.new.
  * debian/links:
    - Symlink /usr/bin/cowbuilder-dist to /usr/bin/pbuilder-dist, and the
      same with the manpage.
  * debian/control:
    - Add cowdancer as alternative recommends to pbuilder.
  * doc/pbuilder-dist.1:
    - Update it to explain the usage for the new pbuilder-dist script.
  * doc/mk-sbuild-lv.1:
    - Fix an error (and get ride of a lintian warning).

  [ Nathan Handler ]
  * pull-debian-source:
    - Pass -xu arguments to dget to be consistant with pull-lp-source
    - Add support for packages with a name beginning with "lib" (LP: #314732)

  [ Kees Cook ]
  * mk-sbuild-lv:
    - add --skip-updates to allow building security-only chroots.
    - add "apt-utils" as a default package for sane dist-upgrades.

  [ Jonathan Davies ]
  * buildd: Don't show arch override message if operation to perform is
    'status'.
  * requestsync: If package is new, check the Ubuntu Archive team's bug list
    for possible duplicate requests.
  * doc/manage-credentials.1: Written up.
  * doc/requestsync.1: Changed documentation to launchpadlib related-stuff.

  [ Luca Falavigna ]
  * requestsync:
    - Catch AssertionError exception if rmadison returns with an error.

  [ Markus Korn ]
  * Added manage-credentials, a tool to create (and manage) credentials
    which are used to access launchpad via the API.
  * Ported: hugdaylist, massfile, grab-attachment and requestsync to
    launchpadlib.
  * Other misc. fixes and tweaks.
  * Install common.py to correct location with py_modules and remove
    hardcoded path from files.

 -- Jonathan Davies <jpds@ubuntu.com>  Wed, 14 Jan 2009 13:21:35 +0000

ubuntu-dev-tools (0.51) jaunty; urgency=low

  * buildd: Added checks for arch-indep packages and packages which have no
    builds in a release.
  * hugdaylist: String improvements.
  * requestsync:
    - Use optparse instead of getopt for option parsing.
    - Skip existing bug report check if python-launchpad-bugs is not
      installed.
    - Implemented sleeps to --lp bug reporting in case of a slow
      Launchpad to stop mass bug filing (LP: #311289).

 -- Jonathan Davies <jpds@ubuntu.com>  Tue, 30 Dec 2008 15:51:55 +0000

ubuntu-dev-tools (0.50.1) jaunty; urgency=low

  * Modified setup.py to actually install pull-debian-source.

 -- Jonathan Davies <jpds@ubuntu.com>  Tue, 30 Dec 2008 15:39:35 +0000

ubuntu-dev-tools (0.50) jaunty; urgency=low

  [ Nathan Handler ]
  * Add pull-debian-source script (LP: #289141)
    - debian/copyright:
      + Add myself to the Upstream Authors and Copyright sections
      + Add pull-debian-source to the License section
    - Add doc/pull-debian-source.1

  [ Siegfried-Angel Gevatter Pujals ]
  * debian/control: Add perl-modules and libwww-perl as Recommended packages

  [ Iain Lane ]
  * pbuilder-dist.new: Add 'experimental' to list of known Debian releases.
    pbuilder-experimental works fine with pbuilder-dist.new.

  [ Jonathan Davies ]
  * buildd: Show which architectures are available in help and created a
    list of them for easy addition of new ones.
  * requestsync:
    - Readd sponsorship flag and related documentation in
      doc/requestsync.1 (LP: #270605).
    - Do not check package's Launchpad bug list page if the package to be
      synced is a new package. As this page does not exist for
      it (LP: #312297).

 -- Jonathan Davies <jpds@ubuntu.com>  Mon, 29 Dec 2008 18:45:02 +0000

ubuntu-dev-tools (0.49) jaunty; urgency=low

  [ Sarah Hobbs ]
  * Add armel as an arch to buildd

  [ Adrien Cunin ]
  * Added ${misc:Depends} to dependencies to make lintian quiet

 -- Adrien Cunin <adri2000@ubuntu.com>  Sun, 30 Nov 2008 23:23:01 +0100

ubuntu-dev-tools (0.48) jaunty; urgency=low

  * common.py, checkReleaseExists() and checkSourceExists(): Add support for
    specifying pockets (e. g. release name "intrepid-proposed").
  * buildd: Strip off pocket from release name when parsing the builds page,
    so that this script works for pockets, too.

 -- Martin Pitt <martin.pitt@ubuntu.com>  Tue, 11 Nov 2008 10:15:25 +0100

ubuntu-dev-tools (0.47) jaunty; urgency=low

  [ Kees Cook ]
  * dch-repeat: drop "feisty" from the list of known releases.
  * mk-sbuild-lv:
    - only use --no-install-recommends on gutsy and later.
    - catch errors produced by "finish.sh".

  [ James Westby ]
  * requestsync: tell the user when you are waiting for input from them after
    giving the sponsorship warning, rather than appearing to hang.

  [ Michael Casadevall ]
  * buildd: Fixed rescore (tested by Sarah Hobbs)
  * submittodebian: Changed default tag to Jaunty
  * pbuilder-dist: Added jaunty to ubuntu releases
  * pull-lp-source: Made jaunty the default
  * dch-repeat: Added jaunty

 -- Michael Casadevall <sonicmctails@gmail.com>  Sat, 08 Nov 2008 06:33:00 -0500

ubuntu-dev-tools (0.46) intrepid; urgency=low

  [ Daniel Hahler ]
  * submittodebian: use "intrepid" for Usertags (LP: #276073)

  [ Matt Zimmerman ]
  * add new program 'ubuntuiso' which prints information about Ubuntu isos by
    extracting files from them
  * Add Recommends: genisoimage for ubuntuiso

  [ Colin Watson ]
  * update-maintainer: Convert to plain #! /bin/sh.

  [ Cesare Tirabassi ]
  * remove -X option from grep-dctrl. It doesn't obtain the wished behaviour.

 -- Matt Zimmerman <mdz@ubuntu.com>  Thu, 02 Oct 2008 22:34:44 +0100

ubuntu-dev-tools (0.45) intrepid; urgency=low

  [ Siegfried-Angel Gevatter Pujals ]
  * common.py:
     - Trying to read from a locked sqlite cookie database isn't a fatal
       error anymore.

  [ Adrien Cunin ]
  * update-maintainer:
     - check at the beginning of the script that the necessary files are
       readable/writable, and note which control files we are going to modify
     - at the end, only modify those control files, so that the script doesn't
       return 1 anymore when it was actually successful
  * pbuilder-dist:
     - Eliminated some warning with a better check for whether a given distro
       already has a pbuilder chroot in $BASE_DIR, when that distro is not
       known by the script
     - Added intrepid as a known distro
  * Return to previous versioning, without the ubuntu1 bit

  [ Jonathan Patrick Davies ]
  * buildd: Revert arch:status string format.

  [ Cesare Tirabassi ]
  * reverse-build-depends:
    - add -X option to grep-dctrl so that it only works with exact matches
      (LP: #272273).

 -- Adrien Cunin <adri2000@ubuntu.com>  Wed, 24 Sep 2008 16:01:09 +0200

ubuntu-dev-tools (0.44ubuntu1) intrepid; urgency=low

  * Bazaar revision 203.

  [ Colin Watson ]
  * Fix a number of minor glitches in manual pages.

  [ Jonathan Patrick Davies ]
  * debian/control:
    - Improved description.
    - Wrapped Depends line and bumped debhelper build-dependency version to 6.
  * debian/compat: Changed to 6.
  * Moved https_proxy dropping code to common.py.
  * requestsync: Check for already existing sync requests before filing a new
    one.

 -- Jonathan Patrick Davies <jpds@ubuntu.com>  Tue, 02 Sep 2008 21:43:49 +0100

ubuntu-dev-tools (0.43ubuntu1) intrepid; urgency=low

  * Bazaar revision 195.

  [ Jonathan Patrick Davies ]
  * common.py:
    - If loading a cookie file raises an exception exit.
    - Improve cookie file writing.
    - New function: isLPTeamMember() - checks if the user is a member of the
      Launchpad team using cookies for authentication.
    - New function: packageComponent() - returns which component a package in
      Ubuntu is in.
  * requestsync:
    - Return an error when the script is unable to connect to
      packages.debian.org (LP: #261916).
    - Adapt team checking with the function above.
  * buildd:
    - Adapt privilege checking code to the new function above.
    - Check which component the package is in.

  [ Ryan Kavanagh ]
  * dgetlp.1: New manpage
  * dgetlp: fix typo in usage
  * hugdaylist.1: New manpage
  * s/requestsync/pull-lp-source/g in doc/pull-lp-source.1
  * mk-sbuild-lv.1: New manpage

  [ Karl Goetz ]
  * Add a Recommends: on ca-certificates (LP: #247157).

 -- Jonathan Patrick Davies <jpds@ubuntu.com>  Sun, 31 Aug 2008 11:40:30 +0200

ubuntu-dev-tools (0.42ubuntu1) intrepid; urgency=low

  [Jonathan Patrick Davies]
  * requestsync: Exit when connecting to Launchpad fails.
  * doc/requestsync.1: Document new -d flag.
  * common.py: New functions: checkReleaseExists() and checkSourceExists().
  * buildd and pull-lp-source: Adapt code to use new functions above.

  [ Jelmer Vernooij ]
  * requestsync: Add -d option to allow overriding the Debian distro to sync
  from. (LP: #253497)

 -- Jonathan Patrick Davies <jpds@ubuntu.com>  Sun, 24 Aug 2008 21:43:30 +0100

ubuntu-dev-tools (0.41) intrepid; urgency=low

  [ Loic Minier ]
  * Replace .BB in doc/pbuilder-dist.1 with a newline to fix a syntax error.
  * Drop spurious tab in buildd.
  * When https_proxy is in the environment, output a warning and disable it as
    urllib/urllib2 don't support it; see LP #122551.

  [ Kees Cook ]
  * common.py: allow for multiple firefox instances, check all possible
    cookie files.

 -- Kees Cook <kees@ubuntu.com>  Wed, 20 Aug 2008 10:58:24 -0700

ubuntu-dev-tools (0.40ubuntu3) intrepid; urgency=low

  * Import urllib2.

 -- Loic Minier <lool@dooz.org>  Mon, 18 Aug 2008 12:07:27 +0200

ubuntu-dev-tools (0.40ubuntu2) intrepid; urgency=low

  * requestsync: Correct print statement redirect to sys,stderr.

 -- Jonathan Patrick Davies <jpds@ubuntu.com>  Mon, 18 Aug 2008 10:59:59 +0100

ubuntu-dev-tools (0.40ubuntu1) intrepid; urgency=low

  * Bazaar revision 174.
  * buildd: Code cleanup on single arch options.
  * doc/buildd.1: Created.
  * doc/requestsync.1: Added note about sponsorship detecting.
  * requestsync: Suggest using the --lp flag when mailing a request encounters
    a failure.

 -- Jonathan Patrick Davies <jpds@ubuntu.com>  Sat, 16 Aug 2008 23:38:41 +0100

ubuntu-dev-tools (0.39ubuntu1) intrepid; urgency=low

  * Bazaar revision 169.

  [ Jonathan Patrick Davies ]
  * common.py: Use os.path.expanduser() instead of os.environ.
  * buildd:
    - Added optparse support for option handling.
    - Added support to request the rebuilding or rescoring of only one
      architecture.
    - Various other improvements.
  * hugdaylist: Improved number of bugs option handling.
  * get-branches: Improved option handling.

  [ Siegfried-Angel Gevatter Pujals ]
  * debian/control:
     - Add sbuild as an alternative recommends to pbuilder.
  * what-patch, pull-debian-debdiff, mk-sbuild-lv, dch-repat, debian/copyright:
     - Change the license of all scripts from Kees Cook to the GPL version 3
       or later.
     - Order the script names alphabetically in debian/copyright.
  * common.py:
     - Add functions mkdir and readlist.

  [ Iain Lane ]
  * pull-lp-source: Better handle errors when going to LP

 -- Jonathan Patrick Davies <jpds@ubuntu.com>  Thu, 14 Aug 2008 12:21:45 +0100

ubuntu-dev-tools (0.38ubuntu1) intrepid; urgency=low

  [ Jonathan Patrick Davies ]
  * requestsync: Check if user is a member of ubuntu-core-dev if sync request
    is for a package in main.
  * common.py: Change cookie file permissions to read and write only by user.

 -- Jonathan Patrick Davies <jpds@ubuntu.com>  Tue, 12 Aug 2008 14:52:34 +0100

ubuntu-dev-tools (0.37ubuntu1) intrepid; urgency=low

  [ Jonathan Patrick Davies ]
  * get-branches:
    - Open the teams code page before making a new directory.
    - Now check team option before anything else.
    - Check that the team has branches before downloading.
  * doc/get-branches.1: Created.
  * hugdaylist: Improved argument and error handling.
  * pull-lp-source:
    - Use optparse for option handling.
    - Check that the 'release' and 'package' actually exist on Launchpad.
    - Use subprocess for dget calls.
  * buildd: Imported from Martin Pitt's scripts.
  * common.py: Python module to be used to enable the use of cookies
    to authenticate with Launchpad.
  * debian/ubuntu-dev-tools.install: Added line to install common.py above to
    the correct location.
  * requestsync:
    - Use the functions in the common.py file above to authenticate with
      Launchpad.
    - Using the Launchpad cookie file, validate that the user is a member of
      the ubuntu-dev team on Launchpad. Thus, checking if the user needs
      sponsership or not (LP: #130648).
  * doc/requestsync.1: Removed mention of -s flag. Obsoleted by the above.
  * massfile:
    - Use the functions in the common.py file above to authenticate with
      Launchpad.
  * debian/control: Changed XS-Python-Version to >= 2.5.

  [ Siegfried-Angel Gevatter Pujals ]
  * Add the GNU General Public License header to all scripts.
  * Remove files AUTHORS (it duplicated content from debian/copyright) and
    README (superseded by the manpages).

 -- Jonathan Patrick Davies <jpds@ubuntu.com>  Tue, 12 Aug 2008 14:48:35 +0100

ubuntu-dev-tools (0.36ubuntu1) intrepid; urgency=low

  [ Jonathan Patrick Davies ]
  * doc/ Created new manpages for:
    - what-patch.1.
    - dch-repeat.1.
    - grab-attachment.1.
  * doc/requestsync.1: Described variables used by requestsync in man
    page. (LP: #237595)
  * hugdaylist:
    - Added code to handle exceptions and short version of GPL.
    - Rewrote option handling with optparse.
    - Filter bugs subscribed to the ubuntu-archive team.
  * get-branches:
    - Rewrote option handling with optparse.
    - Added short version of GPL to header.
    - Fixed regular expressions to work with new Launchpad interface.
    - Use subprocess.call() on Bazaar instead of os.system().
  * debian/copyright: Updated Authors and copyrights.

  [ Siegfried-Angel Gevatter Pujals ]
  * Change the versioning scheme from 0.XX to 0.XXubuntu1. Delete
    debian/source.lintian-overrides, as with this it isn't necessary anymore.
  * General manpage cleanup (fix typos, use the same section names in all
    manpages, etc).

 -- Jonathan Patrick Davies <jpds@ubuntu.com>  Sun, 10 Aug 2008 22:02:05 +0100

ubuntu-dev-tools (0.35) intrepid; urgency=low

  [ Siegfried-Angel Gevatter Pujals ]
  * doc/update-maintainer.1:
     - Remove the reference to the --no-changelog option from the manpage.
  * requestsync:
     - If the email interface is used, check if DEBEMAIL is set before anything
       else (LP: #254632).
  * massfile, examples/massfile.instructions:
     - Make it possible to give the created bugs a determined status.
  * debian/control:
     - Bump Standards Version to 3.8.0.
  * debian/rules:
     - It's not necessary anymore to remove usr/lib.
  * setup.py:
     - Order the scripts list alphabetically and add pull-lp-source.

  [ Iain Lane ]
  * Add pull-lp-source, which get source packages from LP to avoid mirror lag.
  * pbuilder-dist.new:
     - Set mirror and component for Debian distros.
     - Use local apt cache if available.
  * massfile:
     - Modify it to work with Firefox 3 cookies, taking code from requestsync.
     - Set the status to Confirmed, by default.

 -- Siegfried-Angel Gevatter Pujals <rainct@ubuntu.com>  Sat, 09 Aug 2008 13:58:23 +0200

ubuntu-dev-tools (0.34) intrepid; urgency=low

  * update-maintainer: Remove dangling reference to --nochangelog
    in usage function.

 -- Luke Yelavich <themuso@ubuntu.com>  Mon, 28 Jul 2008 15:50:38 +1000

ubuntu-dev-tools (0.33) intrepid; urgency=low

  * update-maintainer: Stop mentioning "Modify Maintainer: value blabla" since
    it is a required global policy anyway and totally pointless changelog
    noise.

 -- Martin Pitt <martin.pitt@ubuntu.com>  Fri, 18 Jul 2008 12:29:57 +0100

ubuntu-dev-tools (0.32) intrepid; urgency=low

  [ Iain Lane ]
  * requestsync: Fix bug where requestsync would fall over when requesting
    sync for package with no local changes.

  [ Kees Cook ]
  * dch-repeat: drop edgy, add intrepid.  Update Copyright years.

  [ Mario Limonciello ]
  * mk-sbuild-lv: Add lpia build support.
  * mk-sbuild-lv: Copy mirror used for debootstrap into chroot too.

 -- Mario Limonciello <mario_limonciello@dell.com>  Thu, 17 Jul 2008 11:20:49 -0500

ubuntu-dev-tools (0.31) intrepid; urgency=low

  [ Siegfried-Angel Gevatter Pujals (RainCT) ]
  * pbuilder-dist.new:
     - Rewrite the script in Python to make it more robust and faster.
  * what-patch:
     - If cdbs-edit-patch is used, output "cdbs (patchsys.mk)" instead of
       just "cdbs" (LP: #195795).
  * check-symbols:
     - Add a brief explanation about why sudo privilegies are required
       in order to run this script (LP: #194622).
     - End with exit code 1 if there's an error.
  * suspicious-source:
     - Whitelist C# files (LP: #225691): *.cs.
     - Whitelist manpages: *.[0-9].

  [ Daniel Hahler ]
  * requestsync:
     - Use debian_bundle.changelog.Version for version comparison in
       debian_changelog.
     - Fix --lp for Firefox 3 (LP: #208808):
       It now tries ~/.lpcookie.txt, ~/.mozilla/*/*/cookies.sqlite and
       ~/.mozilla/*/*/cookies.txt to find a Launchpad cookie file.
       Also added a hint that you can create a valid file, by logging into
       Launchpad with Firefox.
     - Added confirm loops, which displays the message to be send/posted and
       either allows to edit (or forces to, in case of Ubuntu changes).
       (LP: #194613, #194615)
       This adds a convient edit_report method, which gets used both from the
       Launchpad and mail code path.
     - Do not fallback to submitting by email, if posting to Launchpad failed.
       This hasn't been requested and therefore should not get done.
     - post_bug: Catch IOError when setting bug importance (LP: #190061)
     - mail_bug: Catch socket.error (LP: #190739)

  [ Kees Cook ]
  * mk-sbuild-lv
    - don't install recommended packages during chroot install.
    - allow customization of schroot.conf suffix and LV/snapshot sizes.
  * what-patch:
    - restore previous output behavior, added logic to verbose test instead.
    - added details for each patch system report.
  * pull-debian-debdiff:
    - parse .dsc file for required source files.
    - switch to GPLv3
  * debian/control: add Depends needed for pull-debian-debdiff.
  * debian/copyright:
    - updated pull-debian-debdiff, which is now GPLv3.
    - adjusted Copyright lines to make lintian happy.

 -- Kees Cook <kees@ubuntu.com>  Fri, 13 Jun 2008 11:43:24 -0700

ubuntu-dev-tools (0.30) hardy; urgency=low

  [ Siegfried-Angel Gevatter Pujals (RainCT) ]
  * pbuilder-dist-simple, doc/pbuilder-dist-simple.1, setup.py:
     - Add the original pbuilder-dist script as pbuilder-dist-simple.
  * setup.py:
     - Really install reverse-build-depends (LP: #203523).
  * debian/source.lintian-overrides:
     - Override lintian's useless warnings (about this being a NMU).

  [ Adrien Cunin ]
  * debian/ubuntu-dev-tools.install: install bash_completion/pbuilder-dist in
    /etc/bash_completion.d/ instead of /etc/bash_completion.d/pbuilder-dist/
  * bash_completion/pbuilder-dist: apply the completion not only to
    pbuilder-dist but also to pbuilder-{hardy,sid,etc.}

 -- Siegfried-Angel Gevatter Pujals (RainCT) <rainct@ubuntu.com>  Tue, 08 Apr 2008 16:33:52 +0200

ubuntu-dev-tools (0.29) hardy; urgency=low

  * grab-attachments, setup.py: added grab-attachments tool. You give it bug
    numbers, it gets you their attachments. Useful for sponsoring.

 -- Daniel Holbach <daniel.holbach@ubuntu.com>  Mon, 10 Mar 2008 11:31:50 +0100

ubuntu-dev-tools (0.28) hardy; urgency=low

  [ Adrien Cunin ]
  * pbuilder-dist:
     - Fixed minor bash syntax error
     - Removed quotes around the path when using --aptconfdir, otherwise
       pbuilder create fails

  [ Kees Cook ]
  * mk-sbuild-lv: add --personality option from Jamie Strandboge (LP: #199181)
  * check-symbols: rename temp files to avoid .so versioning confusion.

 -- Kees Cook <kees@ubuntu.com>  Thu, 06 Mar 2008 11:05:02 -0800

ubuntu-dev-tools (0.27) hardy; urgency=low

  [ Andrew Hunter ]
  * ppaput:
    - Separated ppaput script from backend python modules (LP: #192184).
    - Switched from homegrown option parseing to Optparse, much more
      robust and less code duplication.

  [ Daniel Holbach ]
  * README, debian/rules, doc/ppaput.1.docbook, ppaput, setup.py: removed
    ppaput for now. It has shortcomings and is not actively used in the
    sponsoring process (LP: #194634).

  [ Siegfried-Angel Gevatter Pujals (RainCT) ]
  * This upload removes accidentaly uploaded files (LP: #194635, #194618,
    #194621).
  * Remove executable bit from AUTHORS file (LP: #194619).
  * debian/control:
     - Change the Vcs-Bzr address to the correct one.
     - Move the reportbug dependency to Recommends.
     - Drop docbook2x build dependency (see Daniel's changes).
  * Move ppaput.py (the module) into new ubuntutools/ directory and
    remove it's shabang.
  * submittodebian:
     - Check if reportbug is installed and if it isn't throw an error.
  * suspicious-sources:
     - Ignore .in files.
  * pbuilder-dist:
     - Apply patch from James Westby to fix a problem where it always
       wanted to get the architecture to use as an option if a symlink
       was being used .
     - Fix a recently introduced problem where pbuilder-dist would always
       want to know the architecture if a symlink was being used. Thanks to
       Adrien Cunin and James Westby for their help on this (LP: #194633).
     - Escape many variables to avoid possible problems there.
     - Reorganize the code a bit and comment it.
     - Accept "upgrade" as an alias for "update".
     - Hide lsb_release's traceback if pbuilder-dist is manually aborted
       while the distribution was being detected.
  * 404main:
     - Try to filter out entries from Debian and PPAs, thanks to Adrien
       Cunin! (LP: #194704)
     - Add limited support for multiple distributions (and update they
       manpage to reflect this).
     - TODO: Use python-apt instead of lots of pipes.
  * debian/copyright.
     - Add ppaput (the executable has been removed for now -see above-,
       but there is still the module in the source package).
  * debian/pycompat:
     - Remove it, as it is not necessary for python-central.

  [ Terence Simpson ]
  * dgetlp:
     - Fix bug where optaining the .orig.tar.gz would fail if the package
       name contains hypens.
     - Add support for native packages.

 -- Siegfried-Angel Gevatter Pujals (RainCT) <rainct@ubuntu.com>  Sun, 24 Feb 2008 19:11:06 +0100

ubuntu-dev-tools (0.26) hardy; urgency=low

  [ Stephan Hermann ]
  * pbuilder-dist: fixed a bug with the *sudo call.
    changed from $SUDOREPLACE "pbuilder" to $SUDOREPLACE -- pbuilder ...

  [ Daniel Hahler ]
  * requestsync:
    * If interaction is required (for an explanation to drop the Ubuntu
      changes), edit the report in the sensible-editor.
      When interaction is not required, ask the user if she wants to edit.
      (LP: #190351)
    * Exit, if versions in Ubuntu and Debian are the same already.

  [ Siegfried-Angel Gevatter Pujals (RainCT) ]
  * Add manpages for update-maintainer and 404main.
  * Move pbuilder-dist.bash_completion into new bash_completion/
    directory and tell dh_install to take care of the stuff there.
  * Let update-maintainer also accept --no-changelog (in addition to
    the current --nochangelog), improve its error messages and change
    the default section to universe.
  * Add AUTHORS section to doc/check-symbols.1, and little changes to
    doc/suspicious-source.1.
  * Fix some issues with the new pbuilder-dist code.

 -- Siegfried-Angel Gevatter Pujals (RainCT) <rainct@ubuntu.com>  Sun, 17 Feb 2008 19:35:46 +0100

ubuntu-dev-tools (0.25) hardy; urgency=low

  [ Michael Bienia ]
  * requestsync:
    + Add work-around for a bug in Debian's madison.php not returning only the
      'source' line (LP: #183346).
    + Add support to file sync requests with python-launchpad-bugs (--lp)
      (LP: #147994).
    + Add line editing during input.
  * doc/requestsync.1:
    + Document new requestsync options.

  [ Siegfried-Angel Gevatter Pujals (RainCT) ]
  * what-patch:
     - Print a list of files that have been modified outside the
       debian/ directory (LP: #174933).
     - Add -h and -q options.
     - Add proper exit values.
  * debian/control:
     - Bump standards version to 3.7.3.
     - Move python-central to Build-Depends-Indep.
     - Rename XS-Vcs-{Bzr,Browser} fields to Vcs-{Bzr,Browser}.
     - Bump minimum cdbs version to 0.4.49.
  * Add Albert Damen to the Authors and Copyright Holders.
  * Change my email address (to @ubuntu.com) everywhere.
  * Add reverse-build-depends script and a manpage for it.
  * Add requestsync and reverse-build-depends and massfile to
    debian/copyright.
  * Update README (add information for many missing scripts).
  * Add the text "ubuntu-dev-tools" to the footer of all manpages.
  * Remove duplicated ubuntu-dev-tools recommends (it's already a
    dependency).

  [ Stephan Hermann ]
  * mk-sbuild-lv: check for debootstrap release names in
    /usr/share/debootstreap/releases and not in /usr/lib/debootstrap/releases
  * pbuilder-dist:
    - check if $SYSCACHE is not set and stay with the default, if
      SYSCACHE = 0 use the default from pbuilderrc or honor $DEBCACHE
      (LP: #156183)
    - removed $BINARCH check in pbuilder call, and set --debootstrapopts
      directly, it doesn't matter when it's always set.  The Subshell call
      didn't work  (LP: #175183)
    - added support for --http-proxy, honours now $http_proxy or $HTTP_PROXY
    - removed $COMPONENTS_LINE from pbuilder call, data is crippled in the
      pbuilder chroot.
      Instead of this behaviour add $BASE_DIR/etc/$DISTRIBUTION/apt.conf/
      directory and install a sane sources.list, depending on the releases of Ubuntu
      and add --aptconfdir to pbuilder call (LP: #175183)
    - add support for gksudo|kdesudo|sudo depending on $DESKTOP_SESSION.
      or if $PBUILDAUTH is set to something else, it will be used instead of
      sudo|gksudo|kdesudo (LP: #172943)
  * pbuilder-dist.bash_completion: (LP: #175728)
    - added bash_completion instructions
  * debian/rules:
    - install pbuilder-dist.bash_completion to /etc/bash_completion.d/

  [ Daniel Holbach ]
  * hugdaylist: drop one Ubuntu filter statement.

  [ Kees Cook ]
  * what-patch: change default operation back to quiet mode -- script is used
    in automated tools, so default behavior is best to leave unchanged.
  * check-symbols: check for binary list very carefully.
  * dch-repeat: add Hardy to distro list.
  * mk-sbuild-lv: use -r instead of -f for possible debootstrap symlinks.

 -- Stephan Hermann <sh@sourcecode.de>  Tue, 22 Jan 2008 19:28:34 +0100

ubuntu-dev-tools (0.24) hardy; urgency=low

  [ Soren Hansen ]
  * Handle epochs properly in submittodebian.

  [ Luke Yelavich ]
  * update-maintainer: Default to main if rmadison gives no section output.
    (LP: #179533)

  [ Cesare Tirabassi ]
  * Add man page for check-symbols (Thanks to Albert Damen - LP: #174123).

  [ Michael Bienia ]
  * requestsync:
    + Set importance to wishlist.
    + Strip some more whitespace.

 -- Luke Yelavich <themuso@ubuntu.com>  Sun, 06 Jan 2008 21:52:26 +1100

ubuntu-dev-tools (0.23) hardy; urgency=low

  [ Daniel Holbach ]
  * debian/control: bumped python-launchpad-bugs requirement to newest version
    and made it a Recommends. All scripts in ubuntu-dev-tools using it fail
    gracefully if it's not installed.
  * hugdaylist:
    - make use of text connector.
    - commentary in wiki output.

  [ Ryan Kavanagh ]
  * Updated requestsync(1) to reflect the addition of the -k <keyid> and
    removed a runon in DESCRIPTION.

  [ Mathias Gug ]
  * Add patch tag in submittodebian.

  [ Luke Yelavich ]
  * update-maintainer: Exit after displaying usage for --help.

  [ Siegfried-Angel Gevatter Pujals (RainCT) ]
  * pbuilder-dist:
     - Move warning about changing $COMPONENTS's value to
       the right place (it should be displayed if the installed version
       of pbuilder is too old, not otherwise).
     - Asume action is "build" if no recognized action is passed but
       the next argument ends with .dsc (LP: #172940).
  * dgetlp:
     - Add "-h", "--help" and "--debug" (-d was already there)
  * 404main:
     - Cleanup and improvements
     - Identify Pete Savage as it's original author
     - Change the license to GPLv2+
  * AUTHORS, debian/copyright:
     - Add Pete Savage, as he wrote 404main
  * what-patch:
     - Ignore commented lines; patch by Daniel Hahler (LP: #163454)
  * doc/pbuilder-dist.1:
     - Update manpage to match recent changes (including those from 0.21).

  [ Colin Watson ]
  * Add a SYNOPSIS section to submittodebian(1) to clarify that it takes no
    arguments.
  * More *roff fixes.

 -- Daniel Holbach <daniel.holbach@ubuntu.com>  Wed, 05 Dec 2007 09:57:41 +0100

ubuntu-dev-tools (0.22) hardy; urgency=low

  [ Luke Yelavich ]
  * update-maintainer-field:
    - Use rmadison instead of apt-cache madison.
    - Added --nochangelog command-line argument.
    - Check --section value.
    - Reformatted usage information.
    - Some code cleanup.

  [ Laurent Bigonville ]
  * requestsync:
    -Always pass -u option to rmadison now that it defaults to ubuntu

  [ Siegfried-Angel Gevatter Pujals (RainCT) ]
  * Add dgetlp script (for «dgetting» from Launchpad)

  [ Lucas Nussbaum ]
  * Enabled support for Bugs/Debian/Usertagging in submittodebian

  [ Michael Vogt ]
  * debian/control:
    - depend on reportbug (>= 3.39ubuntu1) to have working usertag support

 -- Michael Vogt <michael.vogt@ubuntu.com>  Tue, 20 Nov 2007 12:15:20 +0100

ubuntu-dev-tools (0.21) hardy; urgency=low

  [ Laurent Bigonville ]
  * debian/control: add a space before the Homepage pseudo-field
  * pbuilder-dist: add hardy to the distribution list
  * pbuilder-dist: Use new --components options (LP: #140964)
  * pbuilder-dist: Add an empty --othermirror to override config in pbuilderrc

  [ Kees Cook ]
  * mk-sbuild-lv: fix gnupg install, adjust symlink creation

  [ Siegfried-Angel Gevatter Pujals (RainCT) ]
  * Add get-build-deps and it's documentation.
  * Change the character encoding on all Python scripts to UTF-8
  * submittodebian: better changelog location detection
  * submittodebian: user-friendly error if python-debian isn't installed
  * hugdaylist: improve error handling (less backtraces, more nice messages)
  * pbuilder-dist: look for global variable $PBUILDFOLDER (LP: #160769)
  * pbuilder-dist: check pbuilder version and only use --components if supported
  * pbuilder-dist: don't chown "unknown distribution" warning if an environment
    of that release already exists (LP: #160769)

  [ Luke Yelavich ]
  * debian/control:
    - Move homepage to its own field in source package section.

 -- Luke Yelavich <themuso@ubuntu.com>  Thu, 08 Nov 2007 09:57:31 +1100

ubuntu-dev-tools (0.20) hardy; urgency=low

  [ Cesare Tirabassi ]
  * suspicious-source: add *.hh to list of excluded files
  * suspicious-source: format excluded file list to fit 80 chars limit
  * suspicious-source: corrected typos in script and manual page

  [ Dainel Holbach ]
  * hugdaylist: only mention 'unassigned bugs'.

  [ Soren Hansen ]
  * Added missing python-debian dependency (needed by submittodebian)

 -- Soren Hansen <soren@ubuntu.com>  Tue, 23 Oct 2007 16:45:44 +0200

ubuntu-dev-tools (0.19) gutsy; urgency=low

  [ Siegfried-Angel Gevatter Pujals (RainCT) ]
  * requestsync: allow to customize the SMTP server (LP: #144224)
  * Add a short description for requestsync to the README file.

  [ Laurent Bigonville ]
  * pbuilder-dist: Fix error on chroot creation (LP: #146475)
  * requestsync: allow to customize the SMTP port

  [ Adrien Cunin ]
  * README: minor and cosmetic changes

 -- Adrien Cunin <adri2000@ubuntu.com>  Sun, 07 Oct 2007 00:24:46 +0200

ubuntu-dev-tools (0.18) gutsy; urgency=low

  * requestsync: add an option to "Add latest debian version to the title of
    the bug" (LP: #132221)

 -- Marco Rodrigues <gothicx@sapo.pt>  Fri, 05 Oct 2007 14:16:34 +0200

ubuntu-dev-tools (0.17) gutsy; urgency=low

  * submittodebian: backed out changes from last upload. This needs Debian Bug
    445144 fixed.
  * debian/control: don't Depends on a version of reportbug Ubuntu does not
    have yet.

 -- Daniel Holbach <daniel.holbach@ubuntu.com>  Fri, 05 Oct 2007 11:44:51 +0200

ubuntu-dev-tools (0.16) gutsy; urgency=low

  [ Lucas Nussbaum ]
  * Added support for Bugs/Debian/Usertagging in submittodebian.

  [ Daniel Holbach ]
  * setup.py: actually install submittodebian.

 -- Daniel Holbach <daniel.holbach@ubuntu.com>  Fri, 05 Oct 2007 11:05:29 +0200

ubuntu-dev-tools (0.15) gutsy; urgency=low

  [ Laurent Bigonville ]
  * update-maintainer: correctly pass path to dch (LP: #141015)

  [ Daniel Holbach ]
  * ppaput:
    - fix indentation issues.
    - now respects the PPA section the package goes to (LP: #146161)
    - add comment to bug about how to test the resulting .deb (LP: #145895)

 -- Daniel Holbach <daniel.holbach@ubuntu.com>  Mon, 01 Oct 2007 15:56:18 +0200

ubuntu-dev-tools (0.14) gutsy; urgency=low

  * massfile:
    - fixed bug where to find example files,
    - made url get checked beforehand.
    - fixed bug, where description and summary were not updated with the
      current source package.
  * examples/massfile.instructions: added example buglist-url.
  .
  Thanks Andrew Mitchell, for helping out by fixing and clever advise.

 -- Daniel Holbach <daniel.holbach@ubuntu.com>  Thu, 27 Sep 2007 11:43:55 +0200

ubuntu-dev-tools (0.13) gutsy; urgency=low

  * massfile: added script to file mass-bugs.
  * debian/examples, examples/massfile.{instructions,list}: added example
    files.
  * setup.py: install massfile.

 -- Daniel Holbach <daniel.holbach@ubuntu.com>  Thu, 27 Sep 2007 11:04:52 +0200

ubuntu-dev-tools (0.12) gutsy; urgency=low

  * hugdaylist: apply quick fix to not crash.

 -- Daniel Holbach <daniel.holbach@ubuntu.com>  Mon, 24 Sep 2007 09:43:30 +0200

ubuntu-dev-tools (0.11) gutsy; urgency=low

  [ Daniel Holbach ]
  * compare-packages, README: dropped compare-packages, debdiff has the same
    functionality, when used with --from --to or on *.changes files.
  * hugdaylist: prepare the list more carefully (filter out 'fixed committed'
    bugs and bugs that have ubuntu-*-sponsors subscribed.

  [ Siegfried-Angel Gevatter Pujals (RainCT) ]
  * Added a manpage for suspicious-source.
  * Fixed a bug in pbuilder-dist (it needed ftp.debian.org in sources.list to work with Debian).

 -- Daniel Holbach <daniel.holbach@ubuntu.com>  Mon, 24 Sep 2007 09:39:24 +0200

ubuntu-dev-tools (0.10) gutsy; urgency=low

  * compare-packages: added script to compare the contents of 'old' and 'new'
    binary packages of the same source package. Useful to spot moved files,
    dropped files, etc.
  * README: briefly document added scripts.

 -- Daniel Holbach <daniel.holbach@ubuntu.com>  Fri, 14 Sep 2007 11:23:36 +0200

ubuntu-dev-tools (0.9) gutsy; urgency=low

  * Added submittodebian.1

 -- Soren Hansen <soren@ubuntu.com>  Thu, 13 Sep 2007 14:38:49 +0200

ubuntu-dev-tools (0.8) gutsy; urgency=low

  * Renamed revuput to ppaput.

 -- Daniel Holbach <daniel.holbach@ubuntu.com>  Thu, 13 Sep 2007 14:35:18 +0200

ubuntu-dev-tools (0.7) gutsy; urgency=low

  [Colin Watson]
  * Fix *roff use (hyphens vs. dashes, start each sentence on a new line).

  [Daniel Holbach]
  * revuput: deal with the case of NEW packages.
  * hugdaylist: added a tool to write Wiki lists of bugs in <buglist url> as
    in https://wiki.ubuntu.com/UbuntuBugDay/20070912
  * debian/control: bumped python-launchpad-bugs version.

 -- Colin Watson <cjwatson@ubuntu.com>  Wed, 12 Sep 2007 09:28:54 +0100

ubuntu-dev-tools (0.6) gutsy; urgency=low

  * Because I'm a bozo, fix up the version of the devscripts
    Conflicts/Replaces.

 -- Steve Kowalik <stevenk@ubuntu.com>  Wed, 12 Sep 2007 10:46:21 +1000

ubuntu-dev-tools (0.5) gutsy; urgency=low

  * Add requestsync and its manual page from devscripts. (LP: #138885)
  * Add Conflicts/Replaces against devscripts 2.10.7ubuntu3.

 -- Steve Kowalik <stevenk@ubuntu.com>  Wed, 12 Sep 2007 01:14:04 +1000

ubuntu-dev-tools (0.4) gutsy; urgency=low

  * revuput: added a tool to upload packages to PPA and file sponsoring bugs
    automatically.
  * doc/revuput.1.docbook, debian/control, debian/rules: build manpage for it
    from DocBook.
  * setup.py: install it.
  * debian/control: add python-launchpad-bugs Depends.

  [Soren Hansen]
  * added submittodebian tool.

 -- Daniel Holbach <daniel.holbach@ubuntu.com>  Fri, 07 Sep 2007 14:14:57 +0200

ubuntu-dev-tools (0.3) gutsy; urgency=low

  * debian/copyright: added Canonical copyright.

 -- Daniel Holbach <daniel.holbach@ubuntu.com>  Tue, 04 Sep 2007 09:51:04 +0200

ubuntu-dev-tools (0.2) gutsy; urgency=low

  [ Martin Pitt ]
  * Add suspicious-source: Output a list of files which are not common source
    files. This should be run in the root of a source tree to find files which
    might not be the 'prefered form of modification' that the GPL and other
    licenses require.

  [ Luke Yelavich ]
  * Removed ubuntu-cd and ubuntu-sync. They are currently undergoing
    major reworking, and will be re-included when ready.

 -- Luke Yelavich <themuso@ubuntu.com>  Sat,  4 Aug 2007 08:30:01 +1000

ubuntu-dev-tools (0.1) gutsy; urgency=low

  * Initial Release.

 -- Daniel Holbach <daniel.holbach@ubuntu.com>  Fri, 01 Jun 2007 11:26:41 +0200<|MERGE_RESOLUTION|>--- conflicted
+++ resolved
@@ -41,14 +41,10 @@
   [ Colin Watson ]
   * syncpackage: Default to <current_series>-proposed.
 
-<<<<<<< HEAD
- -- Stefano Rivera <stefanor@debian.org>  Mon, 29 Oct 2012 09:02:29 +0100
-=======
   [ Steve Langasek ]
   * Initial support for setting up cross-build chroots.
 
- -- Stefano Rivera <stefanor@ubuntu.com>  Wed, 18 Jul 2012 12:47:01 +0200
->>>>>>> 266e9a2d
+ -- Stefano Rivera <stefanor@debian.org>  Mon, 29 Oct 2012 09:02:29 +0100
 
 ubuntu-dev-tools (0.143) unstable; urgency=low
 
