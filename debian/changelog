--- conflicted
+++ resolved
@@ -26,15 +26,11 @@
   * mk-sbuild: Name cross chroots after the build architecture and target
     (LP: #1087194)
 
-<<<<<<< HEAD
   [ Iain Lane ]
   * sponsor-patch: Allow all supported bare releases now that LP rewrites
     these to contain '-proposed' for us. 
 
- -- Julian Taylor <jtaylor@ubuntu.com>  Sat, 24 Nov 2012 21:07:01 +0100
-=======
  -- Stefano Rivera <stefanor@ubuntu.com>  Sat, 12 Jan 2013 14:33:25 +0200
->>>>>>> 957a7377
 
 ubuntu-dev-tools (0.145) experimental; urgency=low
 
