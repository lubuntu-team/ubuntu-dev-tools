--- conflicted
+++ resolved
@@ -1,16 +1,13 @@
 ubuntu-dev-tools (0.102) UNRELEASED; urgency=low
 
-<<<<<<< HEAD
-  * mk-sbuild: update examples to include "-A".
-
- -- Kees Cook <kees@ubuntu.com>  Tue, 10 Aug 2010 11:46:32 -0700
-=======
   [ Dustin Kirkland ]
   * errno, doc/errno.1, debian/control, debian/copyright, setup.py:
     - add an errno utility, LP: #612267
 
- -- Dustin Kirkland <kirkland@ubuntu.com>  Tue, 10 Aug 2010 11:41:10 -0400
->>>>>>> 5579a50e
+  [ Kees Cook ]
+  * mk-sbuild: update examples to include "-A".
+
+ -- Kees Cook <kees@ubuntu.com>  Tue, 10 Aug 2010 11:46:32 -0700
 
 ubuntu-dev-tools (0.101) unstable; urgency=low
 
