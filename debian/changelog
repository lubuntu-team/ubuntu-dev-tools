<<<<<<< HEAD
ubuntu-dev-tools (0.16) UNRELEASED; urgency=low

  * requestsync: allow to customize the SMTP server (LP: #144244)
  * Add a short description for requestsync to the README file.

 -- Siegfried-Angel Gevatter Pujals (RainCT) <siggi.gevatter@gmail.com>  Mon,  1 Oct 2007 18:04:14 +0200
=======
ubuntu-dev-tools (0.18) gutsy; urgency=low

  * requestsync: add an option to "Add latest debian version to the title of
    the bug" (LP: #132221)

 -- Marco Rodrigues <gothicx@sapo.pt>  Fri, 05 Oct 2007 14:16:34 +0200

ubuntu-dev-tools (0.17) gutsy; urgency=low

  * submittodebian: backed out changes from last upload. This needs Debian Bug
    445144 fixed.
  * debian/control: don't Depends on a version of reportbug Ubuntu does not
    have yet.

 -- Daniel Holbach <daniel.holbach@ubuntu.com>  Fri, 05 Oct 2007 11:44:51 +0200

ubuntu-dev-tools (0.16) gutsy; urgency=low

  [ Lucas Nussbaum ]
  * Added support for Bugs/Debian/Usertagging in submittodebian.

  [ Daniel Holbach ]
  * setup.py: actually install submittodebian.

 -- Daniel Holbach <daniel.holbach@ubuntu.com>  Fri, 05 Oct 2007 11:05:29 +0200
>>>>>>> ba854135

ubuntu-dev-tools (0.15) gutsy; urgency=low

  [ Laurent Bigonville ]
  * update-maintainer: correctly pass path to dch (LP: #141015)

  [ Daniel Holbach ]
  * ppaput:
    - fix indentation issues.
    - now respects the PPA section the package goes to (LP: #146161)
    - add comment to bug about how to test the resulting .deb (LP: #145895)

 -- Daniel Holbach <daniel.holbach@ubuntu.com>  Mon, 01 Oct 2007 15:56:18 +0200

ubuntu-dev-tools (0.14) gutsy; urgency=low

  * massfile: 
    - fixed bug where to find example files,
    - made url get checked beforehand.
    - fixed bug, where description and summary were not updated with the
      current source package.
  * examples/massfile.instructions: added example buglist-url.
  .
  Thanks Andrew Mitchell, for helping out by fixing and clever advise.

 -- Daniel Holbach <daniel.holbach@ubuntu.com>  Thu, 27 Sep 2007 11:43:55 +0200

ubuntu-dev-tools (0.13) gutsy; urgency=low

  * massfile: added script to file mass-bugs.
  * debian/examples, examples/massfile.{instructions,list}: added example
    files.
  * setup.py: install massfile.

 -- Daniel Holbach <daniel.holbach@ubuntu.com>  Thu, 27 Sep 2007 11:04:52 +0200

ubuntu-dev-tools (0.12) gutsy; urgency=low

  * hugdaylist: apply quick fix to not crash.

 -- Daniel Holbach <daniel.holbach@ubuntu.com>  Mon, 24 Sep 2007 09:43:30 +0200

ubuntu-dev-tools (0.11) gutsy; urgency=low

  [ Daniel Holbach ]
  * compare-packages, README: dropped compare-packages, debdiff has the same
    functionality, when used with --from --to or on *.changes files.
  * hugdaylist: prepare the list more carefully (filter out 'fixed committed'
    bugs and bugs that have ubuntu-*-sponsors subscribed.

  [ Siegfried-Angel Gevatter Pujals (RainCT) ]
  * Added a manpage for suspicious-source.
  * Fixed a bug in pbuilder-dist (it needed ftp.debian.org in sources.list to work with Debian).

 -- Daniel Holbach <daniel.holbach@ubuntu.com>  Mon, 24 Sep 2007 09:39:24 +0200

ubuntu-dev-tools (0.10) gutsy; urgency=low

  * compare-packages: added script to compare the contents of 'old' and 'new'
    binary packages of the same source package. Useful to spot moved files,
    dropped files, etc.
  * README: briefly document added scripts.

 -- Daniel Holbach <daniel.holbach@ubuntu.com>  Fri, 14 Sep 2007 11:23:36 +0200

ubuntu-dev-tools (0.9) gutsy; urgency=low

  * Added submittodebian.1

 -- Soren Hansen <soren@ubuntu.com>  Thu, 13 Sep 2007 14:38:49 +0200

ubuntu-dev-tools (0.8) gutsy; urgency=low

  * Renamed revuput to ppaput.

 -- Daniel Holbach <daniel.holbach@ubuntu.com>  Thu, 13 Sep 2007 14:35:18 +0200

ubuntu-dev-tools (0.7) gutsy; urgency=low

  [Colin Watson]
  * Fix *roff use (hyphens vs. dashes, start each sentence on a new line).

  [Daniel Holbach]
  * revuput: deal with the case of NEW packages.
  * hugdaylist: added a tool to write Wiki lists of bugs in <buglist url> as
    in https://wiki.ubuntu.com/UbuntuBugDay/20070912
  * debian/control: bumped python-launchpad-bugs version.

 -- Colin Watson <cjwatson@ubuntu.com>  Wed, 12 Sep 2007 09:28:54 +0100

ubuntu-dev-tools (0.6) gutsy; urgency=low

  * Because I'm a bozo, fix up the version of the devscripts
    Conflicts/Replaces.

 -- Steve Kowalik <stevenk@ubuntu.com>  Wed, 12 Sep 2007 10:46:21 +1000

ubuntu-dev-tools (0.5) gutsy; urgency=low

  * Add requestsync and its manual page from devscripts. (LP: #138885)
  * Add Conflicts/Replaces against devscripts 2.10.7ubuntu3.

 -- Steve Kowalik <stevenk@ubuntu.com>  Wed, 12 Sep 2007 01:14:04 +1000

ubuntu-dev-tools (0.4) gutsy; urgency=low

  * revuput: added a tool to upload packages to PPA and file sponsoring bugs
    automatically.
  * doc/revuput.1.docbook, debian/control, debian/rules: build manpage for it
    from DocBook.
  * setup.py: install it.
  * debian/control: add python-launchpad-bugs Depends.

  [Soren Hansen]
  * added submittodebian tool.

 -- Daniel Holbach <daniel.holbach@ubuntu.com>  Fri, 07 Sep 2007 14:14:57 +0200

ubuntu-dev-tools (0.3) gutsy; urgency=low

  * debian/copyright: added Canonical copyright.

 -- Daniel Holbach <daniel.holbach@ubuntu.com>  Tue, 04 Sep 2007 09:51:04 +0200

ubuntu-dev-tools (0.2) gutsy; urgency=low

  [ Martin Pitt ]
  * Add suspicious-source: Output a list of files which are not common source
    files. This should be run in the root of a source tree to find files which
    might not be the 'prefered form of modification' that the GPL and other
    licenses require.

  [ Luke Yelavich ]
  * Removed ubuntu-cd and ubuntu-sync. They are currently undergoing
    major reworking, and will be re-included when ready.

 -- Luke Yelavich <themuso@ubuntu.com>  Sat,  4 Aug 2007 08:30:01 +1000

ubuntu-dev-tools (0.1) gutsy; urgency=low

  * Initial Release.

 -- Daniel Holbach <daniel.holbach@ubuntu.com>  Fri, 01 Jun 2007 11:26:41 +0200<|MERGE_RESOLUTION|>--- conflicted
+++ resolved
@@ -1,11 +1,10 @@
-<<<<<<< HEAD
-ubuntu-dev-tools (0.16) UNRELEASED; urgency=low
+ubuntu-dev-tools (0.19) UNRELEASED; urgency=low
 
   * requestsync: allow to customize the SMTP server (LP: #144244)
   * Add a short description for requestsync to the README file.
 
  -- Siegfried-Angel Gevatter Pujals (RainCT) <siggi.gevatter@gmail.com>  Mon,  1 Oct 2007 18:04:14 +0200
-=======
+
 ubuntu-dev-tools (0.18) gutsy; urgency=low
 
   * requestsync: add an option to "Add latest debian version to the title of
@@ -31,7 +30,6 @@
   * setup.py: actually install submittodebian.
 
  -- Daniel Holbach <daniel.holbach@ubuntu.com>  Fri, 05 Oct 2007 11:05:29 +0200
->>>>>>> ba854135
 
 ubuntu-dev-tools (0.15) gutsy; urgency=low
 
