--- conflicted
+++ resolved
@@ -21,16 +21,11 @@
 
   [ Andreas Moog ]
   * sponsor-patch: Check permission to unsubscribe sponsors-team (LP: #896884)
-<<<<<<< HEAD
-  * requestsync: Give user option to retry in case of temporary error (LP: #850360)
-
- -- Andreas Moog <amoog@ubuntu.com>  Sun, 27 Nov 2011 22:13:22 +0100
-=======
   * grep-merges: We already require a UTF-8 enabled terminal, so encode 
     package and uploader name in UTF-8 (LP: #694388)
+  * requestsync: Give user option to retry in case of temporary error (LP: #850360)
 
  -- Andreas Moog <amoog@ubuntu.com>  Wed, 30 Nov 2011 21:04:39 +0100
->>>>>>> 9c20cc13
 
 ubuntu-dev-tools (0.136) unstable; urgency=low
 
