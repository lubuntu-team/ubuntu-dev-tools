--- conflicted
+++ resolved
@@ -1,3 +1,10 @@
+ubuntu-dev-tools (0.129) UNRELEASED; urgency=low
+
+  * syncpackage: Convert to new LP API, with --no-lp available for the old
+    style of operation.
+
+ -- Colin Watson <cjwatson@ubuntu.com>  Tue, 16 Aug 2011 16:40:22 +0100
+
 ubuntu-dev-tools (0.128) unstable; urgency=low
 
   [ Stefano Rivera ]
@@ -9,15 +16,7 @@
   [ Julian Taylor ]
   * lp-shell: use ipython shell if available
 
-<<<<<<< HEAD
-  [ Colin Watson ]
-  * syncpackage: Convert to new LP API, with --no-lp available for the old
-    style of operation.
-
- -- Julian Taylor <jtaylor.debian@googlemail.com>  Sun, 14 Aug 2011 18:56:52 +0200
-=======
  -- Stefano Rivera <stefanor@debian.org>  Tue, 16 Aug 2011 11:15:18 +0200
->>>>>>> abfdd76f
 
 ubuntu-dev-tools (0.127) unstable; urgency=low
 
