ubuntu-dev-tools (0.93) UNRELEASED; urgency=low

  [ Scott Moser ]
  * rename mk-sbuild-lv to mk-sbuild, support union-type=aufs

  [ Emmet Hikory ]
  * Support qemu-arm-static -> qemu-kvm-extras-static transition
  * mk-sbuild: automatically install qemu-kvm-extras-static if requested
  * mk-sbuild: conditionally install lvm2 only for lv-snapshot schroots
  * mk-sbuild: rationalise architecture variables
  * mk-sbuild: Generalise --type support and add "file"|"tarball" type

  [ Loïc Minier ]
  * Demote qemu-kvm-extras-static to a Suggests since most people don't build
    for armel.

  [ Kees Cook ]
  * requestsync: add -C to allow manually adding changelog when missing
    (LP: #518574).
  * mk-sbuild: clean up and make slight adjustments to new lvm/aufs logic.
  * mk-sbuild.1: update documentation to reflect alternative config file
    names for distro and schroot type overrides.

<<<<<<< HEAD
 -- Emmet Hikory <persia@ubuntu.com>  Tue, 09 Feb 2010 11:38:48 +0900
=======
 -- Kees Cook <kees@ubuntu.com>  Tue, 09 Feb 2010 00:14:26 -0800
>>>>>>> 0dc688ee

ubuntu-dev-tools (0.92) lucid; urgency=low

  [ Siegfried-Angel Gevatter Pujals ]
  * bash_completion/pbuilder-dist:
     - Enable tab-completion for pbuilder-lucid and cowbuilder-lucid.

  [ Emmet Hikory ]
  * mk-sbuild-lv: support foreign armel schroots
  * mk-sbuild-lv: use --arch=foo rather than --arch foo for debootstrap
  * pbuilder-dist: Allow architecture-switching to armel on i386/amd64
  * pbuilder-dist: use --arch=foo rather than --arch foo for debootstrap
  * pbuilder-dist: change --mirror logic to use -ports when appropriate
  * docs/pbuilder-dist.1: Document architecture-switching for armel
  * debian/control: add qemu-arm-static to Recommends:

  [ Michael Bienia ]
  * ubuntutools/requestsync/mail.py:
    Map "sid" back to "unstable" (and "squeeze" to "testing") else rmadison
    gets a Python traceback from the remote site instead of the expected data
    (lp: #508794).

  [ Kees Cook ]
  * mk-sbuild-lv: adjust schroot.conf template to document the -source
    change further.

 -- Emmet Hikory <persia@ubuntu.com>  Wed, 03 Feb 2010 11:39:12 -0800

ubuntu-dev-tools (0.91) lucid; urgency=low

  * mk-sbuild-lv: drop deprecated keys from schroot.conf template
  * mk-sbuild-lv: enable -source access after security improvements of
                  schroot.conf template in 0.88
  * mk-sbuild-lv: document sudo requirement for -source access in final output

 -- Emmet Hikory <persia@ubuntu.com>  Sun, 17 Jan 2010 11:08:32 +0900

ubuntu-dev-tools (0.90) lucid; urgency=low

  * Include changes which were committed to 0.88, but which I forgot to
    upload.

 -- Martin Pitt <martin.pitt@ubuntu.com>  Sat, 16 Jan 2010 16:28:54 +0100

ubuntu-dev-tools (0.89) lucid; urgency=low

  * Add lp-shell: Open an interactive Python shell with a
    launchpadlib.Launchpad object "lp" which is ready for use.
    If the first command line argument is "staging", this will be on staging
    instead of production.
  * Add doc/lp-shell.1: Manpage.

 -- Martin Pitt <martin.pitt@ubuntu.com>  Wed, 13 Jan 2010 14:34:05 +0100

ubuntu-dev-tools (0.88) lucid; urgency=low

  [ Siegfried-Angel Gevatter Pujals ]
  * pbuilder-dist:
     - Set "--mirror" option also for Ubuntu chroots, so that they work
       on Debian.

  [ Michael Bienia ]
  * requestsync: Fix a bug that prevented sync requests for new packages with
    a version smaller than 0.
  * ubuntutools/requestsync/common.py: Decode the edited report file back from
    UTF-8 so it can be encoded again in the next iteration (lp: #504263)

  [ Luca Falavigna ]
  * Fix some typos in man pages.

  [ Kees Cook ]
  * mk-sbuild-lv: drop deprecated sbuild configuration fields from template.
  * what-patch: updated for 3.0 source format.

 -- Siegfried-Angel Gevatter Pujals <rainct@ubuntu.com>  Fri, 15 Jan 2010 14:24:51 +0100

ubuntu-dev-tools (0.87) lucid; urgency=low

  * Revert the submittodebian change to inline patches.  This is a style
    choice, the patch length has nothing to do with it; if there's demand for
    patch inlining, this should be made a (non-default) option to
    submittodebian.

 -- Steve Langasek <steve.langasek@ubuntu.com>  Mon, 28 Dec 2009 14:41:31 -0800

ubuntu-dev-tools (0.86) lucid; urgency=low

  [ Emmet Hikory ]
  * mk-sbuild-lv: Add richer support for ports architectures in Ubuntu
  * mk-sbuild-lv: Really use -security for SOURCES_SECURITY_SUITE in Ubuntu

  [ Kumar Appaiah ]
  * submittodebian: if patch is relatively small (shorter than fifty
    lines), display it inline instead of attaching to the report.

  [ Michael Bienia ]
  * ubuntutools/requestsync/common.py: convert the changelog into a unicode
    string (lp: #498349)
  * ubuntutools/requestsync/mail.py: rmadison() returns now the most recent
    source line (Closes: #560758) 

  [ Iain Lane ]
  * pull-debian-source: Return the most recent source line. Depend on
    libapt-pkg-perl for the Debian version comparison required for this.

  [ Steve Langasek ]
  * submittodebian: os.system() doesn't throw exceptions, so attempt a
    'bzr diff' first and check the return value; otherwise we get no output
    at all from submittodebian in the non-bzr case.

 -- Steve Langasek <steve.langasek@ubuntu.com>  Sun, 27 Dec 2009 13:03:56 -0800

ubuntu-dev-tools (0.85) lucid; urgency=low

  * submittodebian: switch to use lucid as the default distro tag.
  * submittodebian: if the package is in bzr, look for bzr metadata first
    before looking for a previous package revision in the parent dir.

 -- Steve Langasek <steve.langasek@ubuntu.com>  Fri, 11 Dec 2009 13:46:31 -0800

ubuntu-dev-tools (0.84) lucid; urgency=low

  [ Michael Bienia ]
  * update-maintainer: Remove the check for LP credentials again as this
    script doesn't use the LP API (Closes: #558598).
  * Rename buildd to ubuntu-build to resolve filename conflict
    (Closes: #558816).

  [ Manny Vindiola ]
  * grab-merge: Only download files listed multiple times in REPORT once

  [ Luca Falavigna ]
  * ubuntutools/lp/lpapicache.py: recent lazr.restfulclient does use of
    unicode strings, use basestring to catch bot str and unicode.
  * Depend on python-lazr.restfulclient, package was recently renamed
    from python-lazr-restfulclient to match Python naming schema.

  [ Jonathan Davies ]
  * dch-repeat: Added Lucid to releases.

 -- Luca Falavigna <dktrkranz@ubuntu.com>  Mon, 07 Dec 2009 10:18:55 +0100

ubuntu-dev-tools (0.83) lucid; urgency=low

  [ Iain Lane ]
  * lpapicache: Do not immediately bail out if we have no credentials to
    login. Clients are now expected to handle the lack of credentials
    themselves.
  * pull-lp-source: Make LP API use optional - fall back to a hardcoded
    default release if we aren't using it. (LP: #477670)
  * pull-lp-source: Detect more failure conditions and give a nice error
    instead of a trace
  * buildd, requestsync, grab-attachments, hugdaylist, update-maintainer: 
    Detect & bail if we don't have credentials and need them. These scripts
    cannot continue under those circumstances.

  [ Kees Cook ]
  * mk-sbuild-lv: switch to ext4 by default.

  [ Siegfried-Angel Gevatter Pujals ]
  * pbuilder-dist, doc/pbuilder-dist.1:
     - Add "--debug-echo" option which prints the resulting pbuilder/cowbuilder
       commands instead of executing it.

  [ Martin Pitt ]
  * lp-project-upload: Generate tarball signature if it is not present yet.
  * lp-project-upload: Invoke editor to specify changelog and release notes,
    and add those to the project release.

 -- Martin Pitt <martin.pitt@ubuntu.com>  Fri, 20 Nov 2009 16:59:08 -0600

ubuntu-dev-tools (0.82) lucid; urgency=low

  [ Iain Lane ]
  * debian/control: Re-add XS-Python-Version - this is more standard
  * debian/pyversions: Drop
  * pbuilder-dist: Don't pass --logfile if we are trying to log in to the
    chroot - the logfile option swallows the prompt, and we probably don't
    want to log if we are using login anyway.

  [ Nathan Handler ]
  * debian/control: Mention lp-project-upload in Description

  [ Siegfried-Angel Gevatter Pujals ]
  * debian/control:
     - Improve description of pbuilder-dist and mention cowbuilder-dist.
  * pbuilder-dist:
     - Abort if the host's architecture can't be determined.
     - Error out instead of showing a traceback if pbuilder-dist is called
       without any argument.
  * pbuilder-dist, ubuntutools/misc.py:
     - Move the functions used to determine the hosts architecture and
       distribution to the ubuntutools.misc module.
  * setup-packaging-environment, setup.py, debian/copyright, debian/control:
     - Add a new script, setup-packaging-environment.

  [ Luca Falavigna ]
  * ubuntutools/requestsync/lp.py: explicitly import exceptions for
    backward compatibility with Python 2.5.
  * debian/control: re-enable support for python2.5.
  * debian/copyright: update copyright holders.

  [ Michael Bienia ]
  * requestsync: request syncs from 'testing' by default (should be changed
    back to 'unstable' for lucid+1)
  * pull-debian-source: change default release to pull from to 'testing'

 -- Iain Lane <laney@ubuntu.com>  Fri, 06 Nov 2009 10:37:43 +0000

ubuntu-dev-tools (0.81) karmic; urgency=low

  [ Iain Lane ]
  * requestsync: Give an error message if no changelog entries - happens if,
    for example, the new package's changelog hasn't yet been published on p.d.o
  * update-maintainer: Also check if package is in experimental when looking
    who to update maintainer to. 
  * update-maintainer: Prefer updating control.in to control; this is used by
    some Debian packages, notably those maintained by pkg-gnome.
  * debian/control: Update standards-version to 3.8.3, no changes
  * debian/control, debian/pyversions: Remove XS-Python version to
    debian/pyversions to silence a warning

  [ Jonathan Davies ]
  * debian/control: Included a short description of each script (LP: #406658).

  [ Nathan Handler ]
  * debian/control: Mention pull-revu-source in description

  [ Joe Bernard ]
  * Launchpad API changed causing pull-lp-source to fail to parse the .dsc
    file from the URL contents (LP: #436006).

 -- Iain Lane <laney@ubuntu.com>  Fri, 25 Sep 2009 20:20:49 +0100

ubuntu-dev-tools (0.80) karmic; urgency=low

  * mk-sbuild-lv: Export http_proxy. LP: #416438
   
 -- Michael Terry <michael.terry@canonical.com>  Thu, 10 Sep 2009 10:53:30 -0400

ubuntu-dev-tools (0.79) karmic; urgency=low

  * Add lp-project-upload: Upload a release tarball to a Launchpad project.
  * Add doc/lp-project-upload.1: Corresponding manpage.
  * setup.py: Add lp-project-upload.
  * debian/copyright: Add lp-project-upload.

 -- Martin Pitt <martin.pitt@ubuntu.com>  Sat, 05 Sep 2009 16:42:10 +0200

ubuntu-dev-tools (0.78) karmic; urgency=low

  [ Nathan Handler ]
  * setup.py: Add pull-revu-source to list of scripts

  [ Steve Langasek ]
  * Set XS-Python-Version to 2.6 or better, due to use of 2.6-specific
    syntax in requestsync.
  * Bump the python-all-dev build-dep as well

 -- Steve Langasek <steve.langasek@ubuntu.com>  Tue, 01 Sep 2009 12:17:03 -0700

ubuntu-dev-tools (0.77) karmic; urgency=low

  [ Nathan Handler ]
  * pull-revu-source: Update to use dsc.py to get dsc URL

  [ Michael Bienia ]
  * Install also the ubuntutools/requestsync/* modules (lp: #421627)

 -- Michael Bienia <geser@ubuntu.com>  Tue, 01 Sep 2009 10:56:29 +0200

ubuntu-dev-tools (0.76) karmic; urgency=low

  [ Nicolas Valcárcel ]
  * mk-sbuild-lv:
    - Add check for built-in dm_snapshot (LP: #398414)

  [ Andreas Moog ]
  * update-maintainer:
    - Don't silently fail when Maintainer-Field contains a comment
      in brackets. (LP: #397144)
    - Don't add second XSBC-Original-Maintainer if Maintainer was set
      to Motu or Core-Dev.

  [ Michael Bienia ]
  * Drop python-launchpad-bugs from Depends.
  * Add python-lazr-restfulclient to Depends.
  * buildd: Add a --batch mode for batch retrying/rescoring of packages.
  * requestsync:
    - Use UBU* environment variables before the DEB* ones (lp: #400133)
    - Split requestsync into a "mail" module and a "lpapi" module and use
      the LP API only when --lp was used. In "mail" mode requestsync has
      to ask some more questions for parts it can't find out without LP API.
      (lp: #406659, #416955)

  [ Iain Lane ]
  * requestsync:
    - Guard some calls when -n is specified
    - Fetch changelog of specified version, not current version. If an
      experimenal upload happened after the unstable one we're syncing, this
      is considered to be current by p.d.o and we would get those changelog
      entries in the sync request
    - Remove trailing fullstop from sync bug title
  * suspicious-source: Add *.hs *.el *.css to whitelist

  [ Siegfried-Angel Gevatter Pujals ]
  * pbuilder-dist:
     - Expand "~" in PBUILDFOLDER to the user's home directory.
     - If there's a "etc/<distro>/apt.conf" file inside the build result
       directory, pass it to pbuilder as --aptconfdir. Thanks to Paul Novotny
       and Ryan Pavlik (LP: #363043).

  [ Luca Falavigna ]
  * Switch to python-support to ease initial import into Debian:
    - debian/control: build-depend on python-support instead of pycentral,
      also remove unneeded XB-Python-Version field from binary stanza.
    - debian/rules: set DEB_PYTHON_SYSTEM to pysupport.
    - ubuntu-dev-tools.preinst: remove stale pycentral files on upgrades.

  [ Nathan Handler ]
  * Add pull-revu-source and doc/pull-revu-source.1
  * Update debian/copyright to include pull-revu-source

 -- Nathan Handler <nhandler@ubuntu.com>  Sun, 30 Aug 2009 17:24:23 +0000

ubuntu-dev-tools (0.75) karmic; urgency=low

  [ Michael Bienia ]
  * buildd:
    - Use the LP API for retrying or rescoring builds.
  * requestsync:
    - Fix check for sponsorship when a new package should get synced.
    - Add "done" as last email command when emailing the sync request
      to stop parsing of the email body for further email commands 
      (lp: #372555)

  [ Jonathan Davies ]
  * update-maintainer:
    - Rewrote in Python and adapted to use Maintainer field spec approved by
      the Technical Board at:
      - https://lists.ubuntu.com/archives/ubuntu-devel/2009-May/028213.html
    - Do not make changes if maintainer email is set to an
      @ubuntu.com email address.
  * requestsync:
    - Adapt to use new checkIsInDebian() function in ubuntutools/packages.py.
    - urlopener module is no longer required here.
  * pull-lp-source:
    - Return an error message if dget is not installed.
    - Use os.path.exists() instead of catching an error message
      to check if dget is installed.
  * TODO: pull-lp-source task done.
  * ubuntutools/packages.py: Created checkIsInDebian() function.
  * ubuntutools/lp/functions.py: Improved error messages, and made prettier
    functions.
  * ubuntutools/lp/libsupport.py: Fail if we're unable to import launchpadlib
    (we need it to run stuff).
  * ubuntutools/lp/urlopener.py: Removed - module no longer needed.
  * ubuntutools/lp/cookie.py: Removed - module no longer needed - we use
    Launchpad API support now.
  * buildd:
    - Use launchpadlib to check the Ubuntu release is valid.
    - Moved Launchpad module imports here - speed up usage parsing to improve
      user experience.
    - Do not display override message if --arch is not used.
    - Fix permissions warning message and do not mention teams as we check on
      a per package basis.

  [ Colin Watson ]
  * Rewrite 404main using python-apt. Note that this requires python-apt
    0.7.9, not in jaunty.
  * Get rid of the last remaining use of subprocess.Popen(shell=True) in
    404main.

  [ Luke Yelavich ]
  * lp-set-dup: Add missing % needed for string substitution. Thanks to
    Robert Ancell for the fix.

  [ Iain Lane ]
  * requestsync: We need to use the output from madison, not just throw it
    away.

 -- Michael Bienia <geser@ubuntu.com>  Mon, 06 Jul 2009 17:46:21 +0200

ubuntu-dev-tools (0.74) karmic; urgency=low

  [ Kees Cook ]
  * mk-sbuild-lv:
    - Skip security repo for Debian unstable, thanks to Ryan Niebur
      (LP: #371569).
    - Change directory out of the way of schroot problems.

  [ Siegfried-Angel Gevatter Pujals ]
  * grab-merge:
     - Show an error message if the package doesn't exist.
     - Be paraonic and add "--one-file-system" to the rm call.
     - Delete the directory just after creating it if the package
       doesn't exist.

  [ Iain Lane ]
  * ubuntutools/lp/lp_functions.py,
    ubuntutools/lp/udtexceptions.py:
    - Add new public functions that expose features from LP API
    - Modify isLPTeamMember to use LP API
  * requestsync
    - Use new functions to check if user can upload requested package directly
      instead of checking team membership
    - Default to current development release if no release is specified on
      commandline
    - Correct bug supervisor team to ubuntu-bugcontrol (LP: #374563)
    - Remove team names from sponsorship message - makes the function much
      simpler
  * buildd
    - Check if user has upload privileges instead of checking for team
      membership when seeing if operations are permitted 

  [ Colin Watson ]
  * update-maintainer:
    - Convert to getopt so that '--section main' works as well as
      '--section=main'.

  [ Anders Kaseorg ]
  * ubuntutools/lp/functions.py:
    - Simplify isLPTeamMember.

  [ Nathan Handler ]
  * pull-debian-source: Modify to work for packages not in main (LP: #379822)

 -- Nathan Handler <nhandler@ubuntu.com>  Sat, 23 May 2009 20:41:50 +0000

ubuntu-dev-tools (0.73) karmic; urgency=low

  [ Siegfried-Angel Gevatter Pujals ]
  * pbuilder-dist:
    - Fallback to calling lsb_release if /etc/lsb-release doesn't
       exist; this makes it possible to run pbuilder-dist on Debian.

  [ Nathan Handler ]
  * pull-debian-source:
    - Use Getopt::Long

  [ Colin Watson ]
  * submittodebian:
    - New release cycle; use "karmic" usertag.
  * dch-repeat:
    - Drop EOLed gutsy and add karmic.
  * pull-lp-source:
    - Set default release to karmic.
  * reverse-build-depends:
    - Set default release to karmic.
  * bash_completion/pbuilder-dist:
    - Add karmic.
    - Add squeeze.
  * requestsync:
    - Send a "Content-Type: text/plain; charset=UTF-8" header (LP: #246307).

  [ Daniel Hahler ]
  * grab-merge: Output error message in case wget/rsync fails.

 -- Daniel Hahler <ubuntu@thequod.de>  Thu, 30 Apr 2009 22:18:38 +0200

ubuntu-dev-tools (0.72) jaunty; urgency=low

  [ Jonathan Davies ]
  * README.updates: Added - lists steps to take when updating this package.
  * grab-merge: Added --help option and manpage (LP: #349109).

  [ Siegfried-Angel Gevatter Pujals ]
  * pbuilder-dist:
     - Add squeeze as a Debian distribution. Thanks to Marco Rodrigues.

  [ Nathan Handler ]
  * pull-debian-source:
    - Add support for etch/oldstable
    - Make script work for codenames (etch, lenny, squeeze, sid)

  [ Ryan Kavanagh ]
  * Ported devscripts' build-rdeps to Ubuntu and replaced
    reverse-build-depends. Updated it's manpage. (LP: #272273)

  [ Kees Cook ]
  * mk-sbuild-lv:
    - Fully handle missing build log directories (LP: #342154).
    - More generalized approach to Distro-specific logic (LP: #342158).

  [ Scott Kitterman ]
  * dgetlp:
    - Port to hashlib module instead of md5 (deprecated in Python 2.6)
  * Bump minimum python-all-dev version to 2.5

 -- Scott Kitterman <scott@kitterman.com>  Wed, 15 Apr 2009 22:51:14 -0400

ubuntu-dev-tools (0.71) jaunty; urgency=low

  * requestsync: Fix unclosed string literal (LP: #346794)

 -- Iain Lane <laney@ubuntu.com>  Sun, 22 Mar 2009 14:40:19 +0000

ubuntu-dev-tools (0.70) jaunty; urgency=low

  [ Mitsuya Shibata ]
  * requestsync: Added -e option for FeatureFreezeException explanations and
    updated manpage.

 -- Jonathan Davies <jpds@ubuntu.com>  Thu, 19 Mar 2009 19:54:13 +0000

ubuntu-dev-tools (0.69) jaunty; urgency=low

  * mk-sbuild-lv: add --force-yes when installing $BUILD_PKGS (needed for
    Dapper at least)
  * mk-sbuild-lv: update sed command to use '-i' instead of redirecting
    output to the opened file

 -- Jamie Strandboge <jamie@ubuntu.com>  Tue, 17 Mar 2009 11:28:38 -0500

ubuntu-dev-tools (0.68) jaunty; urgency=low

  * debian/control: Moved debootstrap to Recommends from Depends.

 -- Jonathan Davies <jpds@ubuntu.com>  Sun, 15 Mar 2009 15:30:48 +0000

ubuntu-dev-tools (0.67) jaunty; urgency=low

  [ Jonathan Davies ]
  * mk-sbuild-lv: Changed default behaviour so that the initial build and log
    directories are not created on first run; instead read settings file and
    check if they exist (LP: #342154).
  * requestsync: Reverted old madison.php workaround (LP: #183346).

  [ Ryan Kavanagh ]
  * mk-sbuild-lv: Added support for Debian chroots. Updated manpage.
    (LP: #342158)

  [ Mitsuya Shibata ]
  * pull-debian-source: Detect existence of dget in multi-path environment.

 -- Jonathan Davies <jpds@ubuntu.com>  Sat, 14 Mar 2009 22:40:05 +0000

ubuntu-dev-tools (0.66) jaunty; urgency=low

  [ Siegfried-Angel Gevatter Pujals ]
  * debian/control:
     - Add "debootstrap" as a Recommends (LP: #334848).
  * pbuilder-dist:
     - Better error messages if cowbuilder/pbuilder/debootstrap isn't installed.

  [ Marco Rodrigues ]
  * Remove workaround for Debian madison, it works fine now.

  [ Nathan Handler ]
  * pull-debian-source:
    - Check if 'dget' is available
    - Update Copyright/License info
  * debian/copyright:
    - Update my copyright information

  [ Jonathan Davies ]
  * Added grab-merge from merges.ubuntu.com (LP: #155098).

 -- Jonathan Davies <jpds@ubuntu.com>  Thu, 09 Mar 2009 17:01:19 +0000

ubuntu-dev-tools (0.65) jaunty; urgency=low

  [ Colin Watson ]
  * manage-credentials: Fix typo.

  [ Jonathan Davies ]
  * requestsync: Only check existing reports if the --lp flag is used.

  [ Luca Falavigna ]
  * Add per-package upload permission checks:
    - ubuntutools/lp/functions.py: implement isPerPackageUploader.
    - requestsync: check if submitter has per-package upload permission
      using isPerPackageUploader function and adjust report accordingly.

  [ Iain Lane ]
  * requestsync: Drop "please" in bug titles, per recent discussion on the
    ubuntu-bugsquad ML.

 -- Jonathan Davies <jpds@ubuntu.com>  Tue, 03 Mar 2009 19:55:19 +0000

ubuntu-dev-tools (0.64) jaunty; urgency=low

  * Import urllib2 and sys in lp/functions.py, fixing requestsync.
  * Import ubuntutools.common explicitely in buildd and requestsync to get the
    https_proxy fix.

 -- Loic Minier <lool@dooz.org>  Fri, 06 Feb 2009 12:18:13 +0100

ubuntu-dev-tools (0.63) jaunty; urgency=low

  * debian/links: add it (forgot to do so before).
  * bash-completion/pbuilder-dist: recognize cowbuilder- and -jaunty.
  * pbuilder-dist:
     - Fixed a bug which broke pbuilder-dist when "build" was omited; just
       giving a .dsc works now.
     - {p,cow}builder-dist will now complain if you try to build a .changes
       file (or anything else that isn't a .dsc).

 -- Siegfried-Angel Gevatter Pujals <rainct@ubuntu.com>  Thu, 05 Feb 2009 16:19:03 +0100

ubuntu-dev-tools (0.62) jaunty; urgency=low

  * Fix ubuntutools.lp.libsupport import in lp-set-dup.

 -- Loic Minier <lool@dooz.org>  Wed, 04 Feb 2009 12:04:47 +0100

ubuntu-dev-tools (0.61) jaunty; urgency=low

  [ Terence Simpson ]
  * dgetlp: Replaced Bash version with a new Python script.

  [ Luca Falavigna ]
  * setup.py: install ubuntutools/lp files.

 -- Luca Falavigna <dktrkranz@ubuntu.com>  Tue, 03 Feb 2009 13:34:42 +0100

ubuntu-dev-tools (0.60) jaunty; urgency=low

  [ Jonathan Davies ]
  * ubuntutools/common.py: Now split into multiple files depending on
    function.
  * Adjusted imports on all files as necessary for the change above.
  * Removed ubuntutools/misc.py's mkdir function - superseded by
    os.makedirs().
  * dgetlp: Improved error message to show that dgetlp only accepts HTTP
    URLs (LP: #322051).

  [ Iain Lane ]
  * requestsync: Only attempt to change bug importance if in ubuntu-dev, as it
    will fail otherwise (LP: #320984).
  * ubuntutools/lp/functions.py: Rename urlopener import as it conflicts with
    a variable, causing an error.

  [ Luca Falavigna ]
  * pull-debian-source: do not fail if package name contains a hypen.
  * buildd: display help message if no parameters are passed.

 -- Jonathan Davies <jpds@ubuntu.com>  Sun, 01 Feb 2009 10:55:42 +0000

ubuntu-dev-tools (0.59) jaunty; urgency=low

  * Move /etc/bash_completion.d/pbuilder-dist/pbuilder-dist created in
    pre-0.30 versions to /etc/bash_completion.d/pbuilder-dist in the preinst.

 -- Loic Minier <lool@dooz.org>  Mon, 19 Jan 2009 18:02:55 +0100

ubuntu-dev-tools (0.58) jaunty; urgency=low

  [ Loic Minier ]
  * Fix a bunch of hyphen-used-as-minus-sign lintian informational tags.
  * Don't repeat Section in the binary package's control chunk (pleases
    lintian).
  * New script, lp-set-dup, allows marking a bug and all its dups as a
    duplicate of a new main bug.
   * Re-add debian/pycompat to have an idempotent clean:: as cdbs creates the
     file during clean; Debian #512300.

 -- Loic Minier <lool@dooz.org>  Mon, 19 Jan 2009 17:45:26 +0100

ubuntu-dev-tools (0.57) jaunty; urgency=low

  * requestsync: Skip existing bug check if no credentials are
    found (LP: #318120).

 -- Jonathan Davies <jpds@ubuntu.com>  Sat, 17 Jan 2009 22:02:39 +0000

ubuntu-dev-tools (0.56) jaunty; urgency=low

  * manage-credentials: Tighted security by making credentials files and
    folder world unreadable.
  * common.py: Improved no credentials found error message to show which
    consumer token is needed.
  * requestsync: Catch credentials error to hide traceback.
  * Moved common.py to ubuntutools/ subdirectory to avoid possible conflicts
    in Python packaging and fixed all imports as necessary.
  * debian/ubuntu-dev-tools.install: Removed common.py entry. 

 -- Jonathan Davies <jpds@ubuntu.com>  Sat, 17 Jan 2009 11:32:33 +0000

ubuntu-dev-tools (0.55) jaunty; urgency=low

  * manage-credentials: Use common.py's mkdir function to create as many
    subdirectories as necessary for the credentials directory (LP: #317317).

 -- Jonathan Davies <jpds@ubuntu.com>  Thu, 15 Jan 2009 12:33:31 +0000

ubuntu-dev-tools (0.54) jaunty; urgency=low

  * manage-credentials:
    - Save credentials to ~/.cache/lp_credentials/ by
      default.
    - Set service option default to edge.
  * doc/manage-credentials.1: Update as necessary for the above.
  * common.py:
    - When credentials are not found, ask user to see
      manage-credentials manpage.
    - Load all token files for the consumer specified in the above
      directory as necessary. 

 -- Jonathan Davies <jpds@ubuntu.com>  Wed, 14 Jan 2009 19:39:35 +0000

ubuntu-dev-tools (0.53) jaunty; urgency=low

  [ Siegfried-Angel Gevatter Pujals ]
  * debian/copyright:
     - Add information about manage-credentials.

  [ Daniel Holbach ]
  * debian/control: replace 'sb-release' with lsb-release, make package 
    installable again.

 -- Daniel Holbach <daniel.holbach@ubuntu.com>  Wed, 14 Jan 2009 16:27:34 +0100

ubuntu-dev-tools (0.52) jaunty; urgency=low

  [ Siegfried-Angel Gevatter Pujals ]
  * pbuilder-dist.new:
    - Add compatibility for cowbuilder.
    - Fix the mainonly support.
    - Rename build.log to last_operation.log.
  * pbuilder-dist, pbuilder-dist.new:
    - Replace pbuilder-dist with pbuilder-dist.new.
  * debian/links:
    - Symlink /usr/bin/cowbuilder-dist to /usr/bin/pbuilder-dist, and the
      same with the manpage.
  * debian/control:
    - Add cowdancer as alternative recommends to pbuilder.
  * doc/pbuilder-dist.1:
    - Update it to explain the usage for the new pbuilder-dist script.
  * doc/mk-sbuild-lv.1:
    - Fix an error (and get ride of a lintian warning).

  [ Nathan Handler ]
  * pull-debian-source:
    - Pass -xu arguments to dget to be consistant with pull-lp-source
    - Add support for packages with a name beginning with "lib" (LP: #314732)

  [ Kees Cook ]
  * mk-sbuild-lv:
    - add --skip-updates to allow building security-only chroots.
    - add "apt-utils" as a default package for sane dist-upgrades.

  [ Jonathan Davies ]
  * buildd: Don't show arch override message if operation to perform is
    'status'. 
  * requestsync: If package is new, check the Ubuntu Archive team's bug list
    for possible duplicate requests.
  * doc/manage-credentials.1: Written up.
  * doc/requestsync.1: Changed documentation to launchpadlib related-stuff.

  [ Luca Falavigna ]
  * requestsync:
    - Catch AssertionError exception if rmadison returns with an error.

  [ Markus Korn ]
  * Added manage-credentials, a tool to create (and manage) credentials
    which are used to access launchpad via the API.
  * Ported: hugdaylist, massfile, grab-attachment and requestsync to
    launchpadlib.
  * Other misc. fixes and tweaks.
  * Install common.py to correct location with py_modules and remove
    hardcoded path from files.

 -- Jonathan Davies <jpds@ubuntu.com>  Wed, 14 Jan 2009 13:21:35 +0000

ubuntu-dev-tools (0.51) jaunty; urgency=low

  * buildd: Added checks for arch-indep packages and packages which have no
    builds in a release.
  * hugdaylist: String improvements.
  * requestsync:
    - Use optparse instead of getopt for option parsing.
    - Skip existing bug report check if python-launchpad-bugs is not
      installed.
    - Implemented sleeps to --lp bug reporting in case of a slow
      Launchpad to stop mass bug filing (LP: #311289).

 -- Jonathan Davies <jpds@ubuntu.com>  Tue, 30 Dec 2008 15:51:55 +0000 

ubuntu-dev-tools (0.50.1) jaunty; urgency=low

  * Modified setup.py to actually install pull-debian-source.

 -- Jonathan Davies <jpds@ubuntu.com>  Tue, 30 Dec 2008 15:39:35 +0000

ubuntu-dev-tools (0.50) jaunty; urgency=low

  [ Nathan Handler ]
  * Add pull-debian-source script (LP: #289141)
    - debian/copyright:
      + Add myself to the Upstream Authors and Copyright sections
      + Add pull-debian-source to the License section
    - Add doc/pull-debian-source.1

  [ Siegfried-Angel Gevatter Pujals ]
  * debian/control: Add perl-modules and libwww-perl as Recommended packages

  [ Iain Lane ]
  * pbuilder-dist.new: Add 'experimental' to list of known Debian releases.
    pbuilder-experimental works fine with pbuilder-dist.new.

  [ Jonathan Davies ]
  * buildd: Show which architectures are available in help and created a
    list of them for easy addition of new ones.
  * requestsync:
    - Readd sponsorship flag and related documentation in
      doc/requestsync.1 (LP: #270605).
    - Do not check package's Launchpad bug list page if the package to be
      synced is a new package. As this page does not exist for
      it (LP: #312297).

 -- Jonathan Davies <jpds@ubuntu.com>  Mon, 29 Dec 2008 18:45:02 +0000

ubuntu-dev-tools (0.49) jaunty; urgency=low

  [ Sarah Hobbs ]
  * Add armel as an arch to buildd

  [ Adrien Cunin ]
  * Added ${misc:Depends} to dependencies to make lintian quiet

 -- Adrien Cunin <adri2000@ubuntu.com>  Sun, 30 Nov 2008 23:23:01 +0100

ubuntu-dev-tools (0.48) jaunty; urgency=low

  * common.py, checkReleaseExists() and checkSourceExists(): Add support for
    specifying pockets (e. g. release name "intrepid-proposed").
  * buildd: Strip off pocket from release name when parsing the builds page,
    so that this script works for pockets, too.

 -- Martin Pitt <martin.pitt@ubuntu.com>  Tue, 11 Nov 2008 10:15:25 +0100

ubuntu-dev-tools (0.47) jaunty; urgency=low

  [ Kees Cook ]
  * dch-repeat: drop "feisty" from the list of known releases.
  * mk-sbuild-lv:
    - only use --no-install-recommends on gutsy and later.
    - catch errors produced by "finish.sh".

  [ James Westby ]
  * requestsync: tell the user when you are waiting for input from them after
    giving the sponsorship warning, rather than appearing to hang.

  [ Michael Casadevall ]
  * buildd: Fixed rescore (tested by Sarah Hobbs)
  * submittodebian: Changed default tag to Jaunty
  * pbuilder-dist: Added jaunty to ubuntu releases
  * pull-lp-source: Made jaunty the default
  * dch-repeat: Added jaunty

 -- Michael Casadevall <sonicmctails@gmail.com>  Sat, 08 Nov 2008 06:33:00 -0500

ubuntu-dev-tools (0.46) intrepid; urgency=low

  [ Daniel Hahler ]
  * submittodebian: use "intrepid" for Usertags (LP: #276073)

  [ Matt Zimmerman ]
  * add new program 'ubuntuiso' which prints information about Ubuntu isos by
    extracting files from them
  * Add Recommends: genisoimage for ubuntuiso

  [ Colin Watson ]
  * update-maintainer: Convert to plain #! /bin/sh.

  [ Cesare Tirabassi ]
  * remove -X option from grep-dctrl. It doesn't obtain the wished behaviour.

 -- Matt Zimmerman <mdz@ubuntu.com>  Thu, 02 Oct 2008 22:34:44 +0100

ubuntu-dev-tools (0.45) intrepid; urgency=low

  [ Siegfried-Angel Gevatter Pujals ]
  * common.py:
     - Trying to read from a locked sqlite cookie database isn't a fatal
       error anymore.

  [ Adrien Cunin ]
  * update-maintainer:
     - check at the beginning of the script that the necessary files are
       readable/writable, and note which control files we are going to modify
     - at the end, only modify those control files, so that the script doesn't
       return 1 anymore when it was actually successful
  * pbuilder-dist:
     - Eliminated some warning with a better check for whether a given distro
       already has a pbuilder chroot in $BASE_DIR, when that distro is not
       known by the script
     - Added intrepid as a known distro
  * Return to previous versioning, without the ubuntu1 bit

  [ Jonathan Patrick Davies ]
  * buildd: Revert arch:status string format.

  [ Cesare Tirabassi ]
  * reverse-build-depends:
    - add -X option to grep-dctrl so that it only works with exact matches
      (LP: #272273).

 -- Adrien Cunin <adri2000@ubuntu.com>  Wed, 24 Sep 2008 16:01:09 +0200

ubuntu-dev-tools (0.44ubuntu1) intrepid; urgency=low

  * Bazaar revision 203.

  [ Colin Watson ]
  * Fix a number of minor glitches in manual pages.

  [ Jonathan Patrick Davies ]
  * debian/control:
    - Improved description.
    - Wrapped Depends line and bumped debhelper build-dependency version to 6.
  * debian/compat: Changed to 6.
  * Moved https_proxy dropping code to common.py.
  * requestsync: Check for already existing sync requests before filing a new
    one.

 -- Jonathan Patrick Davies <jpds@ubuntu.com>  Tue, 02 Sep 2008 21:43:49 +0100

ubuntu-dev-tools (0.43ubuntu1) intrepid; urgency=low

  * Bazaar revision 195.

  [ Jonathan Patrick Davies ]
  * common.py:
    - If loading a cookie file raises an exception exit. 
    - Improve cookie file writing.
    - New function: isLPTeamMember() - checks if the user is a member of the
      Launchpad team using cookies for authentication.
    - New function: packageComponent() - returns which component a package in
      Ubuntu is in.
  * requestsync:
    - Return an error when the script is unable to connect to
      packages.debian.org (LP: #261916).
    - Adapt team checking with the function above.
  * buildd:
    - Adapt privilege checking code to the new function above.
    - Check which component the package is in.

  [ Ryan Kavanagh ]
  * dgetlp.1: New manpage
  * dgetlp: fix typo in usage
  * hugdaylist.1: New manpage
  * s/requestsync/pull-lp-source/g in doc/pull-lp-source.1
  * mk-sbuild-lv.1: New manpage

  [ Karl Goetz ]
  * Add a Recommends: on ca-certificates (LP: #247157).

 -- Jonathan Patrick Davies <jpds@ubuntu.com>  Sun, 31 Aug 2008 11:40:30 +0200

ubuntu-dev-tools (0.42ubuntu1) intrepid; urgency=low

  [Jonathan Patrick Davies]
  * requestsync: Exit when connecting to Launchpad fails.
  * doc/requestsync.1: Document new -d flag.
  * common.py: New functions: checkReleaseExists() and checkSourceExists().
  * buildd and pull-lp-source: Adapt code to use new functions above.

  [ Jelmer Vernooij ]
  * requestsync: Add -d option to allow overriding the Debian distro to sync
  from. (LP: #253497)

 -- Jonathan Patrick Davies <jpds@ubuntu.com>  Sun, 24 Aug 2008 21:43:30 +0100

ubuntu-dev-tools (0.41) intrepid; urgency=low

  [ Loic Minier ]
  * Replace .BB in doc/pbuilder-dist.1 with a newline to fix a syntax error.
  * Drop spurious tab in buildd.
  * When https_proxy is in the environment, output a warning and disable it as
    urllib/urllib2 don't support it; see LP #122551.

  [ Kees Cook ]
  * common.py: allow for multiple firefox instances, check all possible
    cookie files.

 -- Kees Cook <kees@ubuntu.com>  Wed, 20 Aug 2008 10:58:24 -0700

ubuntu-dev-tools (0.40ubuntu3) intrepid; urgency=low

  * Import urllib2.

 -- Loic Minier <lool@dooz.org>  Mon, 18 Aug 2008 12:07:27 +0200

ubuntu-dev-tools (0.40ubuntu2) intrepid; urgency=low

  * requestsync: Correct print statement redirect to sys,stderr. 

 -- Jonathan Patrick Davies <jpds@ubuntu.com>  Mon, 18 Aug 2008 10:59:59 +0100

ubuntu-dev-tools (0.40ubuntu1) intrepid; urgency=low

  * Bazaar revision 174.
  * buildd: Code cleanup on single arch options.
  * doc/buildd.1: Created.
  * doc/requestsync.1: Added note about sponsorship detecting.
  * requestsync: Suggest using the --lp flag when mailing a request encounters
    a failure.

 -- Jonathan Patrick Davies <jpds@ubuntu.com>  Sat, 16 Aug 2008 23:38:41 +0100

ubuntu-dev-tools (0.39ubuntu1) intrepid; urgency=low

  * Bazaar revision 169.

  [ Jonathan Patrick Davies ]
  * common.py: Use os.path.expanduser() instead of os.environ.
  * buildd:
    - Added optparse support for option handling.
    - Added support to request the rebuilding or rescoring of only one
      architecture.
    - Various other improvements.
  * hugdaylist: Improved number of bugs option handling.
  * get-branches: Improved option handling.

  [ Siegfried-Angel Gevatter Pujals ]
  * debian/control:
     - Add sbuild as an alternative recommends to pbuilder.
  * what-patch, pull-debian-debdiff, mk-sbuild-lv, dch-repat, debian/copyright:
     - Change the license of all scripts from Kees Cook to the GPL version 3
       or later.
     - Order the script names alphabetically in debian/copyright.
  * common.py:
     - Add functions mkdir and readlist.

  [ Iain Lane ]
  * pull-lp-source: Better handle errors when going to LP 

 -- Jonathan Patrick Davies <jpds@ubuntu.com>  Thu, 14 Aug 2008 12:21:45 +0100

ubuntu-dev-tools (0.38ubuntu1) intrepid; urgency=low

  [ Jonathan Patrick Davies ]
  * requestsync: Check if user is a member of ubuntu-core-dev if sync request
    is for a package in main.
  * common.py: Change cookie file permissions to read and write only by user.

 -- Jonathan Patrick Davies <jpds@ubuntu.com>  Tue, 12 Aug 2008 14:52:34 +0100

ubuntu-dev-tools (0.37ubuntu1) intrepid; urgency=low

  [ Jonathan Patrick Davies ]
  * get-branches:
    - Open the teams code page before making a new directory.
    - Now check team option before anything else.
    - Check that the team has branches before downloading.
  * doc/get-branches.1: Created.
  * hugdaylist: Improved argument and error handling.
  * pull-lp-source:
    - Use optparse for option handling.
    - Check that the 'release' and 'package' actually exist on Launchpad.
    - Use subprocess for dget calls.
  * buildd: Imported from Martin Pitt's scripts.
  * common.py: Python module to be used to enable the use of cookies
    to authenticate with Launchpad.
  * debian/ubuntu-dev-tools.install: Added line to install common.py above to
    the correct location.
  * requestsync:
    - Use the functions in the common.py file above to authenticate with
      Launchpad.
    - Using the Launchpad cookie file, validate that the user is a member of
      the ubuntu-dev team on Launchpad. Thus, checking if the user needs
      sponsership or not (LP: #130648).
  * doc/requestsync.1: Removed mention of -s flag. Obsoleted by the above.
  * massfile:
    - Use the functions in the common.py file above to authenticate with
      Launchpad.
  * debian/control: Changed XS-Python-Version to >= 2.5.

  [ Siegfried-Angel Gevatter Pujals ]
  * Add the GNU General Public License header to all scripts.
  * Remove files AUTHORS (it duplicated content from debian/copyright) and
    README (superseded by the manpages).

 -- Jonathan Patrick Davies <jpds@ubuntu.com>  Tue, 12 Aug 2008 14:48:35 +0100

ubuntu-dev-tools (0.36ubuntu1) intrepid; urgency=low

  [ Jonathan Patrick Davies ]
  * doc/ Created new manpages for:
    - what-patch.1.
    - dch-repeat.1.
    - grab-attachment.1.
  * doc/requestsync.1: Described variables used by requestsync in man
    page. (LP: #237595)
  * hugdaylist:
    - Added code to handle exceptions and short version of GPL.
    - Rewrote option handling with optparse.
    - Filter bugs subscribed to the ubuntu-archive team.
  * get-branches:
    - Rewrote option handling with optparse.
    - Added short version of GPL to header.
    - Fixed regular expressions to work with new Launchpad interface.
    - Use subprocess.call() on Bazaar instead of os.system().
  * debian/copyright: Updated Authors and copyrights.

  [ Siegfried-Angel Gevatter Pujals ]
  * Change the versioning scheme from 0.XX to 0.XXubuntu1. Delete
    debian/source.lintian-overrides, as with this it isn't necessary anymore.
  * General manpage cleanup (fix typos, use the same section names in all
    manpages, etc).

 -- Jonathan Patrick Davies <jpds@ubuntu.com>  Sun, 10 Aug 2008 22:02:05 +0100

ubuntu-dev-tools (0.35) intrepid; urgency=low

  [ Siegfried-Angel Gevatter Pujals ]
  * doc/update-maintainer.1:
     - Remove the reference to the --no-changelog option from the manpage.
  * requestsync:
     - If the email interface is used, check if DEBEMAIL is set before anything
       else (LP: #254632).
  * massfile, examples/massfile.instructions:
     - Make it possible to give the created bugs a determined status.
  * debian/control:
     - Bump Standards Version to 3.8.0.
  * debian/rules:
     - It's not necessary anymore to remove usr/lib.
  * setup.py:
     - Order the scripts list alphabetically and add pull-lp-source.

  [ Iain Lane ]
  * Add pull-lp-source, which get source packages from LP to avoid mirror lag.
  * pbuilder-dist.new:
     - Set mirror and component for Debian distros.
     - Use local apt cache if available.
  * massfile:
     - Modify it to work with Firefox 3 cookies, taking code from requestsync.
     - Set the status to Confirmed, by default.

 -- Siegfried-Angel Gevatter Pujals <rainct@ubuntu.com>  Sat, 09 Aug 2008 13:58:23 +0200

ubuntu-dev-tools (0.34) intrepid; urgency=low

  * update-maintainer: Remove dangling reference to --nochangelog
    in usage function.

 -- Luke Yelavich <themuso@ubuntu.com>  Mon, 28 Jul 2008 15:50:38 +1000

ubuntu-dev-tools (0.33) intrepid; urgency=low

  * update-maintainer: Stop mentioning "Modify Maintainer: value blabla" since
    it is a required global policy anyway and totally pointless changelog
    noise.

 -- Martin Pitt <martin.pitt@ubuntu.com>  Fri, 18 Jul 2008 12:29:57 +0100

ubuntu-dev-tools (0.32) intrepid; urgency=low

  [ Iain Lane ]
  * requestsync: Fix bug where requestsync would fall over when requesting
    sync for package with no local changes.

  [ Kees Cook ]
  * dch-repeat: drop edgy, add intrepid.  Update Copyright years.

  [ Mario Limonciello ]
  * mk-sbuild-lv: Add lpia build support.
  * mk-sbuild-lv: Copy mirror used for debootstrap into chroot too.

 -- Mario Limonciello <mario_limonciello@dell.com>  Thu, 17 Jul 2008 11:20:49 -0500

ubuntu-dev-tools (0.31) intrepid; urgency=low

  [ Siegfried-Angel Gevatter Pujals (RainCT) ]
  * pbuilder-dist.new:
     - Rewrite the script in Python to make it more robust and faster.
  * what-patch:
     - If cdbs-edit-patch is used, output "cdbs (patchsys.mk)" instead of
       just "cdbs" (LP: #195795).
  * check-symbols:
     - Add a brief explanation about why sudo privilegies are required
       in order to run this script (LP: #194622).
     - End with exit code 1 if there's an error.
  * suspicious-source:
     - Whitelist C# files (LP: #225691): *.cs.
     - Whitelist manpages: *.[0-9].

  [ Daniel Hahler ]
  * requestsync:
     - Use debian_bundle.changelog.Version for version comparison in
       debian_changelog.
     - Fix --lp for Firefox 3 (LP: #208808):
       It now tries ~/.lpcookie.txt, ~/.mozilla/*/*/cookies.sqlite and
       ~/.mozilla/*/*/cookies.txt to find a Launchpad cookie file.
       Also added a hint that you can create a valid file, by logging into
       Launchpad with Firefox.
     - Added confirm loops, which displays the message to be send/posted and
       either allows to edit (or forces to, in case of Ubuntu changes).
       (LP: #194613, #194615)
       This adds a convient edit_report method, which gets used both from the
       Launchpad and mail code path.
     - Do not fallback to submitting by email, if posting to Launchpad failed.
       This hasn't been requested and therefore should not get done.
     - post_bug: Catch IOError when setting bug importance (LP: #190061)
     - mail_bug: Catch socket.error (LP: #190739)

  [ Kees Cook ]
  * mk-sbuild-lv
    - don't install recommended packages during chroot install.
    - allow customization of schroot.conf suffix and LV/snapshot sizes.
  * what-patch:
    - restore previous output behavior, added logic to verbose test instead.
    - added details for each patch system report.
  * pull-debian-debdiff:
    - parse .dsc file for required source files.
    - switch to GPLv3
  * debian/control: add Depends needed for pull-debian-debdiff.
  * debian/copyright:
    - updated pull-debian-debdiff, which is now GPLv3.
    - adjusted Copyright lines to make lintian happy.

 -- Kees Cook <kees@ubuntu.com>  Fri, 13 Jun 2008 11:43:24 -0700

ubuntu-dev-tools (0.30) hardy; urgency=low

  [ Siegfried-Angel Gevatter Pujals (RainCT) ]
  * pbuilder-dist-simple, doc/pbuilder-dist-simple.1, setup.py:
     - Add the original pbuilder-dist script as pbuilder-dist-simple.
  * setup.py:
     - Really install reverse-build-depends (LP: #203523).
  * debian/source.lintian-overrides:
     - Override lintian's useless warnings (about this being a NMU).

  [ Adrien Cunin ]
  * debian/ubuntu-dev-tools.install: install bash_completion/pbuilder-dist in
    /etc/bash_completion.d/ instead of /etc/bash_completion.d/pbuilder-dist/
  * bash_completion/pbuilder-dist: apply the completion not only to
    pbuilder-dist but also to pbuilder-{hardy,sid,etc.}

 -- Siegfried-Angel Gevatter Pujals (RainCT) <rainct@ubuntu.com>  Tue, 08 Apr 2008 16:33:52 +0200

ubuntu-dev-tools (0.29) hardy; urgency=low

  * grab-attachments, setup.py: added grab-attachments tool. You give it bug
    numbers, it gets you their attachments. Useful for sponsoring. 

 -- Daniel Holbach <daniel.holbach@ubuntu.com>  Mon, 10 Mar 2008 11:31:50 +0100

ubuntu-dev-tools (0.28) hardy; urgency=low

  [ Adrien Cunin ]
  * pbuilder-dist:
     - Fixed minor bash syntax error
     - Removed quotes around the path when using --aptconfdir, otherwise
       pbuilder create fails

  [ Kees Cook ]
  * mk-sbuild-lv: add --personality option from Jamie Strandboge (LP: #199181)
  * check-symbols: rename temp files to avoid .so versioning confusion.

 -- Kees Cook <kees@ubuntu.com>  Thu, 06 Mar 2008 11:05:02 -0800

ubuntu-dev-tools (0.27) hardy; urgency=low

  [ Andrew Hunter ]
  * ppaput:
    - Separated ppaput script from backend python modules (LP: #192184).
    - Switched from homegrown option parseing to Optparse, much more
      robust and less code duplication.

  [ Daniel Holbach ]
  * README, debian/rules, doc/ppaput.1.docbook, ppaput, setup.py: removed
    ppaput for now. It has shortcomings and is not actively used in the
    sponsoring process (LP: #194634).

  [ Siegfried-Angel Gevatter Pujals (RainCT) ]
  * This upload removes accidentaly uploaded files (LP: #194635, #194618,
    #194621).
  * Remove executable bit from AUTHORS file (LP: #194619).
  * debian/control:
     - Change the Vcs-Bzr address to the correct one.
     - Move the reportbug dependency to Recommends.
     - Drop docbook2x build dependency (see Daniel's changes).
  * Move ppaput.py (the module) into new ubuntutools/ directory and
    remove it's shabang.
  * submittodebian:
     - Check if reportbug is installed and if it isn't throw an error.
  * suspicious-sources:
     - Ignore .in files.
  * pbuilder-dist:
     - Apply patch from James Westby to fix a problem where it always
       wanted to get the architecture to use as an option if a symlink
       was being used .
     - Fix a recently introduced problem where pbuilder-dist would always
       want to know the architecture if a symlink was being used. Thanks to
       Adrien Cunin and James Westby for their help on this (LP: #194633).
     - Escape many variables to avoid possible problems there.
     - Reorganize the code a bit and comment it.
     - Accept "upgrade" as an alias for "update".
     - Hide lsb_release's traceback if pbuilder-dist is manually aborted
       while the distribution was being detected.
  * 404main:
     - Try to filter out entries from Debian and PPAs, thanks to Adrien
       Cunin! (LP: #194704)
     - Add limited support for multiple distributions (and update they
       manpage to reflect this).
     - TODO: Use python-apt instead of lots of pipes.
  * debian/copyright.
     - Add ppaput (the executable has been removed for now -see above-,
       but there is still the module in the source package).
  * debian/pycompat:
     - Remove it, as it is not necessary for python-central.

  [ Terence Simpson ]
  * dgetlp:
     - Fix bug where optaining the .orig.tar.gz would fail if the package
       name contains hypens.
     - Add support for native packages.

 -- Siegfried-Angel Gevatter Pujals (RainCT) <rainct@ubuntu.com>  Sun, 24 Feb 2008 19:11:06 +0100

ubuntu-dev-tools (0.26) hardy; urgency=low

  [ Stephan Hermann ]
  * pbuilder-dist: fixed a bug with the *sudo call.
    changed from $SUDOREPLACE "pbuilder" to $SUDOREPLACE -- pbuilder ...

  [ Daniel Hahler ]
  * requestsync:
    * If interaction is required (for an explanation to drop the Ubuntu
      changes), edit the report in the sensible-editor.
      When interaction is not required, ask the user if she wants to edit.
      (LP: #190351)
    * Exit, if versions in Ubuntu and Debian are the same already.

  [ Siegfried-Angel Gevatter Pujals (RainCT) ]
  * Add manpages for update-maintainer and 404main.
  * Move pbuilder-dist.bash_completion into new bash_completion/
    directory and tell dh_install to take care of the stuff there.
  * Let update-maintainer also accept --no-changelog (in addition to
    the current --nochangelog), improve its error messages and change
    the default section to universe.
  * Add AUTHORS section to doc/check-symbols.1, and little changes to
    doc/suspicious-source.1.
  * Fix some issues with the new pbuilder-dist code.

 -- Siegfried-Angel Gevatter Pujals (RainCT) <rainct@ubuntu.com>  Sun, 17 Feb 2008 19:35:46 +0100

ubuntu-dev-tools (0.25) hardy; urgency=low

  [ Michael Bienia ]
  * requestsync:
    + Add work-around for a bug in Debian's madison.php not returning only the
      'source' line (LP: #183346).
    + Add support to file sync requests with python-launchpad-bugs (--lp)
      (LP: #147994).
    + Add line editing during input.
  * doc/requestsync.1:
    + Document new requestsync options.

  [ Siegfried-Angel Gevatter Pujals (RainCT) ]
  * what-patch:
     - Print a list of files that have been modified outside the
       debian/ directory (LP: #174933).
     - Add -h and -q options.
     - Add proper exit values.
  * debian/control:
     - Bump standards version to 3.7.3.
     - Move python-central to Build-Depends-Indep.
     - Rename XS-Vcs-{Bzr,Browser} fields to Vcs-{Bzr,Browser}.
     - Bump minimum cdbs version to 0.4.49.
  * Add Albert Damen to the Authors and Copyright Holders.
  * Change my email address (to @ubuntu.com) everywhere.
  * Add reverse-build-depends script and a manpage for it.
  * Add requestsync and reverse-build-depends and massfile to
    debian/copyright.
  * Update README (add information for many missing scripts).
  * Add the text "ubuntu-dev-tools" to the footer of all manpages.
  * Remove duplicated ubuntu-dev-tools recommends (it's already a
    dependency).

  [ Stephan Hermann ]
  * mk-sbuild-lv: check for debootstrap release names in
    /usr/share/debootstreap/releases and not in /usr/lib/debootstrap/releases
  * pbuilder-dist:
    - check if $SYSCACHE is not set and stay with the default, if
      SYSCACHE = 0 use the default from pbuilderrc or honor $DEBCACHE
      (LP: #156183)
    - removed $BINARCH check in pbuilder call, and set --debootstrapopts
      directly, it doesn't matter when it's always set.  The Subshell call
      didn't work  (LP: #175183)
    - added support for --http-proxy, honours now $http_proxy or $HTTP_PROXY
    - removed $COMPONENTS_LINE from pbuilder call, data is crippled in the
      pbuilder chroot.
      Instead of this behaviour add $BASE_DIR/etc/$DISTRIBUTION/apt.conf/
      directory and install a sane sources.list, depending on the releases of Ubuntu
      and add --aptconfdir to pbuilder call (LP: #175183)
    - add support for gksudo|kdesudo|sudo depending on $DESKTOP_SESSION.
      or if $PBUILDAUTH is set to something else, it will be used instead of
      sudo|gksudo|kdesudo (LP: #172943)
  * pbuilder-dist.bash_completion: (LP: #175728)
    - added bash_completion instructions
  * debian/rules:
    - install pbuilder-dist.bash_completion to /etc/bash_completion.d/

  [ Daniel Holbach ]
  * hugdaylist: drop one Ubuntu filter statement.

  [ Kees Cook ]
  * what-patch: change default operation back to quiet mode -- script is used
    in automated tools, so default behavior is best to leave unchanged.
  * check-symbols: check for binary list very carefully.
  * dch-repeat: add Hardy to distro list.
  * mk-sbuild-lv: use -r instead of -f for possible debootstrap symlinks.

 -- Stephan Hermann <sh@sourcecode.de>  Tue, 22 Jan 2008 19:28:34 +0100

ubuntu-dev-tools (0.24) hardy; urgency=low

  [ Soren Hansen ]
  * Handle epochs properly in submittodebian.

  [ Luke Yelavich ]
  * update-maintainer: Default to main if rmadison gives no section output.
    (LP: #179533)

  [ Cesare Tirabassi ]
  * Add man page for check-symbols (Thanks to Albert Damen - LP: #174123).

  [ Michael Bienia ]
  * requestsync:
    + Set importance to wishlist.
    + Strip some more whitespace.

 -- Luke Yelavich <themuso@ubuntu.com>  Sun, 06 Jan 2008 21:52:26 +1100

ubuntu-dev-tools (0.23) hardy; urgency=low

  [ Daniel Holbach ]
  * debian/control: bumped python-launchpad-bugs requirement to newest version
    and made it a Recommends. All scripts in ubuntu-dev-tools using it fail
    gracefully if it's not installed.
  * hugdaylist: 
    - make use of text connector.
    - commentary in wiki output.

  [ Ryan Kavanagh ]
  * Updated requestsync(1) to reflect the addition of the -k <keyid> and
    removed a runon in DESCRIPTION.

  [ Mathias Gug ]
  * Add patch tag in submittodebian.

  [ Luke Yelavich ]
  * update-maintainer: Exit after displaying usage for --help.

  [ Siegfried-Angel Gevatter Pujals (RainCT) ]
  * pbuilder-dist:
     - Move warning about changing $COMPONENTS's value to
       the right place (it should be displayed if the installed version
       of pbuilder is too old, not otherwise).
     - Asume action is "build" if no recognized action is passed but
       the next argument ends with .dsc (LP: #172940).
  * dgetlp:
     - Add "-h", "--help" and "--debug" (-d was already there)
  * 404main:
     - Cleanup and improvements
     - Identify Pete Savage as it's original author
     - Change the license to GPLv2+
  * AUTHORS, debian/copyright:
     - Add Pete Savage, as he wrote 404main
  * what-patch:
     - Ignore commented lines; patch by Daniel Hahler (LP: #163454)
  * doc/pbuilder-dist.1:
     - Update manpage to match recent changes (including those from 0.21).

  [ Colin Watson ]
  * Add a SYNOPSIS section to submittodebian(1) to clarify that it takes no
    arguments.
  * More *roff fixes.

 -- Daniel Holbach <daniel.holbach@ubuntu.com>  Wed, 05 Dec 2007 09:57:41 +0100

ubuntu-dev-tools (0.22) hardy; urgency=low

  [ Luke Yelavich ]
  * update-maintainer-field:
    - Use rmadison instead of apt-cache madison.
    - Added --nochangelog command-line argument.
    - Check --section value.
    - Reformatted usage information.
    - Some code cleanup.

  [ Laurent Bigonville ]
  * requestsync:
    -Always pass -u option to rmadison now that it defaults to ubuntu

  [ Siegfried-Angel Gevatter Pujals (RainCT) ]
  * Add dgetlp script (for «dgetting» from Launchpad) 

  [ Lucas Nussbaum ]
  * Enabled support for Bugs/Debian/Usertagging in submittodebian

  [ Michael Vogt ]
  * debian/control:
    - depend on reportbug (>= 3.39ubuntu1) to have working usertag support
  
 -- Michael Vogt <michael.vogt@ubuntu.com>  Tue, 20 Nov 2007 12:15:20 +0100

ubuntu-dev-tools (0.21) hardy; urgency=low

  [ Laurent Bigonville ]
  * debian/control: add a space before the Homepage pseudo-field
  * pbuilder-dist: add hardy to the distribution list
  * pbuilder-dist: Use new --components options (LP: #140964)
  * pbuilder-dist: Add an empty --othermirror to override config in pbuilderrc

  [ Kees Cook ]
  * mk-sbuild-lv: fix gnupg install, adjust symlink creation

  [ Siegfried-Angel Gevatter Pujals (RainCT) ]
  * Add get-build-deps and it's documentation.
  * Change the character encoding on all Python scripts to UTF-8
  * submittodebian: better changelog location detection
  * submittodebian: user-friendly error if python-debian isn't installed
  * hugdaylist: improve error handling (less backtraces, more nice messages)
  * pbuilder-dist: look for global variable $PBUILDFOLDER (LP: #160769)
  * pbuilder-dist: check pbuilder version and only use --components if supported
  * pbuilder-dist: don't chown "unknown distribution" warning if an environment
    of that release already exists (LP: #160769)

  [ Luke Yelavich ]
  * debian/control:
    - Move homepage to its own field in source package section.

 -- Luke Yelavich <themuso@ubuntu.com>  Thu, 08 Nov 2007 09:57:31 +1100

ubuntu-dev-tools (0.20) hardy; urgency=low

  [ Cesare Tirabassi ]
  * suspicious-source: add *.hh to list of excluded files
  * suspicious-source: format excluded file list to fit 80 chars limit
  * suspicious-source: corrected typos in script and manual page

  [ Dainel Holbach ]
  * hugdaylist: only mention 'unassigned bugs'.

  [ Soren Hansen ]
  * Added missing python-debian dependency (needed by submittodebian)

 -- Soren Hansen <soren@ubuntu.com>  Tue, 23 Oct 2007 16:45:44 +0200

ubuntu-dev-tools (0.19) gutsy; urgency=low

  [ Siegfried-Angel Gevatter Pujals (RainCT) ]
  * requestsync: allow to customize the SMTP server (LP: #144224)
  * Add a short description for requestsync to the README file.

  [ Laurent Bigonville ]
  * pbuilder-dist: Fix error on chroot creation (LP: #146475)
  * requestsync: allow to customize the SMTP port

  [ Adrien Cunin ]
  * README: minor and cosmetic changes

 -- Adrien Cunin <adri2000@ubuntu.com>  Sun, 07 Oct 2007 00:24:46 +0200

ubuntu-dev-tools (0.18) gutsy; urgency=low

  * requestsync: add an option to "Add latest debian version to the title of
    the bug" (LP: #132221)

 -- Marco Rodrigues <gothicx@sapo.pt>  Fri, 05 Oct 2007 14:16:34 +0200

ubuntu-dev-tools (0.17) gutsy; urgency=low

  * submittodebian: backed out changes from last upload. This needs Debian Bug
    445144 fixed.
  * debian/control: don't Depends on a version of reportbug Ubuntu does not
    have yet.

 -- Daniel Holbach <daniel.holbach@ubuntu.com>  Fri, 05 Oct 2007 11:44:51 +0200

ubuntu-dev-tools (0.16) gutsy; urgency=low

  [ Lucas Nussbaum ]
  * Added support for Bugs/Debian/Usertagging in submittodebian.

  [ Daniel Holbach ]
  * setup.py: actually install submittodebian.

 -- Daniel Holbach <daniel.holbach@ubuntu.com>  Fri, 05 Oct 2007 11:05:29 +0200

ubuntu-dev-tools (0.15) gutsy; urgency=low

  [ Laurent Bigonville ]
  * update-maintainer: correctly pass path to dch (LP: #141015)

  [ Daniel Holbach ]
  * ppaput:
    - fix indentation issues.
    - now respects the PPA section the package goes to (LP: #146161)
    - add comment to bug about how to test the resulting .deb (LP: #145895)

 -- Daniel Holbach <daniel.holbach@ubuntu.com>  Mon, 01 Oct 2007 15:56:18 +0200

ubuntu-dev-tools (0.14) gutsy; urgency=low

  * massfile: 
    - fixed bug where to find example files,
    - made url get checked beforehand.
    - fixed bug, where description and summary were not updated with the
      current source package.
  * examples/massfile.instructions: added example buglist-url.
  .
  Thanks Andrew Mitchell, for helping out by fixing and clever advise.

 -- Daniel Holbach <daniel.holbach@ubuntu.com>  Thu, 27 Sep 2007 11:43:55 +0200

ubuntu-dev-tools (0.13) gutsy; urgency=low

  * massfile: added script to file mass-bugs.
  * debian/examples, examples/massfile.{instructions,list}: added example
    files.
  * setup.py: install massfile.

 -- Daniel Holbach <daniel.holbach@ubuntu.com>  Thu, 27 Sep 2007 11:04:52 +0200

ubuntu-dev-tools (0.12) gutsy; urgency=low

  * hugdaylist: apply quick fix to not crash.

 -- Daniel Holbach <daniel.holbach@ubuntu.com>  Mon, 24 Sep 2007 09:43:30 +0200

ubuntu-dev-tools (0.11) gutsy; urgency=low

  [ Daniel Holbach ]
  * compare-packages, README: dropped compare-packages, debdiff has the same
    functionality, when used with --from --to or on *.changes files.
  * hugdaylist: prepare the list more carefully (filter out 'fixed committed'
    bugs and bugs that have ubuntu-*-sponsors subscribed.

  [ Siegfried-Angel Gevatter Pujals (RainCT) ]
  * Added a manpage for suspicious-source.
  * Fixed a bug in pbuilder-dist (it needed ftp.debian.org in sources.list to work with Debian).

 -- Daniel Holbach <daniel.holbach@ubuntu.com>  Mon, 24 Sep 2007 09:39:24 +0200

ubuntu-dev-tools (0.10) gutsy; urgency=low

  * compare-packages: added script to compare the contents of 'old' and 'new'
    binary packages of the same source package. Useful to spot moved files,
    dropped files, etc.
  * README: briefly document added scripts.

 -- Daniel Holbach <daniel.holbach@ubuntu.com>  Fri, 14 Sep 2007 11:23:36 +0200

ubuntu-dev-tools (0.9) gutsy; urgency=low

  * Added submittodebian.1

 -- Soren Hansen <soren@ubuntu.com>  Thu, 13 Sep 2007 14:38:49 +0200

ubuntu-dev-tools (0.8) gutsy; urgency=low

  * Renamed revuput to ppaput.

 -- Daniel Holbach <daniel.holbach@ubuntu.com>  Thu, 13 Sep 2007 14:35:18 +0200

ubuntu-dev-tools (0.7) gutsy; urgency=low

  [Colin Watson]
  * Fix *roff use (hyphens vs. dashes, start each sentence on a new line).

  [Daniel Holbach]
  * revuput: deal with the case of NEW packages.
  * hugdaylist: added a tool to write Wiki lists of bugs in <buglist url> as
    in https://wiki.ubuntu.com/UbuntuBugDay/20070912
  * debian/control: bumped python-launchpad-bugs version.

 -- Colin Watson <cjwatson@ubuntu.com>  Wed, 12 Sep 2007 09:28:54 +0100

ubuntu-dev-tools (0.6) gutsy; urgency=low

  * Because I'm a bozo, fix up the version of the devscripts
    Conflicts/Replaces.

 -- Steve Kowalik <stevenk@ubuntu.com>  Wed, 12 Sep 2007 10:46:21 +1000

ubuntu-dev-tools (0.5) gutsy; urgency=low

  * Add requestsync and its manual page from devscripts. (LP: #138885)
  * Add Conflicts/Replaces against devscripts 2.10.7ubuntu3.

 -- Steve Kowalik <stevenk@ubuntu.com>  Wed, 12 Sep 2007 01:14:04 +1000

ubuntu-dev-tools (0.4) gutsy; urgency=low

  * revuput: added a tool to upload packages to PPA and file sponsoring bugs
    automatically.
  * doc/revuput.1.docbook, debian/control, debian/rules: build manpage for it
    from DocBook.
  * setup.py: install it.
  * debian/control: add python-launchpad-bugs Depends.

  [Soren Hansen]
  * added submittodebian tool.

 -- Daniel Holbach <daniel.holbach@ubuntu.com>  Fri, 07 Sep 2007 14:14:57 +0200

ubuntu-dev-tools (0.3) gutsy; urgency=low

  * debian/copyright: added Canonical copyright.

 -- Daniel Holbach <daniel.holbach@ubuntu.com>  Tue, 04 Sep 2007 09:51:04 +0200

ubuntu-dev-tools (0.2) gutsy; urgency=low

  [ Martin Pitt ]
  * Add suspicious-source: Output a list of files which are not common source
    files. This should be run in the root of a source tree to find files which
    might not be the 'prefered form of modification' that the GPL and other
    licenses require.

  [ Luke Yelavich ]
  * Removed ubuntu-cd and ubuntu-sync. They are currently undergoing
    major reworking, and will be re-included when ready.

 -- Luke Yelavich <themuso@ubuntu.com>  Sat,  4 Aug 2007 08:30:01 +1000

ubuntu-dev-tools (0.1) gutsy; urgency=low

  * Initial Release.

 -- Daniel Holbach <daniel.holbach@ubuntu.com>  Fri, 01 Jun 2007 11:26:41 +0200<|MERGE_RESOLUTION|>--- conflicted
+++ resolved
@@ -21,11 +21,7 @@
   * mk-sbuild.1: update documentation to reflect alternative config file
     names for distro and schroot type overrides.
 
-<<<<<<< HEAD
- -- Emmet Hikory <persia@ubuntu.com>  Tue, 09 Feb 2010 11:38:48 +0900
-=======
  -- Kees Cook <kees@ubuntu.com>  Tue, 09 Feb 2010 00:14:26 -0800
->>>>>>> 0dc688ee
 
 ubuntu-dev-tools (0.92) lucid; urgency=low
 
