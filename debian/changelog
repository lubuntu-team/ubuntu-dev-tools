--- conflicted
+++ resolved
@@ -7,17 +7,12 @@
     the supplied architecture or was chosen by default (LP: #943435)
 
   [ Daniel Hahler ]
-<<<<<<< HEAD
   * ubuntutools/archive.py: use ProxyHandler in _download_file.
     This makes use of the system proxy (e.g. http_proxy).
-
- -- Daniel Hahler <ubuntu@thequod.de>  Fri, 16 Mar 2012 16:21:00 +0100
-=======
   * pbuilder-dist: Do not force default value for `--aptcache` argument
     (LP: #956903)
 
- -- Daniel Hahler <ubuntu@thequod.de>  Fri, 16 Mar 2012 14:47:24 +0100
->>>>>>> dead85ee
+ -- Daniel Hahler <ubuntu@thequod.de>  Fri, 16 Mar 2012 16:21:00 +0100
 
 ubuntu-dev-tools (0.139) unstable; urgency=low
 
