<<<<<<< HEAD
ubuntu-dev-tools (0.136) UNRELEASED; urgency=low

  * grab-merge: Use wget -nv rather than -q, so that we see error messages
    (LP: #881967)
  * requestsync: Make --lp the default.
  * submittodebian: Use prettier patch filenames (LP: #887333)
  * mk-sbuild:
    -Allow creating experimental chroots again (LP: #885499)
    - experimental shouldn't be the default in experimental chroots.
    - Add --eatmydata flag (LP: #888440)
  * pbuilder-dist: Support using non-master mirrors. Thanks Mathieu Parent.
    (LP: #824285)

 -- Stefano Rivera <stefanor@debian.org>  Sat, 12 Nov 2011 23:28:05 +0200
=======
ubuntu-dev-tools (0.135) UNRELEASED; urgency=low

  * New scripts:
    - reverse-depends: Replaces reverse-build-depends. Uses an UbuntuWire
      webservice for determining all reverse(-build)-dependencies for a
      package. (LP: #696373)
    - requestbackport: Files a backport request bug report, including a full
      testing checklist.
  * Don't allow boilerplate prompts through in submittodebian and requestsync
    (LP: #887336)

 -- Stefano Rivera <stefanor@debian.org>  Sat, 12 Nov 2011 13:09:05 +0200
>>>>>>> 0838fc63

ubuntu-dev-tools (0.134) unstable; urgency=low

  [ Stefano Rivera ]
  * mk-sbuild: Correct typo in variable name. Thanks Laurent Declercq.
    (Closes: #645917)
  * Remove massfile. Neglected and unused (LP: #145598)
  * syncpackage, requestsync: Sync from testing for LTSs (LP: #876400)
  * syncpackage:
    - Ignore CURRENT blacklisting: it's buggy, and we don't have a good use
      for it.
    - Always display blacklist comments, if they exist.
    - Display timestamps for DSD blacklist comments.
    - Add --fakesync option, relegating --no-lp to really crazy corner cases.
  * sponsor-patch: Compare new sync version to the current Ubuntu version,
    rather than itself (LP: #878499)
  * sponsor-patch.1: Mention syncs (LP: #882085)

  [ Benjamin Drung ]
  * syncpackage: Catch user abort.

  [ Scott Moser ]
  * mk-sbuild: better support apt http proxy (LP: #881654)

 -- Stefano Rivera <stefanor@debian.org>  Fri, 28 Oct 2011 10:16:15 +0200

ubuntu-dev-tools (0.133) unstable; urgency=low

  [ Stefano Rivera ]
  * mk-sbuild: Only grant access to the admin group when it exists
    (Closes: #642824)
  * Add Depends and Build-Depends for python-distro-info, which has split out
    of distro-info.
  * syncpackge: Gracefully deal with no available changelog from Debian (PTS
    changelogs aren't available immediately)

  [ Benjamin Drung ]
  * syncpackage: Allow syncing to -proposed with --no-lp.

 -- Benjamin Drung <bdrung@debian.org>  Wed, 19 Oct 2011 18:18:51 +0200

ubuntu-dev-tools (0.132) unstable; urgency=low

  [ Benjamin Drung ]
  * sponsor-patch:
    - Refactor code.
    - Support sync requests and make ack-sync obsolete (LP: #764763).

  [ Stefano Rivera ]
  * syncpackage: Looks like we can't expect exactly one DSD record for every
    source package (LP: #846890)

 -- Benjamin Drung <bdrung@debian.org>  Thu, 22 Sep 2011 12:31:57 +0200

ubuntu-dev-tools (0.131) unstable; urgency=low

  [ Stefano Rivera ]
  * doc/requestsync.1: Correct default value for REQUESTSYNC_SMTP_SERVER
    (LP: #844992)
  * import-bug-from-debian: Bugs are filed against source packages in Ubuntu.
    (LP: #844734)
  * Debian source publication records are all Published now, not pending
    (LP: #845487)
  * requestsync:
    - Add nice error messages to gpg-signing code, rather than simple
      assertions (LP: #537288)
    - Extract current Ubuntu delta from changelog entries and provide for
      editing (LP: #547925)
  * submittodebian:
    - Don't parse the entire changelog, to avoid bumping into past illegal
      version numbers (LP: #727314)
    - Iterate over changelog blocks rather than using Changelog's private
      _blocks list.
  * LP: #806633:
    - ubuntutools.update_maintainer: Don't use strict changelog parsing
    - sponsor-patch: Perform strict validation on the first changelog entry.
  * setup-packaging-environment:
    - Software Sources isn't on the Administration menu, post Gnome 2
      (LP: #841975)
    - Use apt-get rather than aptitude.
  * Removed get-build-deps, mk-build-deps -ir is equivalent (LP: #158108)
  * ubuntutools.archive:
    - Add quiet option to silence downloading.
    - Use wget-style progress bar (fixed width) (LP: #845787)
  * Bump python-debian B-D and Depends to 0.1.20 for unicode Changelog
    reading.
  * backportpackage: Use absolute path of workdir when test-building.

  [ Colin Watson ]
  * syncpackage: Fix typo.

  [ Benjamin Drung ]
  * ubuntutools/requestsync: Follow PEP 8 naming conventions.

 -- Stefano Rivera <stefanor@debian.org>  Sat, 10 Sep 2011 16:48:23 +0200

ubuntu-dev-tools (0.130) unstable; urgency=low

  * pull-lp-source: Support source packages with a bad version string
    (LP: #844682).
  * backportpackage:
    - Search for newer versions in -{updates,security} on Ubuntu (LP: #823833).
    - Use Ubuntu and Debian as fall back check in codename_to_distribution to
      allow backporting to Ubuntu from a Debian system (LP: #823832).

 -- Benjamin Drung <bdrung@debian.org>  Thu, 08 Sep 2011 22:04:11 +0200

ubuntu-dev-tools (0.129) unstable; urgency=low

  [ Colin Watson ]
  * syncpackage: Convert to new LP API, with --no-lp available for the old
    style of operation.
  * syncpackage: Require -f/--force option to overwrite Ubuntu changes.

  [ Jelmer Vernooij ]
  * Remove several tools not specific to Ubuntu that have been migrated to
    lptools (LP: #708886):
   - get-branches (renamed to lp-get-branches)
   - grab-attachments (renamed to lp-grab-attachments)
   - lp-project-upload
   - lp-list-bugs
   - lp-set-dup
   - lp-shell

  [ Stefano Rivera ]
  * syncpackage: Show changes to be synced when performing native syncs.
  * syncpackage: Check the sync blacklist.
  * syncpackage: Support --bug (extra bugs to be closed by the sync) with
    native syncs. (Bugs are closed one individually, via the API, post-sync)
  * dgetlp, submittodebian, 404main: Use unicode strings for literal strings
    containing non-ASCII characters (LP: #836661)
  * Recommend pbuilder | aptitude for get-build-deps, and exit with an error
    if neither are installed (LP: #799368)
  * get-build-deps: Tell aptitude not to follow Recommends (LP: #817500)
  * doc/requestsync.1: Document the -C option (LP: #833408)
  * ubuntutools.archive: Don't write .dsc files until we pull the entire
    source package, just hold it in memory. Avoids littering the current
    directory (LP: #838361)
  * Run harvest as part of sponsor-patch (LP: #833699)

  [ Julian Taylor ]
  * requestsync: omit dups when checking for duplicate requests (LP: #842217)

  [ Benjamin Drung ]
  * sponsor-patch: Default to not upload the package.
  * requestsync: Do not crash on user abort (Closes: #637168).

 -- Benjamin Drung <bdrung@debian.org>  Tue, 06 Sep 2011 14:31:31 +0200

ubuntu-dev-tools (0.128) unstable; urgency=low

  [ Stefano Rivera ]
  * ubuntutools.builder: Detect missing builder and fail early.
  * backportpackage: Backport from local source packages again (LP: #801945)
  * ubuntutools.test.test_archive: Forgive newer python-debian's for calling
    GpgInfo.from_sequence() with the optional keyrings arguments.

  [ Julian Taylor ]
  * lp-shell: use ipython shell if available

 -- Stefano Rivera <stefanor@debian.org>  Tue, 16 Aug 2011 11:15:18 +0200

ubuntu-dev-tools (0.127) unstable; urgency=low

  * Move debian-distro-info, distro-info, and ubuntu-distro-info from
    ubuntu-dev-tools into distro-info.

 -- Benjamin Drung <bdrung@debian.org>  Fri, 01 Jul 2011 22:07:18 +0200

ubuntu-dev-tools (0.126) unstable; urgency=low

  [ Evan Broder ]
  * ubuntutools.misc: Add a new "system_distribution_chain", which returns
    a list starting with the current distribution and working its way up
    each distribution's parent.
  * ubuntutools.misc: Add a function to find the distribution that
    used a given release codename.
  * backportpackage, doc/backportpackage.1: Accept codenames from any
    distribution in the parenting chain. Makes it possible to, e.g.,
    backport from Debian. (LP: #703099)
  * ubuntutools.subprocess:
    - New drop-in replacement wrapper module around subprocess that
      backports the restore_signals kwarg and defaults close_fds=True
    - Switch everything previously using subprocess to use
      ubuntutools.subprocess instead (LP: #785854)

  [ Stefano Rivera ]
  * submittodebian: Write a usable .reportbugrc if it doesn't exist.
    (LP: #800429)

  [ Benjamin Drung ]
  * Add experimental to list of Debian distributions.

 -- Benjamin Drung <bdrung@debian.org>  Sat, 25 Jun 2011 16:38:49 +0200

ubuntu-dev-tools (0.125ubuntu1) oneiric; urgency=low

  [ Benjamin Drung ]
  * backportpackage: Use --force-bad-version instead of --allow-lower-version
    (which requires a parameter) for debchange.
  * Adjust EOL date of Ubuntu 9.10 "Karmic Koala".

  [ Stefano Rivera ]
  * ubuntutools.archive: Display any errors rmadison emits, rather than
    guessing at the cause. (LP: #788447)
  * sponsor-patch: Use dch --release instead of --edit to work with
    DEBCHANGE_RELEASE_HEURISTIC=changelog.

  [ Dustin Kirkland ]
  * doc/lp-project-upload.1, lp-project-upload:
    - add support for optionally specifying files containing the changelog
      and release notes for the release
    - allows scripts to avoid the interactive editors
    - document these changes in the manpage

  [ Didier Roche ]
  * lp-project-upload:
    - fix a bug when new milestone wasn't specified (LP: #797170)
  * get-build-deps:
    - fix a wrong parser when some build-dep have an epoch

  [ Brian Murray ]
  * grab-attachments, doc/grab-attachments.1:
    - add in download attachments from duplicates
    - add in download attachments from all bugs about a package
    - document new options in the manpage

 -- Didier Roche <didrocks@ubuntu.com>  Fri, 24 Jun 2011 11:50:17 +0200

ubuntu-dev-tools (0.124) unstable; urgency=low

  [ Benjamin Drung ]
  * Move add-patch, edit-patch, suspicious-source, what-patch, and wrap-and-sort
    from ubuntu-dev-tools into devscripts (Closes: #568481).

  [ Daniel Holbach ]
  * bitesize:
    - display error message properly (LP: #785973).
    - error out if bug is already marked as 'bitesize'.
    - rephrase bug comment and subscribe person who adds the comment.
    - work-around LP:336866 and LP:254901.

  [ Stefano Rivera ]
  * mk-sbuild:
    - maintainer_name isn't mandatory any more (LP: #787051)

 -- Benjamin Drung <bdrung@debian.org>  Wed, 25 May 2011 18:27:46 +0200

ubuntu-dev-tools (0.123) unstable; urgency=low

  [ Stefano Rivera ]
  * mk-sbuild:
    - Disable daemons with a policy-rc.d script (like pbuilder does)
    - Move package installation after option parsing.
    - Exit 0 when showing help, and support -h.
    - Determine distribution from release name (via distro-info).
    - Reformat manpage.
    - Install qemu-user-static instead of qemu-kvm-extras-static.
    - Put schroot configuration in chroot.d/sbuild-$chroot (LP: #736808)
    - Understand Debian distribution synonyms, and store the chroot under the
      code name.
    - Support Debian experimental.

  [ Daniel Holbach ]
  * bitesize, doc/bitesize.1: add script to tag a bug as bitesize and add a
    comment that you are willing to help with fixing the bug.

  [ Benjamin Drung ]
  * sponsor-patch: Fix assertion error if a relative working directory
    is specified (LP: #785923).

 -- Benjamin Drung <bdrung@debian.org>  Fri, 20 May 2011 21:29:45 +0200

ubuntu-dev-tools (0.122) unstable; urgency=low

  [ Ted Gould ]
  * lp-project-upload: Add an optional parameter for creating a new
    milestone to add future bugs to.

  [ Benjamin Drung ]
  * data/ubuntu.csv: Update end-of-life dates.

  [ Brian Murray ]
  * grab-attachments: download the attachments to a folder named after the bug
    number e.g. bug-1

 -- Benjamin Drung <bdrung@debian.org>  Sat, 23 Apr 2011 13:52:01 +0200

ubuntu-dev-tools (0.121) unstable; urgency=low

  [ Daniel Holbach ]
  * harvest, setup.py: install tool that queries Harvest for information
    about open opportunities for a given source package.

  [ Stefano Rivera ]
  * ubuntutools.archive.rmadison: suite can be None, handle this correctly.
  * pull-debian-debdiff: Convert distance to an integer, so it works when
    specified.
  * sponsor-patch, doc/sponsorpatch.1: Clarify that --upload or --workdir is
    required. (LP: #712721)
  * Drop Breaks: ${python:Breaks}, no longer used by dh_python2.

  [ Benjamin Drung ]
  * ubuntutools.update-maintainer: Do not use python-debian to parse
    debian/control to avoid mangling this file (LP: #756373). The new
    simplified parser has no problems with comments in debian/control
    (LP: #701487, #713827).
  * doc/setup-packaging-environment.1: Fix typo.
  * Bump Standards-Version to 3.9.2 (no changes required).
  * Drop transitional qemu-kvm-extras-static from alternative suggests.

  [ Ted Gould ]
  * lp-project-upload: Use a milestone that already exists if there is
    one to use.

 -- Benjamin Drung <bdrung@debian.org>  Tue, 19 Apr 2011 08:49:06 +0200

ubuntu-dev-tools (0.120) unstable; urgency=low

  [ Felix Geyer ]
  * pull-lp-source.1: Document -d option.

  [ Stefano Rivera ]
  * ubuntutools.archive: Filter rmadison results. (LP: #710579)
    - Canonicalise suites (use code-names) before passing them to rmadison.
  * pull-{lp,debian}-source: Download requested versions, as well as simply
    the latest version in a release.
  * pull-{lp,debian}-source, pull-debian-debdiff: Catch KeyboardInterrupt.
    (LP: #713845)
  * pull-debian-source: Handle -p-u and -security suites.
  * Bump X-Python-Version to >= 2.6, now that python-launchpadlib no longer
    supports Python 2.5.

  [ Julian Taylor ]
  * add support for cowbuilder and cowbuilder-dist in builder.py
    - allows use in sponsor-patch and backportpackage (LP: #728751)

  [ Benjamin Drung ]
  * data/ubuntu.csv: Add Oneiric Ocelot to the list of know releases.
  * ubuntutools.distro_info: Fix TypeError crash and add a test case to
    catch regressions (LP: #731398).

 -- Stefano Rivera <stefanor@debian.org>  Sat, 12 Mar 2011 22:07:47 +0200

ubuntu-dev-tools (0.119) unstable; urgency=low

  * Support Launchpadlib 1.9. (LP: #725231, #725092)
    - Document Launchpadlib 1.9 issues in NEWS.
  * Remove manage-credentials, and credential handling code from
    ubuntutools.lp.libsupport. Launchpadlib 1.9 handles this via
    python-keyring. (LP: #387297, #645629, #689100)
  * Use Launchpadlib.login_with() directly in scripts.
  * Remove ubuntutools.lp.libsupport.approve_application, no longer used.
  * Remove ubuntutools.lp.libsupport.get_launchpad, no longer used.
  * Remove ubuntutools.lp.libsupport.translate_api_web, no longer used.
  * Skip pylint test if it crashes.

 -- Stefano Rivera <stefanor@debian.org>  Tue, 01 Mar 2011 15:04:40 +0200

ubuntu-dev-tools (0.118) unstable; urgency=low

  * requestsync: Use from...import require_utf8() to work around unexpected
    scoping from a later import (LP: #723630)
  * Add myself to Uploaders.

 -- Stefano Rivera <stefanor@debian.org>  Wed, 23 Feb 2011 15:21:32 +0200

ubuntu-dev-tools (0.117) unstable; urgency=low

  [ Benjamin Drung ]
  * dgetlp, import-bug-from-debian, suspicious-source:
    Show error messages instead of having the import errors for
    recommended packages (Closes: #613101, LP: #693813).
  * update_maintainer.py: Update Maintainer field if it is set to
    "Ubuntu Core Developers <ubuntu-devel@lists.ubuntu.com>".

  [ Stefano Rivera ]
  * ubuntutools/archive.py: Rewrite launchpadlib redirects to https when
    fetching dscs.
  * debian/control:
    - Suggest qemu-user-static | qemu-kvm-extras-static. Ubuntu provides a
      qemu-user-static package, like Debian, since natty.
    - Drop Build-Depend on Recommend on libapt-pkg-perl. No longer used.
  * grab-merge: Show help when no arguments are provided.
  * pull-revu-source: Check for the availability of libwww-perl, and print a
    more helpful error.
  * requestsync, grep-merges: Require a UTF-8 locale. (Closes: #613114,
    LP: #553795)

 -- Benjamin Drung <bdrung@debian.org>  Tue, 22 Feb 2011 00:42:33 +0100

ubuntu-dev-tools (0.116) unstable; urgency=low

  [ Benjamin Drung ]
  * suspicious-source:
    - Add .icns and .java to extension whitelist.
    - Add image/vnd.adobe.photoshop to the mime-type whitelist.
  * data/debian.csv: Add wheezy and release date of squeeze.
  * *distro-info: Add a "created" column to the data.
  * wrap-and-sort: Wrap and sort Build-Conflicts too.
  * Move debian-keyring from Suggests to Recommends (LP: #717245).
  * ubuntutools/test/example_package.py: Use dpkg-source directly instead of
    dpkg-buildpackage to avoid running fakeroot inside fakeroot which leads
    to a FTBFS on natty.

  [ Stefano Rivera ]
  * debian/copyright:
    - Files is space-separated, not comma.
    - Bump Format revision.

  [ Kees Cook ]
  * ubuntutools/update_maintainer.py: do nothing if the rules file
    already manages XSBC-Original (e.g. python).
  * ubuntutools/test/test_update_maintainer.py: update test cases to
    handle checking for debian/rules.
  * mk-sbuild: work around apt's invocation of GPG needing root's
    .gnupg directory to already exist.

  [ Michael Bienia ]
  * Use the new web_link attribute of LP objects instead of our own
    translate_api_web() function.

 -- Benjamin Drung <bdrung@debian.org>  Sat, 12 Feb 2011 19:02:59 +0100

ubuntu-dev-tools (0.115) unstable; urgency=low

  [ Stefano Rivera ]
  * Catch DownloadErrors in ubuntutools.archive users. (LP: #708862)

  [ Scott Kitterman ]
  * Update requestsync to send to Launchpad's MX record instead of hard
    coding to the old MX (fiordland) (LP: #710925)
  * Recommend python-dns

 -- Benjamin Drung <bdrung@debian.org>  Tue, 01 Feb 2011 13:58:07 +0100

ubuntu-dev-tools (0.114) unstable; urgency=low

  [ Stefano Rivera ]
  * ubuntutools.archive: Handle source package in workdir correctly.
    Add regression tests. (LP: #706403)
  * syncpackage: Don't fakesync when we have a new orig tarball (LP: #707187)

  [ Dustin Kirkland ]
  * debian/control, debian/copyright, doc/errno.1, errno, setup.py:
    - purge the errno utility per request of the ubuntu-dev-tools
      maintainer;  errno now provided by the 'errno' package; (LP: #666540)

  [ Benjamin Drung ]
  * wrap-and-sort: Add option to use on individual file (LP: #699696).
  * update_maintainer.py: Process control.in first.

 -- Benjamin Drung <bdrung@debian.org>  Tue, 25 Jan 2011 22:58:05 +0100

ubuntu-dev-tools (0.113) unstable; urgency=low

  [ Benjamin Drung ]
  * debian-distro-info, distro-info, ubuntu-distro-info: New tools.
  * Use new ubuntutools.distro_info in various scripts.

  [ Stefano Rivera ]
  * backportpackage: dput correct changes filename (regression in 0.112)
    (LP: #706010)
  * Use new *-distro-info in:
    - bash_completion/pbuilder-dist: To determine pbuilder file names.
    - dch-repeat.
    - reverse-build-depends.
  * pbuilder-dist: Use ubuntutools.logger.
  * pbuilder-dist-simple: Remove all mention of supporting Debian.
    (LP: #481223)
  * pull-debian-source: Rewritten in Python to take advantage of the new
    ubuntutools library functions.

 -- Benjamin Drung <bdrung@debian.org>  Sat, 22 Jan 2011 21:06:57 +0100

ubuntu-dev-tools (0.112) unstable; urgency=low

  [ Robert Collins ]
  * manage-credentials: Finish migrating away from the Launchpad 'edge' service
    root. (LP: #704657)

  [ Stefano Rivera ]
  * New source package downloading framework in ubuntutools.archive. Use in
    many scripts.
  * pull-lp-source: str() exceptions before passing to Logger (LP: #695523)

 -- Benjamin Drung <bdrung@debian.org>  Thu, 20 Jan 2011 10:25:57 +0100

ubuntu-dev-tools (0.111) natty; urgency=low

  * ubuntutools/test/test_help.py: Blacklist --help test for check-mir, it
    does not have help. Fixes FTBFS on the buildd.

 -- Martin Pitt <martin.pitt@ubuntu.com>  Thu, 13 Jan 2011 20:15:41 -0600

ubuntu-dev-tools (0.110) natty; urgency=low

  * doc/check-mir.1: Fix typo.
  * check-mir: Check binary dependencies, too.
  * debian/control: Add check-mir to package description.

 -- Martin Pitt <martin.pitt@ubuntu.com>  Thu, 13 Jan 2011 19:28:20 -0600

ubuntu-dev-tools (0.109) natty; urgency=low

  [ Stefano Rivera ]
  * Convert debian/copyright to DEP5, make sure all scripts are listed
    (LP: #692003)
  * Drop preinst (pbuilder-dist bash_completion handling), it is not required
    for any current upgrade path on Debian or Ubuntu.
  * Switch to dh_python2:
    - Use X-Python-Version instead of XS-Python-Version.
    - Use ${python:Breaks} to specify Python version compatibility.
  * Support reading configuration variables from devscripts configuration
    files. (LP: #681693)
    - Added ubuntu-dev-tools.5
    - Support this in many u-d-t scripts, and update manpages.
    - Deprecate old configuration environment variables.
  * Support the combined "Name <email>" format in UBUMAIL, DEBFULLNAME, and
    DEBEMAIL. (LP: #665202)
  * Add the beginnings of a test suite. (LP: #690386)
    - Switch to setuptools, to support setup.py test.
    - Test for that every script can run --help and return 0.
    - 404main, merge-changelog, pull-debian-debdiff, pull-debian-source,
      pull-revu-source:
      + Return 0 after showing help.
    - Run pylint on Python source code.
  * ubuntutools/common.py: Remove https_proxy unsetting code, working around
    LP: #94130.
  * edit-patch: Don't let cat error through if debian/source/format doesn't
    exist.
  * pull-debian-debdiff: Rewrite in Python, and use snapshot.debian.org.
  * pull-lp-source: Support -d (LP: #681699)
  * suspicious-source: Whitelist Python source code.
  * import-bug-from-debian: Add --package option, for importing bugs from
    pseudo-packages.

  [ Michael Bienia ]
  * ubuntutools/lp/lpapicache.py: Allow easier selection of 'staging' as LP
    instance to use (LP: #693060).

  [ Benjamin Drung ]
  * sponsor-patch:
    - Add new --lpinstance and --no-conf options.
    - Support configuration files.
    - Default to a temporary workdir and clean it up (LP: #691467).
    - Fix 'str' object has no attribute 'startwith' crash caused by a typo.
    - Fix crash if uploading to ubuntu without building the package before.
    - Fix: The package was only uploaded if the target was "ubuntu".
  * Recommend bzr-builddeb (used by sponsor-patch for branches).
  * Add most dependencies to Build-Depends for successfully run the tests.
  * Recommend python-gnupginterface (used by dgetlp).
  * update-maintainer: Rewrite completely using python-debian (LP: #666504).
  * ubuntutools/packages.py: Removed (used nowhere).

  [ Michael Vogt ]
  * add "add-patch" that provides the non-interactive version of
    edit-patch

  [ Martin Pitt ]
  * Add check-mir script: Check components of build dependencies and warn
    about universe/multiverse ones, for a package destined for
    main/restricted. Add doc/check-mir.1 manpage.

 -- Martin Pitt <martin.pitt@ubuntu.com>  Thu, 13 Jan 2011 19:16:33 -0600

ubuntu-dev-tools (0.108) experimental; urgency=low

  [ Stefano Rivera ]
  * lp-shell, import-bug-from-debian:
    Use the 'production' LP instance instead of 'edge' (which is going away).
  * pbuilder-dist:
    - Fix typo in local archive support, introduced in 0.107.
    - Warn user if they run sudo pbuilder-dist (LP: #691999).
  * Drop unnecessary debian/pycompat

  [ Benjamin Drung ]
  * pull-lp-source: Unquote URI to get "+" instead of "%2B" in the file name
    (LP: #681114).
  * sponsor-patch: Allow updating the build environment if the build failed.
  * ubuntu-iso: Exit nonzero rather than crash if a wrong parameter is passed
    (LP: #637020).

  [ Colin Watson ]
  * grep-merges: New tool.
  * ubuntu-iso(1): Fix typo.

  [ Evan Broder ]
  * backportpackage: new script for testing backport requests in a PPA.
  * sponsor-patch: Add --update option to make sure build environment is
    up to date (LP: #689605)

  [ Bilal Akhtar ]
  * pbuilder-dist: Override the default build result location if
    --buildresult is specified.
  * sponsor-patch: Support building with pbuilder-dist.

 -- Benjamin Drung <bdrung@ubuntu.com>  Sun, 19 Dec 2010 00:57:38 +0100

ubuntu-dev-tools (0.107) experimental; urgency=low

  [ Stefano Rivera ]
  * edit-patch: Detect quilt patch-system in 3.0 (quilt) packages without any
    patches yet.
  * wrap-and-sort:
    - Correct typo in options --wrap-allways -> --wrap-always
    - Sort debian/install as well as debian/*.install
    - Add one-space-indentation option: --short-indent
    - Remove null-entry from trailing comma in sorted lists
    - Add configurable debian directory location
    - Sort Architecture (LP: #681131)
    - Add --sort-binary-packages and --keep-first (LP: #681119)
  * grab-merge, syncpackage: Export DEB_VENDOR=Ubuntu when unpacking source
    packages. 3.0 (quilt) has optional per-vendor patch series.
  * pbuilder-dist:
    - Refactor to use subprocess.popen instead of os.system (LP: #398974)
    - Catch OSErrors when creating directories (LP: #671067)
    - Set HOME so pbuilder reads .pbuilderrc
    - Add bidirectional workarounds for LP: #599695 (pbuilder uses the host
      apt keyring). Complain if the target's keyring isn't installed.
  * Use dpkg-vendor in ubuntutools.misc.system_distribution(), cache result.

  [ Benjamin Drung ]
  * wrap-and-sort: Remove duplicate items from sorted lists.
  * syncpackage: Fix error message for failed downloads.
  * sponsor-patch: Support building with sbuild (LP: #681242).

  [ Daniel Holbach ]
  * submittodebian: rephrase boilerplate text to be more polite, add reminder
    to explain the patch sufficiently and add necessary information.

  [ Colin Watson ]
  * submittodebian: Encourage sending multiple independent pieces of the
    Ubuntu patch in separate bug reports.

 -- Benjamin Drung <bdrung@ubuntu.com>  Fri, 03 Dec 2010 00:14:25 +0100

ubuntu-dev-tools (0.106) experimental; urgency=low

  [ Kees Cook ]
  * mk-sbuild: drop "priority" option; sbuild no longer uses it.

  [ Benjamin Drung ]
  * sponsor-patch: Call dpkg-source with --no-preparation to not apply patches
    if the packages uses the 3.0 (quilt) format.
  * debian/control: Use shorter addresses for VCS-* fields.

  [ Michael Bienia ]
  * pull-debian-source: Fix logical error in abort check (lp: #678072).

 -- Benjamin Drung <bdrung@ubuntu.com>  Sun, 21 Nov 2010 15:41:43 +0100

ubuntu-dev-tools (0.105) experimental; urgency=low

  [ Siegfried-Angel Gevatter Pujals ]
  * pbuilder-dist, doc/pbuilder-dist.1:
     - Export the distribution and architecture information to the environment
       so that it is available in pbuilderrc, etc. (LP: #628933).

  [ Naty Bidart ]
  * lp-project-upload: Add support handling multiple project series.

  [ Kees Cook ]
  * mk-sbuild: use --no-install-recommends on Debian too (Closes: #599699).

  [ Marco Rodrigues ]
  * pull-debian-source:
     - Show message when a package isn't in Debian testing (LP: #529041).

  [ Stefano Rivera ]
  * doc/syncpackage.1:
     - Add a warning that the use of syncpackage is discouraged.
     - Correct and neaten options.
  * syncpackage:
     - Add --dont-sign parameter, for test builds.

  [ Christopher James Halse Rogers ]
  * mk-sbuild: Add support for btrfs-snapshot based chroots

  [ Iain Lane ]
  * pbuilder-dist: Explicitly use debian keyring when working with a
    Debian chroot, working around #599695

  [ Benjamin Drung ]
  * syncpackage:
    - Don't crash if environment variables aren't set (LP: #665202).
    - Don't add quotation marks to changelog entries (LP: #668805).
    - Show a error message instead of raising an error if Ubuntu contains a
      newer version.
    - Print an error message if the source-only build fails (LP: #668749).

 -- Benjamin Drung <bdrung@ubuntu.com>  Sat, 30 Oct 2010 20:58:30 +0200

ubuntu-dev-tools (0.104) experimental; urgency=low

  [ Siegfried-Angel Gevatter Pujals ]
  * pbuilder-dist:
     - Fix regression where pbuilder would get an empty string as first
       positional argument.
     - Update --debug-echo so that it doesn't hide empty parameters (now
       that they are wrapped around quotes they are significant).

 -- Benjamin Drung <bdrung@ubuntu.com>  Sat, 25 Sep 2010 13:14:46 +0200

ubuntu-dev-tools (0.103) experimental; urgency=low

  [ Benjamin Drung ]
  * sponsor-patch:
    - Fix NameError: global name 'debdiff_filename' is not defined.
    - Add --workdir parameter to set the working directory.
  * ubuntutools/update_maintainer.py: Fix failure if debian/control.in is a
    directory.

  [ Luca Falavigna ]
  * debian/control:
    - Add Benjamin Drung to Uploaders.
    - Add DM-Upload-Allowed field, this way Benjamin can upload new
      versions on his own.
  * ubuntutools/misc.py:
    - Use output of dpkg --print-architecture command to correctly display
      platform architecture (Closes: #594424).

  [ Siegfried-Angel Gevatter Pujals ]
  * pbuilder-dist:
     - Do not show a warning when "experimental" is used; there is no
       debootstrap file for it but it should just work anyway.
     - Wrap any extra (user) arguments appended to the pbuilder command with
       quotation marks, when needed (LP: #398989).
  * bash_completion/pbuilder-dist:
     - Enable auto-completion for "pbuilder-experimental".
  * doc/pbuilder-dist.1:
     - Move the documentation for --main-only (previously "mainonly") and
       --debug-echo to a new Options section.

  [ Stefano Rivera ]
  * Add manpages for sponsor-patch and import-bug-from-debian.
  * hugdaylist, manage-credentials, massfile, merge-changelog,
    ubuntutools/requestsync/common.py: Some pyflakes-induced cleanup.
  * ubuntutools/lp/libsupport.py: Support production API URLs in
    translate_web_api.

 -- Luca Falavigna <dktrkranz@debian.org>  Wed, 22 Sep 2010 18:13:27 +0200

ubuntu-dev-tools (0.102) experimental; urgency=low

  [ Dustin Kirkland ]
  * errno, doc/errno.1, debian/control, debian/copyright, setup.py:
    - add an errno utility, LP: #612267

  [ Kees Cook ]
  * mk-sbuild: update examples to include "-A".

  [ Benjamin Drung ]
  * suspicious-source: whitelist font source formats. Thanks to Nicolas
    Spalinger for the patch (LP: #365147).
  * Update the man page of suspicious-source to match the rewrite.
  * syncpackage:
    - Don't upload orig tarball if not needed.
    - Print error message if the download fails (LP: #639899).
    - Check if the specified Debian component is valid (LP: #639896).
  * update-maintainer: Don't change the Maintainer field if the email is set
    to a @lists.ubuntu.com address.
  * sponsor-patch: New script to download a patch from a Launchpad bug, patch
    the source package, build, check and uploads it (to Ubuntu or a PPA).
  * wrap-and-sort: New script to wrap long lines and sort items in packaging
    files.

  [ Stefano Rivera ]
  * update-maintainer: Correctly update the Maintainer field to the new Ubuntu
    Developers address (instead of the calling user) when the package is not
    in Debian.

  [ Iain Lane ]
  * all: Use production API rather than edge by default. Should be more
    reliable and was advised by lifeless (LP team).

  [ Michael Bienia ]
  * Add 'natty' to recognized names and make it the default.

  [ Colin Watson ]
  * Fix NAME section of lp-set-dup(1).
  * lp-list-bugs: New tool.

 -- Luca Falavigna <dktrkranz@debian.org>  Mon, 20 Sep 2010 11:10:04 +0200

ubuntu-dev-tools (0.101) unstable; urgency=low

  [ Andrew Starr-Bochicchio ]
  * syncpackage: Update manpage to reflect current usage. (Closes: #587142,
    LP: #598477)
  * ubuntu-build: Update manpage to reflect current usage. (LP: #490535)
  * edit-patch: Add manpage. (LP: #538379)
  * massfile: Add manpage.
  * pull-debian-debdiff: Add manpage.
  * setup-packaging-environment: Add manpage.
  * ubuntu-iso: Add manpage.

  [ Benjamin Drung ]
  * Bump Standards-Version to 3.9.1 (no changes required).
  * Switch to dpkg-source 3.0 (native) format.
  * Switch to simple dh7 rule.
  * syncpackage:
    - Use Version class from python-debian to fix extraction of upstream
      version for debian versions that contain more than one dash.
    - Prepend script name to every output
    - Output every executed command in verbose mode
    - Print proper error message if the dsc file is malformed.
  * update-maintainer: Add a --quiet option.
  * suspicious-source: Replace with total rewrite in Python using python-magic.

  [ Michael Bienia ]
  * ubuntutools/lpapi/lpapicache.py: Use the new LP API method
    archive.checkUpload() to check upload permissions.
  * Add "import-bug-from-debian" written by James Westby.
  * Add python-soappy to Recommends.
  * requestsync: Fix bug where the variable 'hasLP' is not always set
    (lp: #607874).

  [ Steve Beattie ]
  * mk-schroot: add debootstrap include/exclude options
  * mk-schroot.1: document added options

 -- Luca Falavigna <dktrkranz@debian.org>  Wed, 04 Aug 2010 10:06:44 +0000

ubuntu-dev-tools (0.100) maverick; urgency=low

  [ Luca Falavigna ]
  * syncpackage: new script to easily upload pristine Debian packages.
  * debian/ubuntu-dev-tools.preinst:
    - It is no longer necessary to remove stale pycentral files.

  [ Felix Geyer ]
  * reverse-build-depends: Always display the correct default distribution
    name in the usage text.

  [ Iain Lane ]
  * requestsync: Fall back to using rmadison when LP indicates that no new
    version is available. The LP importer is often out of date wrt Debian when
    rmadison isn't. (LP: #574398)

  [ Benjamin Drung ]
  * syncpackage:
    - add more options and allow pulling packages from Debian.
    - add mismatching source tarball detection (for fake syncs).
  * update-maintainer:
    - Remove duplicate Original-Maintainer field.
    - Avoid duplicate Original-Maintainer field if maintainer is listed in
      Uploaders too.

  [ Michael Vogt ]
  * edit-patch:
    - support full path to the patch as well (LP: #585599)
    - support adding existing patches (e.g. from launchpad)
      thanks to David Futcher (LP: #586787)

  [ Michael Bienia ]
  * Update to the new python-debian version:
    - Depend on python-debian >= 0.1.15
    - Replace imports of debian_bundle with debian to fix the deprecation
      warnings.

  [ Daniel Hahler ]
  * mk-sbuild: add $RELEASE to error message.

 -- Michael Bienia <geser@ubuntu.com>  Thu, 17 Jun 2010 21:17:10 +0200

ubuntu-dev-tools (0.99) lucid; urgency=low

  [ Andrey Voronov ]
  * pbuilder-dist: change requested/system arch order in check (LP: #557097)

  [ Michael Bienia ]
  * Update the defaults for maverick and let requestsync and
    pull-debian-source default to unstable (lp: #472837).

 -- Michael Bienia <geser@ubuntu.com>  Thu, 22 Apr 2010 21:31:48 +0200

ubuntu-dev-tools (0.98) lucid; urgency=low

  [ Ryan Kavanagh ]
  * Added the merge-changelog script from
    https://lists.ubuntu.com/archives/ubuntu-x/2009-June/000586.html for those
    who need to manually merge packages.
  * Fixed typo in doc/grab-merge.1

  [ Soren Hansen ]
  * Update get-branches to account for changes in LP's web UI. Really, someone
    should update it to use the LP API, but for now, this will have to do.

  [ Emmet Hikory ]
  * doc/mk-sbuild.1: add missing options to summary

  [ Michael Bienia ]
  * lp-shell: Use "udt-lp-shell" as LP API consumer instead of the non-unique
    "test" (lp: #558531).
  * get-branches: Use the LP API to obtain a list of branches of a team.

  [ Loïc Minier ]
  * bash_completion/pbuilder-dist, dch-repeat: list maverick in possible
    Ubuntu dists; the default dist for reverse-build-depends and
    submittodebian should be changed in maverick.

 -- Loïc Minier <loic.minier@ubuntu.com>  Fri, 16 Apr 2010 12:58:22 +0200

ubuntu-dev-tools (0.97) lucid; urgency=low

  [ Michael Bienia ]
  * lp-shell:
    + Support all known LP service names.
    + Add support for using different LP API versions.
    + Add option to login anonymously into LP.
  * ubuntutools/lp/lpapicache.py, ubuntutools/lp/libsupport.py: Add support
    for different LP API versions.
  * ubuntutools/lp/__init__.py: Set the '1.0' LP API version as default.
  * massfile: Updated to 1.0 LP API.
  * doc/requestsync.1: Update the paragraph about sponsoring (lp: #538990).
  * pull-lp-source: Use (anonymously) the LP API to get the URL for the .dsc
    file instead of screen scraping.
  * Apply patch from Julian Andres Klode for the python-apt 0.8 API transition
    (Closes: #572091)
  * ubuntutools/requestsync/mail.py: Fix some more encoding issues
    (lp: #557828).

  [ Michael Vogt ]
  * edit-patch:
    - fix quilt mode when dpkg already applied all the patches
      (LP: #556297)

 -- Michael Bienia <geser@ubuntu.com>  Thu, 08 Apr 2010 12:59:59 +0200

ubuntu-dev-tools (0.96) lucid; urgency=low

  [ Michael Bienia ]
  * ubuntu-build: missed updating a function call.

  [ Emmet Hikory ]
  * mk-sbuild: Really don't use build-arm-chroot

  [ Daniel Holbach ]
  * hugdaylist, requestsync, doc/requestsync.1:
    ubuntu-{main,universe}-sponsors → ubuntu-sponsors,
    {ubuntu,motu}-release → ubuntu-release.
  * ubuntutools/ppaput.py: removed, not necessary any more.
  * debian/copyright: removed references to ppaput.

 -- Daniel Holbach <daniel.holbach@ubuntu.com>  Mon, 15 Mar 2010 10:21:31 +0100

ubuntu-dev-tools (0.95) lucid; urgency=low

  * Update reverse-build-depends for lucid

 -- Jonathan Riddell <jriddell@ubuntu.com>  Mon, 08 Mar 2010 13:33:47 +0000

ubuntu-dev-tools (0.94) lucid; urgency=low

  [ Luca Falavigna ]
  * docs/lp-set-dup.1: add manpage for lp-set-dup.
  * debian/control: bump Standards-Version to 3.8.4, no changes needed.

  [ Emmet Hikory ]
  * mk-sbuild: switch to use qemu-debootstrap for foreign chroots
  * mk-sbuild: allow any foreign chroot (may not work, but we can try)
  * pbuilder-dist: allow any foreign chroot (may not work, but we can try)
  * doc/pbuilder-dist.1: update manpage to indicate general architecture
  * pbuilder-dist: add self. before target_distro in powerpc check

 -- Emmet Hikory <persia@ubuntu.com>  Mon, 08 Mar 2010 20:45:09 +0900

ubuntu-dev-tools (0.93) lucid; urgency=low

  [ Scott Moser ]
  * rename mk-sbuild-lv to mk-sbuild, support union-type=aufs

  [ Emmet Hikory ]
  * Support qemu-arm-static -> qemu-kvm-extras-static transition
  * mk-sbuild: automatically install qemu-kvm-extras-static if requested
  * mk-sbuild: conditionally install lvm2 only for lvm-snapshot schroots
  * mk-sbuild: rationalise architecture variables
  * mk-sbuild: Generalise --type support and add "file" SCHROOT_TYPE
  * mk-sbuild.1: Document the --type argument

  [ Loïc Minier ]
  * Demote qemu-kvm-extras-static to a Suggests since most people don't build
    for armel.

  [ Kees Cook ]
  * requestsync: add -C to allow manually adding changelog when missing
    (LP: #518574).
  * mk-sbuild: clean up and make slight adjustments to new lvm/dir/file logic.
  * mk-sbuild.1: update documentation to reflect alternative config file
    names for distro and schroot type overrides.
  * mk-sbuild, docs/mk-sbuild.1: document DEBOOTSTRAP_MIRROR for good
    measure, thanks to Paul Holcomb.

  [ Michael Bienia ]
  * ubuntutools/requestsync/mail.py: Encode the report to utf-8 before passing
    it to gpg for signing (LP: #522316).
  * Add support for the other LP service roots (edge is still default)
  * Depend on python-launchpadlib >= 1.5.4
  * Also check package sets for upload permissions.
  * lp-set-dup: Don't crash when accessing private bugs (LP: #525539)
  * requestsync: Subscribe 'ubuntu-release' to Feature Freeze exceptions
    (updated to current policy; LP: #532740)

  [ Michael Vogt ]
  * edit-patch: add wrapper around cdbs-edit-patch, dpatch-edit-patch, quilt
    to transparently deal with the various patch systems.

  [ Colin Watson ]
  * lp-shell: Disable default apport excepthook, as this is intended for
    interactive use.

 -- Steve Langasek <steve.langasek@ubuntu.com>  Fri, 05 Mar 2010 19:16:32 -0800

ubuntu-dev-tools (0.92) lucid; urgency=low

  [ Siegfried-Angel Gevatter Pujals ]
  * bash_completion/pbuilder-dist:
     - Enable tab-completion for pbuilder-lucid and cowbuilder-lucid.

  [ Emmet Hikory ]
  * mk-sbuild-lv: support foreign armel schroots
  * mk-sbuild-lv: use --arch=foo rather than --arch foo for debootstrap
  * pbuilder-dist: Allow architecture-switching to armel on i386/amd64
  * pbuilder-dist: use --arch=foo rather than --arch foo for debootstrap
  * pbuilder-dist: change --mirror logic to use -ports when appropriate
  * docs/pbuilder-dist.1: Document architecture-switching for armel
  * debian/control: add qemu-arm-static to Recommends:

  [ Michael Bienia ]
  * ubuntutools/requestsync/mail.py:
    Map "sid" back to "unstable" (and "squeeze" to "testing") else rmadison
    gets a Python traceback from the remote site instead of the expected data
    (lp: #508794).

  [ Kees Cook ]
  * mk-sbuild-lv: adjust schroot.conf template to document the -source
    change further.

 -- Emmet Hikory <persia@ubuntu.com>  Wed, 03 Feb 2010 11:39:12 -0800

ubuntu-dev-tools (0.91) lucid; urgency=low

  * mk-sbuild-lv: drop deprecated keys from schroot.conf template
  * mk-sbuild-lv: enable -source access after security improvements of
                  schroot.conf template in 0.88
  * mk-sbuild-lv: document sudo requirement for -source access in final output

 -- Emmet Hikory <persia@ubuntu.com>  Sun, 17 Jan 2010 11:08:32 +0900

ubuntu-dev-tools (0.90) lucid; urgency=low

  * Include changes which were committed to 0.88, but which I forgot to
    upload.

 -- Martin Pitt <martin.pitt@ubuntu.com>  Sat, 16 Jan 2010 16:28:54 +0100

ubuntu-dev-tools (0.89) lucid; urgency=low

  * Add lp-shell: Open an interactive Python shell with a
    launchpadlib.Launchpad object "lp" which is ready for use.
    If the first command line argument is "staging", this will be on staging
    instead of production.
  * Add doc/lp-shell.1: Manpage.

 -- Martin Pitt <martin.pitt@ubuntu.com>  Wed, 13 Jan 2010 14:34:05 +0100

ubuntu-dev-tools (0.88) lucid; urgency=low

  [ Siegfried-Angel Gevatter Pujals ]
  * pbuilder-dist:
     - Set "--mirror" option also for Ubuntu chroots, so that they work
       on Debian.

  [ Michael Bienia ]
  * requestsync: Fix a bug that prevented sync requests for new packages with
    a version smaller than 0.
  * ubuntutools/requestsync/common.py: Decode the edited report file back from
    UTF-8 so it can be encoded again in the next iteration (lp: #504263)

  [ Luca Falavigna ]
  * Fix some typos in man pages.

  [ Kees Cook ]
  * mk-sbuild-lv: drop deprecated sbuild configuration fields from template.
  * what-patch: updated for 3.0 source format.

 -- Siegfried-Angel Gevatter Pujals <rainct@ubuntu.com>  Fri, 15 Jan 2010 14:24:51 +0100

ubuntu-dev-tools (0.87) lucid; urgency=low

  * Revert the submittodebian change to inline patches.  This is a style
    choice, the patch length has nothing to do with it; if there's demand for
    patch inlining, this should be made a (non-default) option to
    submittodebian.

 -- Steve Langasek <steve.langasek@ubuntu.com>  Mon, 28 Dec 2009 14:41:31 -0800

ubuntu-dev-tools (0.86) lucid; urgency=low

  [ Emmet Hikory ]
  * mk-sbuild-lv: Add richer support for ports architectures in Ubuntu
  * mk-sbuild-lv: Really use -security for SOURCES_SECURITY_SUITE in Ubuntu

  [ Kumar Appaiah ]
  * submittodebian: if patch is relatively small (shorter than fifty
    lines), display it inline instead of attaching to the report.

  [ Michael Bienia ]
  * ubuntutools/requestsync/common.py: convert the changelog into a unicode
    string (lp: #498349)
  * ubuntutools/requestsync/mail.py: rmadison() returns now the most recent
    source line (Closes: #560758)

  [ Iain Lane ]
  * pull-debian-source: Return the most recent source line. Depend on
    libapt-pkg-perl for the Debian version comparison required for this.

  [ Steve Langasek ]
  * submittodebian: os.system() doesn't throw exceptions, so attempt a
    'bzr diff' first and check the return value; otherwise we get no output
    at all from submittodebian in the non-bzr case.

 -- Steve Langasek <steve.langasek@ubuntu.com>  Sun, 27 Dec 2009 13:03:56 -0800

ubuntu-dev-tools (0.85) lucid; urgency=low

  * submittodebian: switch to use lucid as the default distro tag.
  * submittodebian: if the package is in bzr, look for bzr metadata first
    before looking for a previous package revision in the parent dir.

 -- Steve Langasek <steve.langasek@ubuntu.com>  Fri, 11 Dec 2009 13:46:31 -0800

ubuntu-dev-tools (0.84) lucid; urgency=low

  [ Michael Bienia ]
  * update-maintainer: Remove the check for LP credentials again as this
    script doesn't use the LP API (Closes: #558598).
  * Rename buildd to ubuntu-build to resolve filename conflict
    (Closes: #558816).

  [ Manny Vindiola ]
  * grab-merge: Only download files listed multiple times in REPORT once

  [ Luca Falavigna ]
  * ubuntutools/lp/lpapicache.py: recent lazr.restfulclient does use of
    unicode strings, use basestring to catch bot str and unicode.
  * Depend on python-lazr.restfulclient, package was recently renamed
    from python-lazr-restfulclient to match Python naming schema.

  [ Jonathan Davies ]
  * dch-repeat: Added Lucid to releases.

 -- Luca Falavigna <dktrkranz@ubuntu.com>  Mon, 07 Dec 2009 10:18:55 +0100

ubuntu-dev-tools (0.83) lucid; urgency=low

  [ Iain Lane ]
  * lpapicache: Do not immediately bail out if we have no credentials to
    login. Clients are now expected to handle the lack of credentials
    themselves.
  * pull-lp-source: Make LP API use optional - fall back to a hardcoded
    default release if we aren't using it. (LP: #477670)
  * pull-lp-source: Detect more failure conditions and give a nice error
    instead of a trace
  * buildd, requestsync, grab-attachments, hugdaylist, update-maintainer:
    Detect & bail if we don't have credentials and need them. These scripts
    cannot continue under those circumstances.

  [ Kees Cook ]
  * mk-sbuild-lv: switch to ext4 by default.

  [ Siegfried-Angel Gevatter Pujals ]
  * pbuilder-dist, doc/pbuilder-dist.1:
     - Add "--debug-echo" option which prints the resulting pbuilder/cowbuilder
       commands instead of executing it.

  [ Martin Pitt ]
  * lp-project-upload: Generate tarball signature if it is not present yet.
  * lp-project-upload: Invoke editor to specify changelog and release notes,
    and add those to the project release.

 -- Martin Pitt <martin.pitt@ubuntu.com>  Fri, 20 Nov 2009 16:59:08 -0600

ubuntu-dev-tools (0.82) lucid; urgency=low

  [ Iain Lane ]
  * debian/control: Re-add XS-Python-Version - this is more standard
  * debian/pyversions: Drop
  * pbuilder-dist: Don't pass --logfile if we are trying to log in to the
    chroot - the logfile option swallows the prompt, and we probably don't
    want to log if we are using login anyway.

  [ Nathan Handler ]
  * debian/control: Mention lp-project-upload in Description

  [ Siegfried-Angel Gevatter Pujals ]
  * debian/control:
     - Improve description of pbuilder-dist and mention cowbuilder-dist.
  * pbuilder-dist:
     - Abort if the host's architecture can't be determined.
     - Error out instead of showing a traceback if pbuilder-dist is called
       without any argument.
  * pbuilder-dist, ubuntutools/misc.py:
     - Move the functions used to determine the hosts architecture and
       distribution to the ubuntutools.misc module.
  * setup-packaging-environment, setup.py, debian/copyright, debian/control:
     - Add a new script, setup-packaging-environment.

  [ Luca Falavigna ]
  * ubuntutools/requestsync/lp.py: explicitly import exceptions for
    backward compatibility with Python 2.5.
  * debian/control: re-enable support for python2.5.
  * debian/copyright: update copyright holders.

  [ Michael Bienia ]
  * requestsync: request syncs from 'testing' by default (should be changed
    back to 'unstable' for lucid+1)
  * pull-debian-source: change default release to pull from to 'testing'

 -- Iain Lane <laney@ubuntu.com>  Fri, 06 Nov 2009 10:37:43 +0000

ubuntu-dev-tools (0.81) karmic; urgency=low

  [ Iain Lane ]
  * requestsync: Give an error message if no changelog entries - happens if,
    for example, the new package's changelog hasn't yet been published on p.d.o
  * update-maintainer: Also check if package is in experimental when looking
    who to update maintainer to.
  * update-maintainer: Prefer updating control.in to control; this is used by
    some Debian packages, notably those maintained by pkg-gnome.
  * debian/control: Update standards-version to 3.8.3, no changes
  * debian/control, debian/pyversions: Remove XS-Python version to
    debian/pyversions to silence a warning

  [ Jonathan Davies ]
  * debian/control: Included a short description of each script (LP: #406658).

  [ Nathan Handler ]
  * debian/control: Mention pull-revu-source in description

  [ Joe Bernard ]
  * Launchpad API changed causing pull-lp-source to fail to parse the .dsc
    file from the URL contents (LP: #436006).

 -- Iain Lane <laney@ubuntu.com>  Fri, 25 Sep 2009 20:20:49 +0100

ubuntu-dev-tools (0.80) karmic; urgency=low

  * mk-sbuild-lv: Export http_proxy. LP: #416438

 -- Michael Terry <michael.terry@canonical.com>  Thu, 10 Sep 2009 10:53:30 -0400

ubuntu-dev-tools (0.79) karmic; urgency=low

  * Add lp-project-upload: Upload a release tarball to a Launchpad project.
  * Add doc/lp-project-upload.1: Corresponding manpage.
  * setup.py: Add lp-project-upload.
  * debian/copyright: Add lp-project-upload.

 -- Martin Pitt <martin.pitt@ubuntu.com>  Sat, 05 Sep 2009 16:42:10 +0200

ubuntu-dev-tools (0.78) karmic; urgency=low

  [ Nathan Handler ]
  * setup.py: Add pull-revu-source to list of scripts

  [ Steve Langasek ]
  * Set XS-Python-Version to 2.6 or better, due to use of 2.6-specific
    syntax in requestsync.
  * Bump the python-all-dev build-dep as well

 -- Steve Langasek <steve.langasek@ubuntu.com>  Tue, 01 Sep 2009 12:17:03 -0700

ubuntu-dev-tools (0.77) karmic; urgency=low

  [ Nathan Handler ]
  * pull-revu-source: Update to use dsc.py to get dsc URL

  [ Michael Bienia ]
  * Install also the ubuntutools/requestsync/* modules (lp: #421627)

 -- Michael Bienia <geser@ubuntu.com>  Tue, 01 Sep 2009 10:56:29 +0200

ubuntu-dev-tools (0.76) karmic; urgency=low

  [ Nicolas Valcárcel ]
  * mk-sbuild-lv:
    - Add check for built-in dm_snapshot (LP: #398414)

  [ Andreas Moog ]
  * update-maintainer:
    - Don't silently fail when Maintainer-Field contains a comment
      in brackets. (LP: #397144)
    - Don't add second XSBC-Original-Maintainer if Maintainer was set
      to Motu or Core-Dev.

  [ Michael Bienia ]
  * Drop python-launchpad-bugs from Depends.
  * Add python-lazr-restfulclient to Depends.
  * buildd: Add a --batch mode for batch retrying/rescoring of packages.
  * requestsync:
    - Use UBU* environment variables before the DEB* ones (lp: #400133)
    - Split requestsync into a "mail" module and a "lpapi" module and use
      the LP API only when --lp was used. In "mail" mode requestsync has
      to ask some more questions for parts it can't find out without LP API.
      (lp: #406659, #416955)

  [ Iain Lane ]
  * requestsync:
    - Guard some calls when -n is specified
    - Fetch changelog of specified version, not current version. If an
      experimenal upload happened after the unstable one we're syncing, this
      is considered to be current by p.d.o and we would get those changelog
      entries in the sync request
    - Remove trailing fullstop from sync bug title
  * suspicious-source: Add *.hs *.el *.css to whitelist

  [ Siegfried-Angel Gevatter Pujals ]
  * pbuilder-dist:
     - Expand "~" in PBUILDFOLDER to the user's home directory.
     - If there's a "etc/<distro>/apt.conf" file inside the build result
       directory, pass it to pbuilder as --aptconfdir. Thanks to Paul Novotny
       and Ryan Pavlik (LP: #363043).

  [ Luca Falavigna ]
  * Switch to python-support to ease initial import into Debian:
    - debian/control: build-depend on python-support instead of pycentral,
      also remove unneeded XB-Python-Version field from binary stanza.
    - debian/rules: set DEB_PYTHON_SYSTEM to pysupport.
    - ubuntu-dev-tools.preinst: remove stale pycentral files on upgrades.

  [ Nathan Handler ]
  * Add pull-revu-source and doc/pull-revu-source.1
  * Update debian/copyright to include pull-revu-source

 -- Nathan Handler <nhandler@ubuntu.com>  Sun, 30 Aug 2009 17:24:23 +0000

ubuntu-dev-tools (0.75) karmic; urgency=low

  [ Michael Bienia ]
  * buildd:
    - Use the LP API for retrying or rescoring builds.
  * requestsync:
    - Fix check for sponsorship when a new package should get synced.
    - Add "done" as last email command when emailing the sync request
      to stop parsing of the email body for further email commands
      (lp: #372555)

  [ Jonathan Davies ]
  * update-maintainer:
    - Rewrote in Python and adapted to use Maintainer field spec approved by
      the Technical Board at:
      - https://lists.ubuntu.com/archives/ubuntu-devel/2009-May/028213.html
    - Do not make changes if maintainer email is set to an
      @ubuntu.com email address.
  * requestsync:
    - Adapt to use new checkIsInDebian() function in ubuntutools/packages.py.
    - urlopener module is no longer required here.
  * pull-lp-source:
    - Return an error message if dget is not installed.
    - Use os.path.exists() instead of catching an error message
      to check if dget is installed.
  * TODO: pull-lp-source task done.
  * ubuntutools/packages.py: Created checkIsInDebian() function.
  * ubuntutools/lp/functions.py: Improved error messages, and made prettier
    functions.
  * ubuntutools/lp/libsupport.py: Fail if we're unable to import launchpadlib
    (we need it to run stuff).
  * ubuntutools/lp/urlopener.py: Removed - module no longer needed.
  * ubuntutools/lp/cookie.py: Removed - module no longer needed - we use
    Launchpad API support now.
  * buildd:
    - Use launchpadlib to check the Ubuntu release is valid.
    - Moved Launchpad module imports here - speed up usage parsing to improve
      user experience.
    - Do not display override message if --arch is not used.
    - Fix permissions warning message and do not mention teams as we check on
      a per package basis.

  [ Colin Watson ]
  * Rewrite 404main using python-apt. Note that this requires python-apt
    0.7.9, not in jaunty.
  * Get rid of the last remaining use of subprocess.Popen(shell=True) in
    404main.

  [ Luke Yelavich ]
  * lp-set-dup: Add missing % needed for string substitution. Thanks to
    Robert Ancell for the fix.

  [ Iain Lane ]
  * requestsync: We need to use the output from madison, not just throw it
    away.

 -- Michael Bienia <geser@ubuntu.com>  Mon, 06 Jul 2009 17:46:21 +0200

ubuntu-dev-tools (0.74) karmic; urgency=low

  [ Kees Cook ]
  * mk-sbuild-lv:
    - Skip security repo for Debian unstable, thanks to Ryan Niebur
      (LP: #371569).
    - Change directory out of the way of schroot problems.

  [ Siegfried-Angel Gevatter Pujals ]
  * grab-merge:
     - Show an error message if the package doesn't exist.
     - Be paraonic and add "--one-file-system" to the rm call.
     - Delete the directory just after creating it if the package
       doesn't exist.

  [ Iain Lane ]
  * ubuntutools/lp/lp_functions.py,
    ubuntutools/lp/udtexceptions.py:
    - Add new public functions that expose features from LP API
    - Modify isLPTeamMember to use LP API
  * requestsync
    - Use new functions to check if user can upload requested package directly
      instead of checking team membership
    - Default to current development release if no release is specified on
      commandline
    - Correct bug supervisor team to ubuntu-bugcontrol (LP: #374563)
    - Remove team names from sponsorship message - makes the function much
      simpler
  * buildd
    - Check if user has upload privileges instead of checking for team
      membership when seeing if operations are permitted

  [ Colin Watson ]
  * update-maintainer:
    - Convert to getopt so that '--section main' works as well as
      '--section=main'.

  [ Anders Kaseorg ]
  * ubuntutools/lp/functions.py:
    - Simplify isLPTeamMember.

  [ Nathan Handler ]
  * pull-debian-source: Modify to work for packages not in main (LP: #379822)

 -- Nathan Handler <nhandler@ubuntu.com>  Sat, 23 May 2009 20:41:50 +0000

ubuntu-dev-tools (0.73) karmic; urgency=low

  [ Siegfried-Angel Gevatter Pujals ]
  * pbuilder-dist:
    - Fallback to calling lsb_release if /etc/lsb-release doesn't
       exist; this makes it possible to run pbuilder-dist on Debian.

  [ Nathan Handler ]
  * pull-debian-source:
    - Use Getopt::Long

  [ Colin Watson ]
  * submittodebian:
    - New release cycle; use "karmic" usertag.
  * dch-repeat:
    - Drop EOLed gutsy and add karmic.
  * pull-lp-source:
    - Set default release to karmic.
  * reverse-build-depends:
    - Set default release to karmic.
  * bash_completion/pbuilder-dist:
    - Add karmic.
    - Add squeeze.
  * requestsync:
    - Send a "Content-Type: text/plain; charset=UTF-8" header (LP: #246307).

  [ Daniel Hahler ]
  * grab-merge: Output error message in case wget/rsync fails.

 -- Daniel Hahler <ubuntu@thequod.de>  Thu, 30 Apr 2009 22:18:38 +0200

ubuntu-dev-tools (0.72) jaunty; urgency=low

  [ Jonathan Davies ]
  * README.updates: Added - lists steps to take when updating this package.
  * grab-merge: Added --help option and manpage (LP: #349109).

  [ Siegfried-Angel Gevatter Pujals ]
  * pbuilder-dist:
     - Add squeeze as a Debian distribution. Thanks to Marco Rodrigues.

  [ Nathan Handler ]
  * pull-debian-source:
    - Add support for etch/oldstable
    - Make script work for codenames (etch, lenny, squeeze, sid)

  [ Ryan Kavanagh ]
  * Ported devscripts' build-rdeps to Ubuntu and replaced
    reverse-build-depends. Updated it's manpage. (LP: #272273)

  [ Kees Cook ]
  * mk-sbuild-lv:
    - Fully handle missing build log directories (LP: #342154).
    - More generalized approach to Distro-specific logic (LP: #342158).

  [ Scott Kitterman ]
  * dgetlp:
    - Port to hashlib module instead of md5 (deprecated in Python 2.6)
  * Bump minimum python-all-dev version to 2.5

 -- Scott Kitterman <scott@kitterman.com>  Wed, 15 Apr 2009 22:51:14 -0400

ubuntu-dev-tools (0.71) jaunty; urgency=low

  * requestsync: Fix unclosed string literal (LP: #346794)

 -- Iain Lane <laney@ubuntu.com>  Sun, 22 Mar 2009 14:40:19 +0000

ubuntu-dev-tools (0.70) jaunty; urgency=low

  [ Mitsuya Shibata ]
  * requestsync: Added -e option for FeatureFreezeException explanations and
    updated manpage.

 -- Jonathan Davies <jpds@ubuntu.com>  Thu, 19 Mar 2009 19:54:13 +0000

ubuntu-dev-tools (0.69) jaunty; urgency=low

  * mk-sbuild-lv: add --force-yes when installing $BUILD_PKGS (needed for
    Dapper at least)
  * mk-sbuild-lv: update sed command to use '-i' instead of redirecting
    output to the opened file

 -- Jamie Strandboge <jamie@ubuntu.com>  Tue, 17 Mar 2009 11:28:38 -0500

ubuntu-dev-tools (0.68) jaunty; urgency=low

  * debian/control: Moved debootstrap to Recommends from Depends.

 -- Jonathan Davies <jpds@ubuntu.com>  Sun, 15 Mar 2009 15:30:48 +0000

ubuntu-dev-tools (0.67) jaunty; urgency=low

  [ Jonathan Davies ]
  * mk-sbuild-lv: Changed default behaviour so that the initial build and log
    directories are not created on first run; instead read settings file and
    check if they exist (LP: #342154).
  * requestsync: Reverted old madison.php workaround (LP: #183346).

  [ Ryan Kavanagh ]
  * mk-sbuild-lv: Added support for Debian chroots. Updated manpage.
    (LP: #342158)

  [ Mitsuya Shibata ]
  * pull-debian-source: Detect existence of dget in multi-path environment.

 -- Jonathan Davies <jpds@ubuntu.com>  Sat, 14 Mar 2009 22:40:05 +0000

ubuntu-dev-tools (0.66) jaunty; urgency=low

  [ Siegfried-Angel Gevatter Pujals ]
  * debian/control:
     - Add "debootstrap" as a Recommends (LP: #334848).
  * pbuilder-dist:
     - Better error messages if cowbuilder/pbuilder/debootstrap isn't installed.

  [ Marco Rodrigues ]
  * Remove workaround for Debian madison, it works fine now.

  [ Nathan Handler ]
  * pull-debian-source:
    - Check if 'dget' is available
    - Update Copyright/License info
  * debian/copyright:
    - Update my copyright information

  [ Jonathan Davies ]
  * Added grab-merge from merges.ubuntu.com (LP: #155098).

 -- Jonathan Davies <jpds@ubuntu.com>  Thu, 09 Mar 2009 17:01:19 +0000

ubuntu-dev-tools (0.65) jaunty; urgency=low

  [ Colin Watson ]
  * manage-credentials: Fix typo.

  [ Jonathan Davies ]
  * requestsync: Only check existing reports if the --lp flag is used.

  [ Luca Falavigna ]
  * Add per-package upload permission checks:
    - ubuntutools/lp/functions.py: implement isPerPackageUploader.
    - requestsync: check if submitter has per-package upload permission
      using isPerPackageUploader function and adjust report accordingly.

  [ Iain Lane ]
  * requestsync: Drop "please" in bug titles, per recent discussion on the
    ubuntu-bugsquad ML.

 -- Jonathan Davies <jpds@ubuntu.com>  Tue, 03 Mar 2009 19:55:19 +0000

ubuntu-dev-tools (0.64) jaunty; urgency=low

  * Import urllib2 and sys in lp/functions.py, fixing requestsync.
  * Import ubuntutools.common explicitely in buildd and requestsync to get the
    https_proxy fix.

 -- Loic Minier <lool@dooz.org>  Fri, 06 Feb 2009 12:18:13 +0100

ubuntu-dev-tools (0.63) jaunty; urgency=low

  * debian/links: add it (forgot to do so before).
  * bash-completion/pbuilder-dist: recognize cowbuilder- and -jaunty.
  * pbuilder-dist:
     - Fixed a bug which broke pbuilder-dist when "build" was omited; just
       giving a .dsc works now.
     - {p,cow}builder-dist will now complain if you try to build a .changes
       file (or anything else that isn't a .dsc).

 -- Siegfried-Angel Gevatter Pujals <rainct@ubuntu.com>  Thu, 05 Feb 2009 16:19:03 +0100

ubuntu-dev-tools (0.62) jaunty; urgency=low

  * Fix ubuntutools.lp.libsupport import in lp-set-dup.

 -- Loic Minier <lool@dooz.org>  Wed, 04 Feb 2009 12:04:47 +0100

ubuntu-dev-tools (0.61) jaunty; urgency=low

  [ Terence Simpson ]
  * dgetlp: Replaced Bash version with a new Python script.

  [ Luca Falavigna ]
  * setup.py: install ubuntutools/lp files.

 -- Luca Falavigna <dktrkranz@ubuntu.com>  Tue, 03 Feb 2009 13:34:42 +0100

ubuntu-dev-tools (0.60) jaunty; urgency=low

  [ Jonathan Davies ]
  * ubuntutools/common.py: Now split into multiple files depending on
    function.
  * Adjusted imports on all files as necessary for the change above.
  * Removed ubuntutools/misc.py's mkdir function - superseded by
    os.makedirs().
  * dgetlp: Improved error message to show that dgetlp only accepts HTTP
    URLs (LP: #322051).

  [ Iain Lane ]
  * requestsync: Only attempt to change bug importance if in ubuntu-dev, as it
    will fail otherwise (LP: #320984).
  * ubuntutools/lp/functions.py: Rename urlopener import as it conflicts with
    a variable, causing an error.

  [ Luca Falavigna ]
  * pull-debian-source: do not fail if package name contains a hypen.
  * buildd: display help message if no parameters are passed.

 -- Jonathan Davies <jpds@ubuntu.com>  Sun, 01 Feb 2009 10:55:42 +0000

ubuntu-dev-tools (0.59) jaunty; urgency=low

  * Move /etc/bash_completion.d/pbuilder-dist/pbuilder-dist created in
    pre-0.30 versions to /etc/bash_completion.d/pbuilder-dist in the preinst.

 -- Loic Minier <lool@dooz.org>  Mon, 19 Jan 2009 18:02:55 +0100

ubuntu-dev-tools (0.58) jaunty; urgency=low

  [ Loic Minier ]
  * Fix a bunch of hyphen-used-as-minus-sign lintian informational tags.
  * Don't repeat Section in the binary package's control chunk (pleases
    lintian).
  * New script, lp-set-dup, allows marking a bug and all its dups as a
    duplicate of a new main bug.
   * Re-add debian/pycompat to have an idempotent clean:: as cdbs creates the
     file during clean; Debian #512300.

 -- Loic Minier <lool@dooz.org>  Mon, 19 Jan 2009 17:45:26 +0100

ubuntu-dev-tools (0.57) jaunty; urgency=low

  * requestsync: Skip existing bug check if no credentials are
    found (LP: #318120).

 -- Jonathan Davies <jpds@ubuntu.com>  Sat, 17 Jan 2009 22:02:39 +0000

ubuntu-dev-tools (0.56) jaunty; urgency=low

  * manage-credentials: Tighted security by making credentials files and
    folder world unreadable.
  * common.py: Improved no credentials found error message to show which
    consumer token is needed.
  * requestsync: Catch credentials error to hide traceback.
  * Moved common.py to ubuntutools/ subdirectory to avoid possible conflicts
    in Python packaging and fixed all imports as necessary.
  * debian/ubuntu-dev-tools.install: Removed common.py entry.

 -- Jonathan Davies <jpds@ubuntu.com>  Sat, 17 Jan 2009 11:32:33 +0000

ubuntu-dev-tools (0.55) jaunty; urgency=low

  * manage-credentials: Use common.py's mkdir function to create as many
    subdirectories as necessary for the credentials directory (LP: #317317).

 -- Jonathan Davies <jpds@ubuntu.com>  Thu, 15 Jan 2009 12:33:31 +0000

ubuntu-dev-tools (0.54) jaunty; urgency=low

  * manage-credentials:
    - Save credentials to ~/.cache/lp_credentials/ by
      default.
    - Set service option default to edge.
  * doc/manage-credentials.1: Update as necessary for the above.
  * common.py:
    - When credentials are not found, ask user to see
      manage-credentials manpage.
    - Load all token files for the consumer specified in the above
      directory as necessary.

 -- Jonathan Davies <jpds@ubuntu.com>  Wed, 14 Jan 2009 19:39:35 +0000

ubuntu-dev-tools (0.53) jaunty; urgency=low

  [ Siegfried-Angel Gevatter Pujals ]
  * debian/copyright:
     - Add information about manage-credentials.

  [ Daniel Holbach ]
  * debian/control: replace 'sb-release' with lsb-release, make package
    installable again.

 -- Daniel Holbach <daniel.holbach@ubuntu.com>  Wed, 14 Jan 2009 16:27:34 +0100

ubuntu-dev-tools (0.52) jaunty; urgency=low

  [ Siegfried-Angel Gevatter Pujals ]
  * pbuilder-dist.new:
    - Add compatibility for cowbuilder.
    - Fix the mainonly support.
    - Rename build.log to last_operation.log.
  * pbuilder-dist, pbuilder-dist.new:
    - Replace pbuilder-dist with pbuilder-dist.new.
  * debian/links:
    - Symlink /usr/bin/cowbuilder-dist to /usr/bin/pbuilder-dist, and the
      same with the manpage.
  * debian/control:
    - Add cowdancer as alternative recommends to pbuilder.
  * doc/pbuilder-dist.1:
    - Update it to explain the usage for the new pbuilder-dist script.
  * doc/mk-sbuild-lv.1:
    - Fix an error (and get ride of a lintian warning).

  [ Nathan Handler ]
  * pull-debian-source:
    - Pass -xu arguments to dget to be consistant with pull-lp-source
    - Add support for packages with a name beginning with "lib" (LP: #314732)

  [ Kees Cook ]
  * mk-sbuild-lv:
    - add --skip-updates to allow building security-only chroots.
    - add "apt-utils" as a default package for sane dist-upgrades.

  [ Jonathan Davies ]
  * buildd: Don't show arch override message if operation to perform is
    'status'.
  * requestsync: If package is new, check the Ubuntu Archive team's bug list
    for possible duplicate requests.
  * doc/manage-credentials.1: Written up.
  * doc/requestsync.1: Changed documentation to launchpadlib related-stuff.

  [ Luca Falavigna ]
  * requestsync:
    - Catch AssertionError exception if rmadison returns with an error.

  [ Markus Korn ]
  * Added manage-credentials, a tool to create (and manage) credentials
    which are used to access launchpad via the API.
  * Ported: hugdaylist, massfile, grab-attachment and requestsync to
    launchpadlib.
  * Other misc. fixes and tweaks.
  * Install common.py to correct location with py_modules and remove
    hardcoded path from files.

 -- Jonathan Davies <jpds@ubuntu.com>  Wed, 14 Jan 2009 13:21:35 +0000

ubuntu-dev-tools (0.51) jaunty; urgency=low

  * buildd: Added checks for arch-indep packages and packages which have no
    builds in a release.
  * hugdaylist: String improvements.
  * requestsync:
    - Use optparse instead of getopt for option parsing.
    - Skip existing bug report check if python-launchpad-bugs is not
      installed.
    - Implemented sleeps to --lp bug reporting in case of a slow
      Launchpad to stop mass bug filing (LP: #311289).

 -- Jonathan Davies <jpds@ubuntu.com>  Tue, 30 Dec 2008 15:51:55 +0000

ubuntu-dev-tools (0.50.1) jaunty; urgency=low

  * Modified setup.py to actually install pull-debian-source.

 -- Jonathan Davies <jpds@ubuntu.com>  Tue, 30 Dec 2008 15:39:35 +0000

ubuntu-dev-tools (0.50) jaunty; urgency=low

  [ Nathan Handler ]
  * Add pull-debian-source script (LP: #289141)
    - debian/copyright:
      + Add myself to the Upstream Authors and Copyright sections
      + Add pull-debian-source to the License section
    - Add doc/pull-debian-source.1

  [ Siegfried-Angel Gevatter Pujals ]
  * debian/control: Add perl-modules and libwww-perl as Recommended packages

  [ Iain Lane ]
  * pbuilder-dist.new: Add 'experimental' to list of known Debian releases.
    pbuilder-experimental works fine with pbuilder-dist.new.

  [ Jonathan Davies ]
  * buildd: Show which architectures are available in help and created a
    list of them for easy addition of new ones.
  * requestsync:
    - Readd sponsorship flag and related documentation in
      doc/requestsync.1 (LP: #270605).
    - Do not check package's Launchpad bug list page if the package to be
      synced is a new package. As this page does not exist for
      it (LP: #312297).

 -- Jonathan Davies <jpds@ubuntu.com>  Mon, 29 Dec 2008 18:45:02 +0000

ubuntu-dev-tools (0.49) jaunty; urgency=low

  [ Sarah Hobbs ]
  * Add armel as an arch to buildd

  [ Adrien Cunin ]
  * Added ${misc:Depends} to dependencies to make lintian quiet

 -- Adrien Cunin <adri2000@ubuntu.com>  Sun, 30 Nov 2008 23:23:01 +0100

ubuntu-dev-tools (0.48) jaunty; urgency=low

  * common.py, checkReleaseExists() and checkSourceExists(): Add support for
    specifying pockets (e. g. release name "intrepid-proposed").
  * buildd: Strip off pocket from release name when parsing the builds page,
    so that this script works for pockets, too.

 -- Martin Pitt <martin.pitt@ubuntu.com>  Tue, 11 Nov 2008 10:15:25 +0100

ubuntu-dev-tools (0.47) jaunty; urgency=low

  [ Kees Cook ]
  * dch-repeat: drop "feisty" from the list of known releases.
  * mk-sbuild-lv:
    - only use --no-install-recommends on gutsy and later.
    - catch errors produced by "finish.sh".

  [ James Westby ]
  * requestsync: tell the user when you are waiting for input from them after
    giving the sponsorship warning, rather than appearing to hang.

  [ Michael Casadevall ]
  * buildd: Fixed rescore (tested by Sarah Hobbs)
  * submittodebian: Changed default tag to Jaunty
  * pbuilder-dist: Added jaunty to ubuntu releases
  * pull-lp-source: Made jaunty the default
  * dch-repeat: Added jaunty

 -- Michael Casadevall <sonicmctails@gmail.com>  Sat, 08 Nov 2008 06:33:00 -0500

ubuntu-dev-tools (0.46) intrepid; urgency=low

  [ Daniel Hahler ]
  * submittodebian: use "intrepid" for Usertags (LP: #276073)

  [ Matt Zimmerman ]
  * add new program 'ubuntuiso' which prints information about Ubuntu isos by
    extracting files from them
  * Add Recommends: genisoimage for ubuntuiso

  [ Colin Watson ]
  * update-maintainer: Convert to plain #! /bin/sh.

  [ Cesare Tirabassi ]
  * remove -X option from grep-dctrl. It doesn't obtain the wished behaviour.

 -- Matt Zimmerman <mdz@ubuntu.com>  Thu, 02 Oct 2008 22:34:44 +0100

ubuntu-dev-tools (0.45) intrepid; urgency=low

  [ Siegfried-Angel Gevatter Pujals ]
  * common.py:
     - Trying to read from a locked sqlite cookie database isn't a fatal
       error anymore.

  [ Adrien Cunin ]
  * update-maintainer:
     - check at the beginning of the script that the necessary files are
       readable/writable, and note which control files we are going to modify
     - at the end, only modify those control files, so that the script doesn't
       return 1 anymore when it was actually successful
  * pbuilder-dist:
     - Eliminated some warning with a better check for whether a given distro
       already has a pbuilder chroot in $BASE_DIR, when that distro is not
       known by the script
     - Added intrepid as a known distro
  * Return to previous versioning, without the ubuntu1 bit

  [ Jonathan Patrick Davies ]
  * buildd: Revert arch:status string format.

  [ Cesare Tirabassi ]
  * reverse-build-depends:
    - add -X option to grep-dctrl so that it only works with exact matches
      (LP: #272273).

 -- Adrien Cunin <adri2000@ubuntu.com>  Wed, 24 Sep 2008 16:01:09 +0200

ubuntu-dev-tools (0.44ubuntu1) intrepid; urgency=low

  * Bazaar revision 203.

  [ Colin Watson ]
  * Fix a number of minor glitches in manual pages.

  [ Jonathan Patrick Davies ]
  * debian/control:
    - Improved description.
    - Wrapped Depends line and bumped debhelper build-dependency version to 6.
  * debian/compat: Changed to 6.
  * Moved https_proxy dropping code to common.py.
  * requestsync: Check for already existing sync requests before filing a new
    one.

 -- Jonathan Patrick Davies <jpds@ubuntu.com>  Tue, 02 Sep 2008 21:43:49 +0100

ubuntu-dev-tools (0.43ubuntu1) intrepid; urgency=low

  * Bazaar revision 195.

  [ Jonathan Patrick Davies ]
  * common.py:
    - If loading a cookie file raises an exception exit.
    - Improve cookie file writing.
    - New function: isLPTeamMember() - checks if the user is a member of the
      Launchpad team using cookies for authentication.
    - New function: packageComponent() - returns which component a package in
      Ubuntu is in.
  * requestsync:
    - Return an error when the script is unable to connect to
      packages.debian.org (LP: #261916).
    - Adapt team checking with the function above.
  * buildd:
    - Adapt privilege checking code to the new function above.
    - Check which component the package is in.

  [ Ryan Kavanagh ]
  * dgetlp.1: New manpage
  * dgetlp: fix typo in usage
  * hugdaylist.1: New manpage
  * s/requestsync/pull-lp-source/g in doc/pull-lp-source.1
  * mk-sbuild-lv.1: New manpage

  [ Karl Goetz ]
  * Add a Recommends: on ca-certificates (LP: #247157).

 -- Jonathan Patrick Davies <jpds@ubuntu.com>  Sun, 31 Aug 2008 11:40:30 +0200

ubuntu-dev-tools (0.42ubuntu1) intrepid; urgency=low

  [Jonathan Patrick Davies]
  * requestsync: Exit when connecting to Launchpad fails.
  * doc/requestsync.1: Document new -d flag.
  * common.py: New functions: checkReleaseExists() and checkSourceExists().
  * buildd and pull-lp-source: Adapt code to use new functions above.

  [ Jelmer Vernooij ]
  * requestsync: Add -d option to allow overriding the Debian distro to sync
  from. (LP: #253497)

 -- Jonathan Patrick Davies <jpds@ubuntu.com>  Sun, 24 Aug 2008 21:43:30 +0100

ubuntu-dev-tools (0.41) intrepid; urgency=low

  [ Loic Minier ]
  * Replace .BB in doc/pbuilder-dist.1 with a newline to fix a syntax error.
  * Drop spurious tab in buildd.
  * When https_proxy is in the environment, output a warning and disable it as
    urllib/urllib2 don't support it; see LP #122551.

  [ Kees Cook ]
  * common.py: allow for multiple firefox instances, check all possible
    cookie files.

 -- Kees Cook <kees@ubuntu.com>  Wed, 20 Aug 2008 10:58:24 -0700

ubuntu-dev-tools (0.40ubuntu3) intrepid; urgency=low

  * Import urllib2.

 -- Loic Minier <lool@dooz.org>  Mon, 18 Aug 2008 12:07:27 +0200

ubuntu-dev-tools (0.40ubuntu2) intrepid; urgency=low

  * requestsync: Correct print statement redirect to sys,stderr.

 -- Jonathan Patrick Davies <jpds@ubuntu.com>  Mon, 18 Aug 2008 10:59:59 +0100

ubuntu-dev-tools (0.40ubuntu1) intrepid; urgency=low

  * Bazaar revision 174.
  * buildd: Code cleanup on single arch options.
  * doc/buildd.1: Created.
  * doc/requestsync.1: Added note about sponsorship detecting.
  * requestsync: Suggest using the --lp flag when mailing a request encounters
    a failure.

 -- Jonathan Patrick Davies <jpds@ubuntu.com>  Sat, 16 Aug 2008 23:38:41 +0100

ubuntu-dev-tools (0.39ubuntu1) intrepid; urgency=low

  * Bazaar revision 169.

  [ Jonathan Patrick Davies ]
  * common.py: Use os.path.expanduser() instead of os.environ.
  * buildd:
    - Added optparse support for option handling.
    - Added support to request the rebuilding or rescoring of only one
      architecture.
    - Various other improvements.
  * hugdaylist: Improved number of bugs option handling.
  * get-branches: Improved option handling.

  [ Siegfried-Angel Gevatter Pujals ]
  * debian/control:
     - Add sbuild as an alternative recommends to pbuilder.
  * what-patch, pull-debian-debdiff, mk-sbuild-lv, dch-repat, debian/copyright:
     - Change the license of all scripts from Kees Cook to the GPL version 3
       or later.
     - Order the script names alphabetically in debian/copyright.
  * common.py:
     - Add functions mkdir and readlist.

  [ Iain Lane ]
  * pull-lp-source: Better handle errors when going to LP

 -- Jonathan Patrick Davies <jpds@ubuntu.com>  Thu, 14 Aug 2008 12:21:45 +0100

ubuntu-dev-tools (0.38ubuntu1) intrepid; urgency=low

  [ Jonathan Patrick Davies ]
  * requestsync: Check if user is a member of ubuntu-core-dev if sync request
    is for a package in main.
  * common.py: Change cookie file permissions to read and write only by user.

 -- Jonathan Patrick Davies <jpds@ubuntu.com>  Tue, 12 Aug 2008 14:52:34 +0100

ubuntu-dev-tools (0.37ubuntu1) intrepid; urgency=low

  [ Jonathan Patrick Davies ]
  * get-branches:
    - Open the teams code page before making a new directory.
    - Now check team option before anything else.
    - Check that the team has branches before downloading.
  * doc/get-branches.1: Created.
  * hugdaylist: Improved argument and error handling.
  * pull-lp-source:
    - Use optparse for option handling.
    - Check that the 'release' and 'package' actually exist on Launchpad.
    - Use subprocess for dget calls.
  * buildd: Imported from Martin Pitt's scripts.
  * common.py: Python module to be used to enable the use of cookies
    to authenticate with Launchpad.
  * debian/ubuntu-dev-tools.install: Added line to install common.py above to
    the correct location.
  * requestsync:
    - Use the functions in the common.py file above to authenticate with
      Launchpad.
    - Using the Launchpad cookie file, validate that the user is a member of
      the ubuntu-dev team on Launchpad. Thus, checking if the user needs
      sponsership or not (LP: #130648).
  * doc/requestsync.1: Removed mention of -s flag. Obsoleted by the above.
  * massfile:
    - Use the functions in the common.py file above to authenticate with
      Launchpad.
  * debian/control: Changed XS-Python-Version to >= 2.5.

  [ Siegfried-Angel Gevatter Pujals ]
  * Add the GNU General Public License header to all scripts.
  * Remove files AUTHORS (it duplicated content from debian/copyright) and
    README (superseded by the manpages).

 -- Jonathan Patrick Davies <jpds@ubuntu.com>  Tue, 12 Aug 2008 14:48:35 +0100

ubuntu-dev-tools (0.36ubuntu1) intrepid; urgency=low

  [ Jonathan Patrick Davies ]
  * doc/ Created new manpages for:
    - what-patch.1.
    - dch-repeat.1.
    - grab-attachment.1.
  * doc/requestsync.1: Described variables used by requestsync in man
    page. (LP: #237595)
  * hugdaylist:
    - Added code to handle exceptions and short version of GPL.
    - Rewrote option handling with optparse.
    - Filter bugs subscribed to the ubuntu-archive team.
  * get-branches:
    - Rewrote option handling with optparse.
    - Added short version of GPL to header.
    - Fixed regular expressions to work with new Launchpad interface.
    - Use subprocess.call() on Bazaar instead of os.system().
  * debian/copyright: Updated Authors and copyrights.

  [ Siegfried-Angel Gevatter Pujals ]
  * Change the versioning scheme from 0.XX to 0.XXubuntu1. Delete
    debian/source.lintian-overrides, as with this it isn't necessary anymore.
  * General manpage cleanup (fix typos, use the same section names in all
    manpages, etc).

 -- Jonathan Patrick Davies <jpds@ubuntu.com>  Sun, 10 Aug 2008 22:02:05 +0100

ubuntu-dev-tools (0.35) intrepid; urgency=low

  [ Siegfried-Angel Gevatter Pujals ]
  * doc/update-maintainer.1:
     - Remove the reference to the --no-changelog option from the manpage.
  * requestsync:
     - If the email interface is used, check if DEBEMAIL is set before anything
       else (LP: #254632).
  * massfile, examples/massfile.instructions:
     - Make it possible to give the created bugs a determined status.
  * debian/control:
     - Bump Standards Version to 3.8.0.
  * debian/rules:
     - It's not necessary anymore to remove usr/lib.
  * setup.py:
     - Order the scripts list alphabetically and add pull-lp-source.

  [ Iain Lane ]
  * Add pull-lp-source, which get source packages from LP to avoid mirror lag.
  * pbuilder-dist.new:
     - Set mirror and component for Debian distros.
     - Use local apt cache if available.
  * massfile:
     - Modify it to work with Firefox 3 cookies, taking code from requestsync.
     - Set the status to Confirmed, by default.

 -- Siegfried-Angel Gevatter Pujals <rainct@ubuntu.com>  Sat, 09 Aug 2008 13:58:23 +0200

ubuntu-dev-tools (0.34) intrepid; urgency=low

  * update-maintainer: Remove dangling reference to --nochangelog
    in usage function.

 -- Luke Yelavich <themuso@ubuntu.com>  Mon, 28 Jul 2008 15:50:38 +1000

ubuntu-dev-tools (0.33) intrepid; urgency=low

  * update-maintainer: Stop mentioning "Modify Maintainer: value blabla" since
    it is a required global policy anyway and totally pointless changelog
    noise.

 -- Martin Pitt <martin.pitt@ubuntu.com>  Fri, 18 Jul 2008 12:29:57 +0100

ubuntu-dev-tools (0.32) intrepid; urgency=low

  [ Iain Lane ]
  * requestsync: Fix bug where requestsync would fall over when requesting
    sync for package with no local changes.

  [ Kees Cook ]
  * dch-repeat: drop edgy, add intrepid.  Update Copyright years.

  [ Mario Limonciello ]
  * mk-sbuild-lv: Add lpia build support.
  * mk-sbuild-lv: Copy mirror used for debootstrap into chroot too.

 -- Mario Limonciello <mario_limonciello@dell.com>  Thu, 17 Jul 2008 11:20:49 -0500

ubuntu-dev-tools (0.31) intrepid; urgency=low

  [ Siegfried-Angel Gevatter Pujals (RainCT) ]
  * pbuilder-dist.new:
     - Rewrite the script in Python to make it more robust and faster.
  * what-patch:
     - If cdbs-edit-patch is used, output "cdbs (patchsys.mk)" instead of
       just "cdbs" (LP: #195795).
  * check-symbols:
     - Add a brief explanation about why sudo privilegies are required
       in order to run this script (LP: #194622).
     - End with exit code 1 if there's an error.
  * suspicious-source:
     - Whitelist C# files (LP: #225691): *.cs.
     - Whitelist manpages: *.[0-9].

  [ Daniel Hahler ]
  * requestsync:
     - Use debian_bundle.changelog.Version for version comparison in
       debian_changelog.
     - Fix --lp for Firefox 3 (LP: #208808):
       It now tries ~/.lpcookie.txt, ~/.mozilla/*/*/cookies.sqlite and
       ~/.mozilla/*/*/cookies.txt to find a Launchpad cookie file.
       Also added a hint that you can create a valid file, by logging into
       Launchpad with Firefox.
     - Added confirm loops, which displays the message to be send/posted and
       either allows to edit (or forces to, in case of Ubuntu changes).
       (LP: #194613, #194615)
       This adds a convient edit_report method, which gets used both from the
       Launchpad and mail code path.
     - Do not fallback to submitting by email, if posting to Launchpad failed.
       This hasn't been requested and therefore should not get done.
     - post_bug: Catch IOError when setting bug importance (LP: #190061)
     - mail_bug: Catch socket.error (LP: #190739)

  [ Kees Cook ]
  * mk-sbuild-lv
    - don't install recommended packages during chroot install.
    - allow customization of schroot.conf suffix and LV/snapshot sizes.
  * what-patch:
    - restore previous output behavior, added logic to verbose test instead.
    - added details for each patch system report.
  * pull-debian-debdiff:
    - parse .dsc file for required source files.
    - switch to GPLv3
  * debian/control: add Depends needed for pull-debian-debdiff.
  * debian/copyright:
    - updated pull-debian-debdiff, which is now GPLv3.
    - adjusted Copyright lines to make lintian happy.

 -- Kees Cook <kees@ubuntu.com>  Fri, 13 Jun 2008 11:43:24 -0700

ubuntu-dev-tools (0.30) hardy; urgency=low

  [ Siegfried-Angel Gevatter Pujals (RainCT) ]
  * pbuilder-dist-simple, doc/pbuilder-dist-simple.1, setup.py:
     - Add the original pbuilder-dist script as pbuilder-dist-simple.
  * setup.py:
     - Really install reverse-build-depends (LP: #203523).
  * debian/source.lintian-overrides:
     - Override lintian's useless warnings (about this being a NMU).

  [ Adrien Cunin ]
  * debian/ubuntu-dev-tools.install: install bash_completion/pbuilder-dist in
    /etc/bash_completion.d/ instead of /etc/bash_completion.d/pbuilder-dist/
  * bash_completion/pbuilder-dist: apply the completion not only to
    pbuilder-dist but also to pbuilder-{hardy,sid,etc.}

 -- Siegfried-Angel Gevatter Pujals (RainCT) <rainct@ubuntu.com>  Tue, 08 Apr 2008 16:33:52 +0200

ubuntu-dev-tools (0.29) hardy; urgency=low

  * grab-attachments, setup.py: added grab-attachments tool. You give it bug
    numbers, it gets you their attachments. Useful for sponsoring.

 -- Daniel Holbach <daniel.holbach@ubuntu.com>  Mon, 10 Mar 2008 11:31:50 +0100

ubuntu-dev-tools (0.28) hardy; urgency=low

  [ Adrien Cunin ]
  * pbuilder-dist:
     - Fixed minor bash syntax error
     - Removed quotes around the path when using --aptconfdir, otherwise
       pbuilder create fails

  [ Kees Cook ]
  * mk-sbuild-lv: add --personality option from Jamie Strandboge (LP: #199181)
  * check-symbols: rename temp files to avoid .so versioning confusion.

 -- Kees Cook <kees@ubuntu.com>  Thu, 06 Mar 2008 11:05:02 -0800

ubuntu-dev-tools (0.27) hardy; urgency=low

  [ Andrew Hunter ]
  * ppaput:
    - Separated ppaput script from backend python modules (LP: #192184).
    - Switched from homegrown option parseing to Optparse, much more
      robust and less code duplication.

  [ Daniel Holbach ]
  * README, debian/rules, doc/ppaput.1.docbook, ppaput, setup.py: removed
    ppaput for now. It has shortcomings and is not actively used in the
    sponsoring process (LP: #194634).

  [ Siegfried-Angel Gevatter Pujals (RainCT) ]
  * This upload removes accidentaly uploaded files (LP: #194635, #194618,
    #194621).
  * Remove executable bit from AUTHORS file (LP: #194619).
  * debian/control:
     - Change the Vcs-Bzr address to the correct one.
     - Move the reportbug dependency to Recommends.
     - Drop docbook2x build dependency (see Daniel's changes).
  * Move ppaput.py (the module) into new ubuntutools/ directory and
    remove it's shabang.
  * submittodebian:
     - Check if reportbug is installed and if it isn't throw an error.
  * suspicious-sources:
     - Ignore .in files.
  * pbuilder-dist:
     - Apply patch from James Westby to fix a problem where it always
       wanted to get the architecture to use as an option if a symlink
       was being used .
     - Fix a recently introduced problem where pbuilder-dist would always
       want to know the architecture if a symlink was being used. Thanks to
       Adrien Cunin and James Westby for their help on this (LP: #194633).
     - Escape many variables to avoid possible problems there.
     - Reorganize the code a bit and comment it.
     - Accept "upgrade" as an alias for "update".
     - Hide lsb_release's traceback if pbuilder-dist is manually aborted
       while the distribution was being detected.
  * 404main:
     - Try to filter out entries from Debian and PPAs, thanks to Adrien
       Cunin! (LP: #194704)
     - Add limited support for multiple distributions (and update they
       manpage to reflect this).
     - TODO: Use python-apt instead of lots of pipes.
  * debian/copyright.
     - Add ppaput (the executable has been removed for now -see above-,
       but there is still the module in the source package).
  * debian/pycompat:
     - Remove it, as it is not necessary for python-central.

  [ Terence Simpson ]
  * dgetlp:
     - Fix bug where optaining the .orig.tar.gz would fail if the package
       name contains hypens.
     - Add support for native packages.

 -- Siegfried-Angel Gevatter Pujals (RainCT) <rainct@ubuntu.com>  Sun, 24 Feb 2008 19:11:06 +0100

ubuntu-dev-tools (0.26) hardy; urgency=low

  [ Stephan Hermann ]
  * pbuilder-dist: fixed a bug with the *sudo call.
    changed from $SUDOREPLACE "pbuilder" to $SUDOREPLACE -- pbuilder ...

  [ Daniel Hahler ]
  * requestsync:
    * If interaction is required (for an explanation to drop the Ubuntu
      changes), edit the report in the sensible-editor.
      When interaction is not required, ask the user if she wants to edit.
      (LP: #190351)
    * Exit, if versions in Ubuntu and Debian are the same already.

  [ Siegfried-Angel Gevatter Pujals (RainCT) ]
  * Add manpages for update-maintainer and 404main.
  * Move pbuilder-dist.bash_completion into new bash_completion/
    directory and tell dh_install to take care of the stuff there.
  * Let update-maintainer also accept --no-changelog (in addition to
    the current --nochangelog), improve its error messages and change
    the default section to universe.
  * Add AUTHORS section to doc/check-symbols.1, and little changes to
    doc/suspicious-source.1.
  * Fix some issues with the new pbuilder-dist code.

 -- Siegfried-Angel Gevatter Pujals (RainCT) <rainct@ubuntu.com>  Sun, 17 Feb 2008 19:35:46 +0100

ubuntu-dev-tools (0.25) hardy; urgency=low

  [ Michael Bienia ]
  * requestsync:
    + Add work-around for a bug in Debian's madison.php not returning only the
      'source' line (LP: #183346).
    + Add support to file sync requests with python-launchpad-bugs (--lp)
      (LP: #147994).
    + Add line editing during input.
  * doc/requestsync.1:
    + Document new requestsync options.

  [ Siegfried-Angel Gevatter Pujals (RainCT) ]
  * what-patch:
     - Print a list of files that have been modified outside the
       debian/ directory (LP: #174933).
     - Add -h and -q options.
     - Add proper exit values.
  * debian/control:
     - Bump standards version to 3.7.3.
     - Move python-central to Build-Depends-Indep.
     - Rename XS-Vcs-{Bzr,Browser} fields to Vcs-{Bzr,Browser}.
     - Bump minimum cdbs version to 0.4.49.
  * Add Albert Damen to the Authors and Copyright Holders.
  * Change my email address (to @ubuntu.com) everywhere.
  * Add reverse-build-depends script and a manpage for it.
  * Add requestsync and reverse-build-depends and massfile to
    debian/copyright.
  * Update README (add information for many missing scripts).
  * Add the text "ubuntu-dev-tools" to the footer of all manpages.
  * Remove duplicated ubuntu-dev-tools recommends (it's already a
    dependency).

  [ Stephan Hermann ]
  * mk-sbuild-lv: check for debootstrap release names in
    /usr/share/debootstreap/releases and not in /usr/lib/debootstrap/releases
  * pbuilder-dist:
    - check if $SYSCACHE is not set and stay with the default, if
      SYSCACHE = 0 use the default from pbuilderrc or honor $DEBCACHE
      (LP: #156183)
    - removed $BINARCH check in pbuilder call, and set --debootstrapopts
      directly, it doesn't matter when it's always set.  The Subshell call
      didn't work  (LP: #175183)
    - added support for --http-proxy, honours now $http_proxy or $HTTP_PROXY
    - removed $COMPONENTS_LINE from pbuilder call, data is crippled in the
      pbuilder chroot.
      Instead of this behaviour add $BASE_DIR/etc/$DISTRIBUTION/apt.conf/
      directory and install a sane sources.list, depending on the releases of Ubuntu
      and add --aptconfdir to pbuilder call (LP: #175183)
    - add support for gksudo|kdesudo|sudo depending on $DESKTOP_SESSION.
      or if $PBUILDAUTH is set to something else, it will be used instead of
      sudo|gksudo|kdesudo (LP: #172943)
  * pbuilder-dist.bash_completion: (LP: #175728)
    - added bash_completion instructions
  * debian/rules:
    - install pbuilder-dist.bash_completion to /etc/bash_completion.d/

  [ Daniel Holbach ]
  * hugdaylist: drop one Ubuntu filter statement.

  [ Kees Cook ]
  * what-patch: change default operation back to quiet mode -- script is used
    in automated tools, so default behavior is best to leave unchanged.
  * check-symbols: check for binary list very carefully.
  * dch-repeat: add Hardy to distro list.
  * mk-sbuild-lv: use -r instead of -f for possible debootstrap symlinks.

 -- Stephan Hermann <sh@sourcecode.de>  Tue, 22 Jan 2008 19:28:34 +0100

ubuntu-dev-tools (0.24) hardy; urgency=low

  [ Soren Hansen ]
  * Handle epochs properly in submittodebian.

  [ Luke Yelavich ]
  * update-maintainer: Default to main if rmadison gives no section output.
    (LP: #179533)

  [ Cesare Tirabassi ]
  * Add man page for check-symbols (Thanks to Albert Damen - LP: #174123).

  [ Michael Bienia ]
  * requestsync:
    + Set importance to wishlist.
    + Strip some more whitespace.

 -- Luke Yelavich <themuso@ubuntu.com>  Sun, 06 Jan 2008 21:52:26 +1100

ubuntu-dev-tools (0.23) hardy; urgency=low

  [ Daniel Holbach ]
  * debian/control: bumped python-launchpad-bugs requirement to newest version
    and made it a Recommends. All scripts in ubuntu-dev-tools using it fail
    gracefully if it's not installed.
  * hugdaylist:
    - make use of text connector.
    - commentary in wiki output.

  [ Ryan Kavanagh ]
  * Updated requestsync(1) to reflect the addition of the -k <keyid> and
    removed a runon in DESCRIPTION.

  [ Mathias Gug ]
  * Add patch tag in submittodebian.

  [ Luke Yelavich ]
  * update-maintainer: Exit after displaying usage for --help.

  [ Siegfried-Angel Gevatter Pujals (RainCT) ]
  * pbuilder-dist:
     - Move warning about changing $COMPONENTS's value to
       the right place (it should be displayed if the installed version
       of pbuilder is too old, not otherwise).
     - Asume action is "build" if no recognized action is passed but
       the next argument ends with .dsc (LP: #172940).
  * dgetlp:
     - Add "-h", "--help" and "--debug" (-d was already there)
  * 404main:
     - Cleanup and improvements
     - Identify Pete Savage as it's original author
     - Change the license to GPLv2+
  * AUTHORS, debian/copyright:
     - Add Pete Savage, as he wrote 404main
  * what-patch:
     - Ignore commented lines; patch by Daniel Hahler (LP: #163454)
  * doc/pbuilder-dist.1:
     - Update manpage to match recent changes (including those from 0.21).

  [ Colin Watson ]
  * Add a SYNOPSIS section to submittodebian(1) to clarify that it takes no
    arguments.
  * More *roff fixes.

 -- Daniel Holbach <daniel.holbach@ubuntu.com>  Wed, 05 Dec 2007 09:57:41 +0100

ubuntu-dev-tools (0.22) hardy; urgency=low

  [ Luke Yelavich ]
  * update-maintainer-field:
    - Use rmadison instead of apt-cache madison.
    - Added --nochangelog command-line argument.
    - Check --section value.
    - Reformatted usage information.
    - Some code cleanup.

  [ Laurent Bigonville ]
  * requestsync:
    -Always pass -u option to rmadison now that it defaults to ubuntu

  [ Siegfried-Angel Gevatter Pujals (RainCT) ]
  * Add dgetlp script (for «dgetting» from Launchpad)

  [ Lucas Nussbaum ]
  * Enabled support for Bugs/Debian/Usertagging in submittodebian

  [ Michael Vogt ]
  * debian/control:
    - depend on reportbug (>= 3.39ubuntu1) to have working usertag support

 -- Michael Vogt <michael.vogt@ubuntu.com>  Tue, 20 Nov 2007 12:15:20 +0100

ubuntu-dev-tools (0.21) hardy; urgency=low

  [ Laurent Bigonville ]
  * debian/control: add a space before the Homepage pseudo-field
  * pbuilder-dist: add hardy to the distribution list
  * pbuilder-dist: Use new --components options (LP: #140964)
  * pbuilder-dist: Add an empty --othermirror to override config in pbuilderrc

  [ Kees Cook ]
  * mk-sbuild-lv: fix gnupg install, adjust symlink creation

  [ Siegfried-Angel Gevatter Pujals (RainCT) ]
  * Add get-build-deps and it's documentation.
  * Change the character encoding on all Python scripts to UTF-8
  * submittodebian: better changelog location detection
  * submittodebian: user-friendly error if python-debian isn't installed
  * hugdaylist: improve error handling (less backtraces, more nice messages)
  * pbuilder-dist: look for global variable $PBUILDFOLDER (LP: #160769)
  * pbuilder-dist: check pbuilder version and only use --components if supported
  * pbuilder-dist: don't chown "unknown distribution" warning if an environment
    of that release already exists (LP: #160769)

  [ Luke Yelavich ]
  * debian/control:
    - Move homepage to its own field in source package section.

 -- Luke Yelavich <themuso@ubuntu.com>  Thu, 08 Nov 2007 09:57:31 +1100

ubuntu-dev-tools (0.20) hardy; urgency=low

  [ Cesare Tirabassi ]
  * suspicious-source: add *.hh to list of excluded files
  * suspicious-source: format excluded file list to fit 80 chars limit
  * suspicious-source: corrected typos in script and manual page

  [ Dainel Holbach ]
  * hugdaylist: only mention 'unassigned bugs'.

  [ Soren Hansen ]
  * Added missing python-debian dependency (needed by submittodebian)

 -- Soren Hansen <soren@ubuntu.com>  Tue, 23 Oct 2007 16:45:44 +0200

ubuntu-dev-tools (0.19) gutsy; urgency=low

  [ Siegfried-Angel Gevatter Pujals (RainCT) ]
  * requestsync: allow to customize the SMTP server (LP: #144224)
  * Add a short description for requestsync to the README file.

  [ Laurent Bigonville ]
  * pbuilder-dist: Fix error on chroot creation (LP: #146475)
  * requestsync: allow to customize the SMTP port

  [ Adrien Cunin ]
  * README: minor and cosmetic changes

 -- Adrien Cunin <adri2000@ubuntu.com>  Sun, 07 Oct 2007 00:24:46 +0200

ubuntu-dev-tools (0.18) gutsy; urgency=low

  * requestsync: add an option to "Add latest debian version to the title of
    the bug" (LP: #132221)

 -- Marco Rodrigues <gothicx@sapo.pt>  Fri, 05 Oct 2007 14:16:34 +0200

ubuntu-dev-tools (0.17) gutsy; urgency=low

  * submittodebian: backed out changes from last upload. This needs Debian Bug
    445144 fixed.
  * debian/control: don't Depends on a version of reportbug Ubuntu does not
    have yet.

 -- Daniel Holbach <daniel.holbach@ubuntu.com>  Fri, 05 Oct 2007 11:44:51 +0200

ubuntu-dev-tools (0.16) gutsy; urgency=low

  [ Lucas Nussbaum ]
  * Added support for Bugs/Debian/Usertagging in submittodebian.

  [ Daniel Holbach ]
  * setup.py: actually install submittodebian.

 -- Daniel Holbach <daniel.holbach@ubuntu.com>  Fri, 05 Oct 2007 11:05:29 +0200

ubuntu-dev-tools (0.15) gutsy; urgency=low

  [ Laurent Bigonville ]
  * update-maintainer: correctly pass path to dch (LP: #141015)

  [ Daniel Holbach ]
  * ppaput:
    - fix indentation issues.
    - now respects the PPA section the package goes to (LP: #146161)
    - add comment to bug about how to test the resulting .deb (LP: #145895)

 -- Daniel Holbach <daniel.holbach@ubuntu.com>  Mon, 01 Oct 2007 15:56:18 +0200

ubuntu-dev-tools (0.14) gutsy; urgency=low

  * massfile:
    - fixed bug where to find example files,
    - made url get checked beforehand.
    - fixed bug, where description and summary were not updated with the
      current source package.
  * examples/massfile.instructions: added example buglist-url.
  .
  Thanks Andrew Mitchell, for helping out by fixing and clever advise.

 -- Daniel Holbach <daniel.holbach@ubuntu.com>  Thu, 27 Sep 2007 11:43:55 +0200

ubuntu-dev-tools (0.13) gutsy; urgency=low

  * massfile: added script to file mass-bugs.
  * debian/examples, examples/massfile.{instructions,list}: added example
    files.
  * setup.py: install massfile.

 -- Daniel Holbach <daniel.holbach@ubuntu.com>  Thu, 27 Sep 2007 11:04:52 +0200

ubuntu-dev-tools (0.12) gutsy; urgency=low

  * hugdaylist: apply quick fix to not crash.

 -- Daniel Holbach <daniel.holbach@ubuntu.com>  Mon, 24 Sep 2007 09:43:30 +0200

ubuntu-dev-tools (0.11) gutsy; urgency=low

  [ Daniel Holbach ]
  * compare-packages, README: dropped compare-packages, debdiff has the same
    functionality, when used with --from --to or on *.changes files.
  * hugdaylist: prepare the list more carefully (filter out 'fixed committed'
    bugs and bugs that have ubuntu-*-sponsors subscribed.

  [ Siegfried-Angel Gevatter Pujals (RainCT) ]
  * Added a manpage for suspicious-source.
  * Fixed a bug in pbuilder-dist (it needed ftp.debian.org in sources.list to work with Debian).

 -- Daniel Holbach <daniel.holbach@ubuntu.com>  Mon, 24 Sep 2007 09:39:24 +0200

ubuntu-dev-tools (0.10) gutsy; urgency=low

  * compare-packages: added script to compare the contents of 'old' and 'new'
    binary packages of the same source package. Useful to spot moved files,
    dropped files, etc.
  * README: briefly document added scripts.

 -- Daniel Holbach <daniel.holbach@ubuntu.com>  Fri, 14 Sep 2007 11:23:36 +0200

ubuntu-dev-tools (0.9) gutsy; urgency=low

  * Added submittodebian.1

 -- Soren Hansen <soren@ubuntu.com>  Thu, 13 Sep 2007 14:38:49 +0200

ubuntu-dev-tools (0.8) gutsy; urgency=low

  * Renamed revuput to ppaput.

 -- Daniel Holbach <daniel.holbach@ubuntu.com>  Thu, 13 Sep 2007 14:35:18 +0200

ubuntu-dev-tools (0.7) gutsy; urgency=low

  [Colin Watson]
  * Fix *roff use (hyphens vs. dashes, start each sentence on a new line).

  [Daniel Holbach]
  * revuput: deal with the case of NEW packages.
  * hugdaylist: added a tool to write Wiki lists of bugs in <buglist url> as
    in https://wiki.ubuntu.com/UbuntuBugDay/20070912
  * debian/control: bumped python-launchpad-bugs version.

 -- Colin Watson <cjwatson@ubuntu.com>  Wed, 12 Sep 2007 09:28:54 +0100

ubuntu-dev-tools (0.6) gutsy; urgency=low

  * Because I'm a bozo, fix up the version of the devscripts
    Conflicts/Replaces.

 -- Steve Kowalik <stevenk@ubuntu.com>  Wed, 12 Sep 2007 10:46:21 +1000

ubuntu-dev-tools (0.5) gutsy; urgency=low

  * Add requestsync and its manual page from devscripts. (LP: #138885)
  * Add Conflicts/Replaces against devscripts 2.10.7ubuntu3.

 -- Steve Kowalik <stevenk@ubuntu.com>  Wed, 12 Sep 2007 01:14:04 +1000

ubuntu-dev-tools (0.4) gutsy; urgency=low

  * revuput: added a tool to upload packages to PPA and file sponsoring bugs
    automatically.
  * doc/revuput.1.docbook, debian/control, debian/rules: build manpage for it
    from DocBook.
  * setup.py: install it.
  * debian/control: add python-launchpad-bugs Depends.

  [Soren Hansen]
  * added submittodebian tool.

 -- Daniel Holbach <daniel.holbach@ubuntu.com>  Fri, 07 Sep 2007 14:14:57 +0200

ubuntu-dev-tools (0.3) gutsy; urgency=low

  * debian/copyright: added Canonical copyright.

 -- Daniel Holbach <daniel.holbach@ubuntu.com>  Tue, 04 Sep 2007 09:51:04 +0200

ubuntu-dev-tools (0.2) gutsy; urgency=low

  [ Martin Pitt ]
  * Add suspicious-source: Output a list of files which are not common source
    files. This should be run in the root of a source tree to find files which
    might not be the 'prefered form of modification' that the GPL and other
    licenses require.

  [ Luke Yelavich ]
  * Removed ubuntu-cd and ubuntu-sync. They are currently undergoing
    major reworking, and will be re-included when ready.

 -- Luke Yelavich <themuso@ubuntu.com>  Sat,  4 Aug 2007 08:30:01 +1000

ubuntu-dev-tools (0.1) gutsy; urgency=low

  * Initial Release.

 -- Daniel Holbach <daniel.holbach@ubuntu.com>  Fri, 01 Jun 2007 11:26:41 +0200<|MERGE_RESOLUTION|>--- conflicted
+++ resolved
@@ -1,5 +1,4 @@
-<<<<<<< HEAD
-ubuntu-dev-tools (0.136) UNRELEASED; urgency=low
+ubuntu-dev-tools (0.135) UNRELEASED; urgency=low
 
   * grab-merge: Use wget -nv rather than -q, so that we see error messages
     (LP: #881967)
@@ -11,11 +10,6 @@
     - Add --eatmydata flag (LP: #888440)
   * pbuilder-dist: Support using non-master mirrors. Thanks Mathieu Parent.
     (LP: #824285)
-
- -- Stefano Rivera <stefanor@debian.org>  Sat, 12 Nov 2011 23:28:05 +0200
-=======
-ubuntu-dev-tools (0.135) UNRELEASED; urgency=low
-
   * New scripts:
     - reverse-depends: Replaces reverse-build-depends. Uses an UbuntuWire
       webservice for determining all reverse(-build)-dependencies for a
@@ -26,7 +20,6 @@
     (LP: #887336)
 
  -- Stefano Rivera <stefanor@debian.org>  Sat, 12 Nov 2011 13:09:05 +0200
->>>>>>> 0838fc63
 
 ubuntu-dev-tools (0.134) unstable; urgency=low
 
