ubuntu-dev-tools (0.120) UNRELEASED; urgency=low

  [ Felix Geyer ]
  * pull-lp-source.1: Document -d option.

<<<<<<< HEAD
  [ Stefano Rivera ]
  * ubuntutools.archive: Filter rmadison results. (LP: #710579)
    - Canonicalise suites (use code-names) before passing them to rmadison.
  * pull-{lp,debian}-source: Download requested versions, as well as simply
    the latest version in a release.
  * pull-{lp,debian}-source, pull-debian-debdiff: Catch KeyboardInterrupt.
    (LP: #713845)

 -- Stefano Rivera <stefanor@debian.org>  Sat, 05 Mar 2011 00:47:57 +0200
=======
  [ Julian Taylor ]
  * add support for cowbuilder and cowbuilder-dist in builder.py
    - allows use in sponsor-patch and backportpackage (LP: #728751)

 -- Stefano Rivera <stefanor@debian.org>  Wed, 02 Mar 2011 12:34:04 +0200
>>>>>>> aae8cce9

ubuntu-dev-tools (0.119) unstable; urgency=low

  * Support Launchpadlib 1.9. (LP: #725231, #725092)
    - Document Launchpadlib 1.9 issues in NEWS.
  * Remove manage-credentials, and credential handling code from
    ubuntutools.lp.libsupport. Launchpadlib 1.9 handles this via
    python-keyring. (LP: #387297, #645629, #689100)
  * Use Launchpadlib.login_with() directly in scripts.
  * Remove ubuntutools.lp.libsupport.approve_application, no longer used.
  * Remove ubuntutools.lp.libsupport.get_launchpad, no longer used.
  * Remove ubuntutools.lp.libsupport.translate_api_web, no longer used.
  * Skip pylint test if it crashes.

 -- Stefano Rivera <stefanor@debian.org>  Tue, 01 Mar 2011 15:04:40 +0200

ubuntu-dev-tools (0.118) unstable; urgency=low

  * requestsync: Use from...import require_utf8() to work around unexpected
    scoping from a later import (LP: #723630)
  * Add myself to Uploaders.

 -- Stefano Rivera <stefanor@debian.org>  Wed, 23 Feb 2011 15:21:32 +0200

ubuntu-dev-tools (0.117) unstable; urgency=low

  [ Benjamin Drung ]
  * dgetlp, import-bug-from-debian, suspicious-source:
    Show error messages instead of having the import errors for
    recommended packages (Closes: #613101, LP: #693813).
  * update_maintainer.py: Update Maintainer field if it is set to
    "Ubuntu Core Developers <ubuntu-devel@lists.ubuntu.com>".

  [ Stefano Rivera ]
  * ubuntutools/archive.py: Rewrite launchpadlib redirects to https when
    fetching dscs.
  * debian/control:
    - Suggest qemu-user-static | qemu-kvm-extras-static. Ubuntu provides a
      qemu-user-static package, like Debian, since natty.
    - Drop Build-Depend on Recommend on libapt-pkg-perl. No longer used.
  * grab-merge: Show help when no arguments are provided.
  * pull-revu-source: Check for the availability of libwww-perl, and print a
    more helpful error.
  * requestsync, grep-merges: Require a UTF-8 locale. (Closes: #613114,
    LP: #553795)

 -- Benjamin Drung <bdrung@debian.org>  Tue, 22 Feb 2011 00:42:33 +0100

ubuntu-dev-tools (0.116) unstable; urgency=low

  [ Benjamin Drung ]
  * suspicious-source:
    - Add .icns and .java to extension whitelist.
    - Add image/vnd.adobe.photoshop to the mime-type whitelist.
  * data/debian.csv: Add wheezy and release date of squeeze.
  * *distro-info: Add a "created" column to the data.
  * wrap-and-sort: Wrap and sort Build-Conflicts too.
  * Move debian-keyring from Suggests to Recommends (LP: #717245).
  * ubuntutools/test/example_package.py: Use dpkg-source directly instead of
    dpkg-buildpackage to avoid running fakeroot inside fakeroot which leads
    to a FTBFS on natty.

  [ Stefano Rivera ]
  * debian/copyright:
    - Files is space-separated, not comma.
    - Bump Format revision.

  [ Kees Cook ]
  * ubuntutools/update_maintainer.py: do nothing if the rules file
    already manages XSBC-Original (e.g. python).
  * ubuntutools/test/test_update_maintainer.py: update test cases to
    handle checking for debian/rules.
  * mk-sbuild: work around apt's invocation of GPG needing root's
    .gnupg directory to already exist.

  [ Michael Bienia ]
  * Use the new web_link attribute of LP objects instead of our own
    translate_api_web() function.

 -- Benjamin Drung <bdrung@debian.org>  Sat, 12 Feb 2011 19:02:59 +0100

ubuntu-dev-tools (0.115) unstable; urgency=low

  [ Stefano Rivera ]
  * Catch DownloadErrors in ubuntutools.archive users. (LP: #708862)

  [ Scott Kitterman ]
  * Update requestsync to send to Launchpad's MX record instead of hard
    coding to the old MX (fiordland) (LP: #710925)
  * Recommend python-dns

 -- Benjamin Drung <bdrung@debian.org>  Tue, 01 Feb 2011 13:58:07 +0100

ubuntu-dev-tools (0.114) unstable; urgency=low

  [ Stefano Rivera ]
  * ubuntutools.archive: Handle source package in workdir correctly.
    Add regression tests. (LP: #706403)
  * syncpackage: Don't fakesync when we have a new orig tarball (LP: #707187)

  [ Dustin Kirkland ]
  * debian/control, debian/copyright, doc/errno.1, errno, setup.py:
    - purge the errno utility per request of the ubuntu-dev-tools
      maintainer;  errno now provided by the 'errno' package; (LP: #666540)

  [ Benjamin Drung ]
  * wrap-and-sort: Add option to use on individual file (LP: #699696).
  * update_maintainer.py: Process control.in first.

 -- Benjamin Drung <bdrung@debian.org>  Tue, 25 Jan 2011 22:58:05 +0100

ubuntu-dev-tools (0.113) unstable; urgency=low

  [ Benjamin Drung ]
  * debian-distro-info, distro-info, ubuntu-distro-info: New tools.
  * Use new ubuntutools.distro_info in various scripts.

  [ Stefano Rivera ]
  * backportpackage: dput correct changes filename (regression in 0.112)
    (LP: #706010)
  * Use new *-distro-info in:
    - bash_completion/pbuilder-dist: To determine pbuilder file names.
    - dch-repeat.
    - reverse-build-depends.
  * pbuilder-dist: Use ubuntutools.logger.
  * pbuilder-dist-simple: Remove all mention of supporting Debian.
    (LP: #481223)
  * pull-debian-source: Rewritten in Python to take advantage of the new
    ubuntutools library functions.

 -- Benjamin Drung <bdrung@debian.org>  Sat, 22 Jan 2011 21:06:57 +0100

ubuntu-dev-tools (0.112) unstable; urgency=low

  [ Robert Collins ]
  * manage-credentials: Finish migrating away from the Launchpad 'edge' service
    root. (LP: #704657)

  [ Stefano Rivera ]
  * New source package downloading framework in ubuntutools.archive. Use in
    many scripts.
  * pull-lp-source: str() exceptions before passing to Logger (LP: #695523)

 -- Benjamin Drung <bdrung@debian.org>  Thu, 20 Jan 2011 10:25:57 +0100

ubuntu-dev-tools (0.111) natty; urgency=low

  * ubuntutools/test/test_help.py: Blacklist --help test for check-mir, it
    does not have help. Fixes FTBFS on the buildd.

 -- Martin Pitt <martin.pitt@ubuntu.com>  Thu, 13 Jan 2011 20:15:41 -0600

ubuntu-dev-tools (0.110) natty; urgency=low

  * doc/check-mir.1: Fix typo.
  * check-mir: Check binary dependencies, too.
  * debian/control: Add check-mir to package description.

 -- Martin Pitt <martin.pitt@ubuntu.com>  Thu, 13 Jan 2011 19:28:20 -0600

ubuntu-dev-tools (0.109) natty; urgency=low

  [ Stefano Rivera ]
  * Convert debian/copyright to DEP5, make sure all scripts are listed
    (LP: #692003)
  * Drop preinst (pbuilder-dist bash_completion handling), it is not required
    for any current upgrade path on Debian or Ubuntu.
  * Switch to dh_python2:
    - Use X-Python-Version instead of XS-Python-Version.
    - Use ${python:Breaks} to specify Python version compatibility.
  * Support reading configuration variables from devscripts configuration
    files. (LP: #681693)
    - Added ubuntu-dev-tools.5
    - Support this in many u-d-t scripts, and update manpages.
    - Deprecate old configuration environment variables.
  * Support the combined "Name <email>" format in UBUMAIL, DEBFULLNAME, and
    DEBEMAIL. (LP: #665202)
  * Add the beginnings of a test suite. (LP: #690386)
    - Switch to setuptools, to support setup.py test.
    - Test for that every script can run --help and return 0.
    - 404main, merge-changelog, pull-debian-debdiff, pull-debian-source,
      pull-revu-source:
      + Return 0 after showing help.
    - Run pylint on Python source code.
  * ubuntutools/common.py: Remove https_proxy unsetting code, working around
    LP: #94130.
  * edit-patch: Don't let cat error through if debian/source/format doesn't
    exist.
  * pull-debian-debdiff: Rewrite in Python, and use snapshot.debian.org.
  * pull-lp-source: Support -d (LP: #681699)
  * suspicious-source: Whitelist Python source code.
  * import-bug-from-debian: Add --package option, for importing bugs from
    pseudo-packages.

  [ Michael Bienia ]
  * ubuntutools/lp/lpapicache.py: Allow easier selection of 'staging' as LP
    instance to use (LP: #693060).

  [ Benjamin Drung ]
  * sponsor-patch:
    - Add new --lpinstance and --no-conf options.
    - Support configuration files.
    - Default to a temporary workdir and clean it up (LP: #691467).
    - Fix 'str' object has no attribute 'startwith' crash caused by a typo.
    - Fix crash if uploading to ubuntu without building the package before.
    - Fix: The package was only uploaded if the target was "ubuntu".
  * Recommend bzr-builddeb (used by sponsor-patch for branches).
  * Add most dependencies to Build-Depends for successfully run the tests.
  * Recommend python-gnupginterface (used by dgetlp).
  * update-maintainer: Rewrite completely using python-debian (LP: #666504).
  * ubuntutools/packages.py: Removed (used nowhere).

  [ Michael Vogt ]
  * add "add-patch" that provides the non-interactive version of
    edit-patch

  [ Martin Pitt ]
  * Add check-mir script: Check components of build dependencies and warn
    about universe/multiverse ones, for a package destined for
    main/restricted. Add doc/check-mir.1 manpage.

 -- Martin Pitt <martin.pitt@ubuntu.com>  Thu, 13 Jan 2011 19:16:33 -0600

ubuntu-dev-tools (0.108) experimental; urgency=low

  [ Stefano Rivera ]
  * lp-shell, import-bug-from-debian:
    Use the 'production' LP instance instead of 'edge' (which is going away).
  * pbuilder-dist:
    - Fix typo in local archive support, introduced in 0.107.
    - Warn user if they run sudo pbuilder-dist (LP: #691999).
  * Drop unnecessary debian/pycompat

  [ Benjamin Drung ]
  * pull-lp-source: Unquote URI to get "+" instead of "%2B" in the file name
    (LP: #681114).
  * sponsor-patch: Allow updating the build environment if the build failed.
  * ubuntu-iso: Exit nonzero rather than crash if a wrong parameter is passed
    (LP: #637020).

  [ Colin Watson ]
  * grep-merges: New tool.
  * ubuntu-iso(1): Fix typo.

  [ Evan Broder ]
  * backportpackage: new script for testing backport requests in a PPA.
  * sponsor-patch: Add --update option to make sure build environment is
    up to date (LP: #689605)

  [ Bilal Akhtar ]
  * pbuilder-dist: Override the default build result location if
    --buildresult is specified.
  * sponsor-patch: Support building with pbuilder-dist.

 -- Benjamin Drung <bdrung@ubuntu.com>  Sun, 19 Dec 2010 00:57:38 +0100

ubuntu-dev-tools (0.107) experimental; urgency=low

  [ Stefano Rivera ]
  * edit-patch: Detect quilt patch-system in 3.0 (quilt) packages without any
    patches yet.
  * wrap-and-sort:
    - Correct typo in options --wrap-allways -> --wrap-always
    - Sort debian/install as well as debian/*.install
    - Add one-space-indentation option: --short-indent
    - Remove null-entry from trailing comma in sorted lists
    - Add configurable debian directory location
    - Sort Architecture (LP: #681131)
    - Add --sort-binary-packages and --keep-first (LP: #681119)
  * grab-merge, syncpackage: Export DEB_VENDOR=Ubuntu when unpacking source
    packages. 3.0 (quilt) has optional per-vendor patch series.
  * pbuilder-dist:
    - Refactor to use subprocess.popen instead of os.system (LP: #398974)
    - Catch OSErrors when creating directories (LP: #671067)
    - Set HOME so pbuilder reads .pbuilderrc
    - Add bidirectional workarounds for LP: #599695 (pbuilder uses the host
      apt keyring). Complain if the target's keyring isn't installed.
  * Use dpkg-vendor in ubuntutools.misc.system_distribution(), cache result.

  [ Benjamin Drung ]
  * wrap-and-sort: Remove duplicate items from sorted lists.
  * syncpackage: Fix error message for failed downloads.
  * sponsor-patch: Support building with sbuild (LP: #681242).

  [ Daniel Holbach ]
  * submittodebian: rephrase boilerplate text to be more polite, add reminder
    to explain the patch sufficiently and add necessary information.

  [ Colin Watson ]
  * submittodebian: Encourage sending multiple independent pieces of the
    Ubuntu patch in separate bug reports.

 -- Benjamin Drung <bdrung@ubuntu.com>  Fri, 03 Dec 2010 00:14:25 +0100

ubuntu-dev-tools (0.106) experimental; urgency=low

  [ Kees Cook ]
  * mk-sbuild: drop "priority" option; sbuild no longer uses it.

  [ Benjamin Drung ]
  * sponsor-patch: Call dpkg-source with --no-preparation to not apply patches
    if the packages uses the 3.0 (quilt) format.
  * debian/control: Use shorter addresses for VCS-* fields.

  [ Michael Bienia ]
  * pull-debian-source: Fix logical error in abort check (lp: #678072).

 -- Benjamin Drung <bdrung@ubuntu.com>  Sun, 21 Nov 2010 15:41:43 +0100

ubuntu-dev-tools (0.105) experimental; urgency=low

  [ Siegfried-Angel Gevatter Pujals ]
  * pbuilder-dist, doc/pbuilder-dist.1:
     - Export the distribution and architecture information to the environment
       so that it is available in pbuilderrc, etc. (LP: #628933).

  [ Naty Bidart ]
  * lp-project-upload: Add support handling multiple project series.

  [ Kees Cook ]
  * mk-sbuild: use --no-install-recommends on Debian too (Closes: #599699).

  [ Marco Rodrigues ]
  * pull-debian-source:
     - Show message when a package isn't in Debian testing (LP: #529041).

  [ Stefano Rivera ]
  * doc/syncpackage.1:
     - Add a warning that the use of syncpackage is discouraged.
     - Correct and neaten options.
  * syncpackage:
     - Add --dont-sign parameter, for test builds.

  [ Christopher James Halse Rogers ]
  * mk-sbuild: Add support for btrfs-snapshot based chroots

  [ Iain Lane ]
  * pbuilder-dist: Explicitly use debian keyring when working with a
    Debian chroot, working around #599695

  [ Benjamin Drung ]
  * syncpackage:
    - Don't crash if environment variables aren't set (LP: #665202).
    - Don't add quotation marks to changelog entries (LP: #668805).
    - Show a error message instead of raising an error if Ubuntu contains a
      newer version.
    - Print an error message if the source-only build fails (LP: #668749).

 -- Benjamin Drung <bdrung@ubuntu.com>  Sat, 30 Oct 2010 20:58:30 +0200

ubuntu-dev-tools (0.104) experimental; urgency=low

  [ Siegfried-Angel Gevatter Pujals ]
  * pbuilder-dist:
     - Fix regression where pbuilder would get an empty string as first
       positional argument.
     - Update --debug-echo so that it doesn't hide empty parameters (now
       that they are wrapped around quotes they are significant).

 -- Benjamin Drung <bdrung@ubuntu.com>  Sat, 25 Sep 2010 13:14:46 +0200

ubuntu-dev-tools (0.103) experimental; urgency=low

  [ Benjamin Drung ]
  * sponsor-patch:
    - Fix NameError: global name 'debdiff_filename' is not defined.
    - Add --workdir parameter to set the working directory.
  * ubuntutools/update_maintainer.py: Fix failure if debian/control.in is a
    directory.

  [ Luca Falavigna ]
  * debian/control:
    - Add Benjamin Drung to Uploaders.
    - Add DM-Upload-Allowed field, this way Benjamin can upload new
      versions on his own.
  * ubuntutools/misc.py:
    - Use output of dpkg --print-architecture command to correctly display
      platform architecture (Closes: #594424).

  [ Siegfried-Angel Gevatter Pujals ]
  * pbuilder-dist:
     - Do not show a warning when "experimental" is used; there is no
       debootstrap file for it but it should just work anyway.
     - Wrap any extra (user) arguments appended to the pbuilder command with
       quotation marks, when needed (LP: #398989).
  * bash_completion/pbuilder-dist:
     - Enable auto-completion for "pbuilder-experimental".
  * doc/pbuilder-dist.1:
     - Move the documentation for --main-only (previously "mainonly") and
       --debug-echo to a new Options section.

  [ Stefano Rivera ]
  * Add manpages for sponsor-patch and import-bug-from-debian.
  * hugdaylist, manage-credentials, massfile, merge-changelog,
    ubuntutools/requestsync/common.py: Some pyflakes-induced cleanup.
  * ubuntutools/lp/libsupport.py: Support production API URLs in
    translate_web_api.

 -- Luca Falavigna <dktrkranz@debian.org>  Wed, 22 Sep 2010 18:13:27 +0200

ubuntu-dev-tools (0.102) experimental; urgency=low

  [ Dustin Kirkland ]
  * errno, doc/errno.1, debian/control, debian/copyright, setup.py:
    - add an errno utility, LP: #612267

  [ Kees Cook ]
  * mk-sbuild: update examples to include "-A".

  [ Benjamin Drung ]
  * suspicious-source: whitelist font source formats. Thanks to Nicolas
    Spalinger for the patch (LP: #365147).
  * Update the man page of suspicious-source to match the rewrite.
  * syncpackage:
    - Don't upload orig tarball if not needed.
    - Print error message if the download fails (LP: #639899).
    - Check if the specified Debian component is valid (LP: #639896).
  * update-maintainer: Don't change the Maintainer field if the email is set
    to a @lists.ubuntu.com address.
  * sponsor-patch: New script to download a patch from a Launchpad bug, patch
    the source package, build, check and uploads it (to Ubuntu or a PPA).
  * wrap-and-sort: New script to wrap long lines and sort items in packaging
    files.

  [ Stefano Rivera ]
  * update-maintainer: Correctly update the Maintainer field to the new Ubuntu
    Developers address (instead of the calling user) when the package is not
    in Debian.

  [ Iain Lane ]
  * all: Use production API rather than edge by default. Should be more
    reliable and was advised by lifeless (LP team).

  [ Michael Bienia ]
  * Add 'natty' to recognized names and make it the default.

  [ Colin Watson ]
  * Fix NAME section of lp-set-dup(1).
  * lp-list-bugs: New tool.

 -- Luca Falavigna <dktrkranz@debian.org>  Mon, 20 Sep 2010 11:10:04 +0200

ubuntu-dev-tools (0.101) unstable; urgency=low

  [ Andrew Starr-Bochicchio ]
  * syncpackage: Update manpage to reflect current usage. (Closes: #587142,
    LP: #598477)
  * ubuntu-build: Update manpage to reflect current usage. (LP: #490535)
  * edit-patch: Add manpage. (LP: #538379)
  * massfile: Add manpage.
  * pull-debian-debdiff: Add manpage.
  * setup-packaging-environment: Add manpage.
  * ubuntu-iso: Add manpage.

  [ Benjamin Drung ]
  * Bump Standards-Version to 3.9.1 (no changes required).
  * Switch to dpkg-source 3.0 (native) format.
  * Switch to simple dh7 rule.
  * syncpackage:
    - Use Version class from python-debian to fix extraction of upstream
      version for debian versions that contain more than one dash.
    - Prepend script name to every output
    - Output every executed command in verbose mode
    - Print proper error message if the dsc file is malformed.
  * update-maintainer: Add a --quiet option.
  * suspicious-source: Replace with total rewrite in Python using python-magic.

  [ Michael Bienia ]
  * ubuntutools/lpapi/lpapicache.py: Use the new LP API method
    archive.checkUpload() to check upload permissions.
  * Add "import-bug-from-debian" written by James Westby.
  * Add python-soappy to Recommends.
  * requestsync: Fix bug where the variable 'hasLP' is not always set
    (lp: #607874).

  [ Steve Beattie ]
  * mk-schroot: add debootstrap include/exclude options
  * mk-schroot.1: document added options

 -- Luca Falavigna <dktrkranz@debian.org>  Wed, 04 Aug 2010 10:06:44 +0000

ubuntu-dev-tools (0.100) maverick; urgency=low

  [ Luca Falavigna ]
  * syncpackage: new script to easily upload pristine Debian packages.
  * debian/ubuntu-dev-tools.preinst:
    - It is no longer necessary to remove stale pycentral files.

  [ Felix Geyer ]
  * reverse-build-depends: Always display the correct default distribution
    name in the usage text.

  [ Iain Lane ]
  * requestsync: Fall back to using rmadison when LP indicates that no new
    version is available. The LP importer is often out of date wrt Debian when
    rmadison isn't. (LP: #574398)

  [ Benjamin Drung ]
  * syncpackage:
    - add more options and allow pulling packages from Debian.
    - add mismatching source tarball detection (for fake syncs).
  * update-maintainer:
    - Remove duplicate Original-Maintainer field.
    - Avoid duplicate Original-Maintainer field if maintainer is listed in
      Uploaders too.

  [ Michael Vogt ]
  * edit-patch:
    - support full path to the patch as well (LP: #585599)
    - support adding existing patches (e.g. from launchpad)
      thanks to David Futcher (LP: #586787)

  [ Michael Bienia ]
  * Update to the new python-debian version:
    - Depend on python-debian >= 0.1.15
    - Replace imports of debian_bundle with debian to fix the deprecation
      warnings.

  [ Daniel Hahler ]
  * mk-sbuild: add $RELEASE to error message.

 -- Michael Bienia <geser@ubuntu.com>  Thu, 17 Jun 2010 21:17:10 +0200

ubuntu-dev-tools (0.99) lucid; urgency=low

  [ Andrey Voronov ]
  * pbuilder-dist: change requested/system arch order in check (LP: #557097)

  [ Michael Bienia ]
  * Update the defaults for maverick and let requestsync and
    pull-debian-source default to unstable (lp: #472837).

 -- Michael Bienia <geser@ubuntu.com>  Thu, 22 Apr 2010 21:31:48 +0200

ubuntu-dev-tools (0.98) lucid; urgency=low

  [ Ryan Kavanagh ]
  * Added the merge-changelog script from
    https://lists.ubuntu.com/archives/ubuntu-x/2009-June/000586.html for those
    who need to manually merge packages.
  * Fixed typo in doc/grab-merge.1

  [ Soren Hansen ]
  * Update get-branches to account for changes in LP's web UI. Really, someone
    should update it to use the LP API, but for now, this will have to do.

  [ Emmet Hikory ]
  * doc/mk-sbuild.1: add missing options to summary

  [ Michael Bienia ]
  * lp-shell: Use "udt-lp-shell" as LP API consumer instead of the non-unique
    "test" (lp: #558531).
  * get-branches: Use the LP API to obtain a list of branches of a team.

  [ Loïc Minier ]
  * bash_completion/pbuilder-dist, dch-repeat: list maverick in possible
    Ubuntu dists; the default dist for reverse-build-depends and
    submittodebian should be changed in maverick.

 -- Loïc Minier <loic.minier@ubuntu.com>  Fri, 16 Apr 2010 12:58:22 +0200

ubuntu-dev-tools (0.97) lucid; urgency=low

  [ Michael Bienia ]
  * lp-shell:
    + Support all known LP service names.
    + Add support for using different LP API versions.
    + Add option to login anonymously into LP.
  * ubuntutools/lp/lpapicache.py, ubuntutools/lp/libsupport.py: Add support
    for different LP API versions.
  * ubuntutools/lp/__init__.py: Set the '1.0' LP API version as default.
  * massfile: Updated to 1.0 LP API.
  * doc/requestsync.1: Update the paragraph about sponsoring (lp: #538990).
  * pull-lp-source: Use (anonymously) the LP API to get the URL for the .dsc
    file instead of screen scraping.
  * Apply patch from Julian Andres Klode for the python-apt 0.8 API transition
    (Closes: #572091)
  * ubuntutools/requestsync/mail.py: Fix some more encoding issues
    (lp: #557828).

  [ Michael Vogt ]
  * edit-patch:
    - fix quilt mode when dpkg already applied all the patches
      (LP: #556297)

 -- Michael Bienia <geser@ubuntu.com>  Thu, 08 Apr 2010 12:59:59 +0200

ubuntu-dev-tools (0.96) lucid; urgency=low

  [ Michael Bienia ]
  * ubuntu-build: missed updating a function call.

  [ Emmet Hikory ]
  * mk-sbuild: Really don't use build-arm-chroot

  [ Daniel Holbach ]
  * hugdaylist, requestsync, doc/requestsync.1:
    ubuntu-{main,universe}-sponsors → ubuntu-sponsors,
    {ubuntu,motu}-release → ubuntu-release.
  * ubuntutools/ppaput.py: removed, not necessary any more.
  * debian/copyright: removed references to ppaput.

 -- Daniel Holbach <daniel.holbach@ubuntu.com>  Mon, 15 Mar 2010 10:21:31 +0100

ubuntu-dev-tools (0.95) lucid; urgency=low

  * Update reverse-build-depends for lucid

 -- Jonathan Riddell <jriddell@ubuntu.com>  Mon, 08 Mar 2010 13:33:47 +0000

ubuntu-dev-tools (0.94) lucid; urgency=low

  [ Luca Falavigna ]
  * docs/lp-set-dup.1: add manpage for lp-set-dup.
  * debian/control: bump Standards-Version to 3.8.4, no changes needed.

  [ Emmet Hikory ]
  * mk-sbuild: switch to use qemu-debootstrap for foreign chroots
  * mk-sbuild: allow any foreign chroot (may not work, but we can try)
  * pbuilder-dist: allow any foreign chroot (may not work, but we can try)
  * doc/pbuilder-dist.1: update manpage to indicate general architecture
  * pbuilder-dist: add self. before target_distro in powerpc check

 -- Emmet Hikory <persia@ubuntu.com>  Mon, 08 Mar 2010 20:45:09 +0900

ubuntu-dev-tools (0.93) lucid; urgency=low

  [ Scott Moser ]
  * rename mk-sbuild-lv to mk-sbuild, support union-type=aufs

  [ Emmet Hikory ]
  * Support qemu-arm-static -> qemu-kvm-extras-static transition
  * mk-sbuild: automatically install qemu-kvm-extras-static if requested
  * mk-sbuild: conditionally install lvm2 only for lvm-snapshot schroots
  * mk-sbuild: rationalise architecture variables
  * mk-sbuild: Generalise --type support and add "file" SCHROOT_TYPE
  * mk-sbuild.1: Document the --type argument

  [ Loïc Minier ]
  * Demote qemu-kvm-extras-static to a Suggests since most people don't build
    for armel.

  [ Kees Cook ]
  * requestsync: add -C to allow manually adding changelog when missing
    (LP: #518574).
  * mk-sbuild: clean up and make slight adjustments to new lvm/dir/file logic.
  * mk-sbuild.1: update documentation to reflect alternative config file
    names for distro and schroot type overrides.
  * mk-sbuild, docs/mk-sbuild.1: document DEBOOTSTRAP_MIRROR for good
    measure, thanks to Paul Holcomb.

  [ Michael Bienia ]
  * ubuntutools/requestsync/mail.py: Encode the report to utf-8 before passing
    it to gpg for signing (LP: #522316).
  * Add support for the other LP service roots (edge is still default)
  * Depend on python-launchpadlib >= 1.5.4
  * Also check package sets for upload permissions.
  * lp-set-dup: Don't crash when accessing private bugs (LP: #525539)
  * requestsync: Subscribe 'ubuntu-release' to Feature Freeze exceptions
    (updated to current policy; LP: #532740)

  [ Michael Vogt ]
  * edit-patch: add wrapper around cdbs-edit-patch, dpatch-edit-patch, quilt
    to transparently deal with the various patch systems.

  [ Colin Watson ]
  * lp-shell: Disable default apport excepthook, as this is intended for
    interactive use.

 -- Steve Langasek <steve.langasek@ubuntu.com>  Fri, 05 Mar 2010 19:16:32 -0800

ubuntu-dev-tools (0.92) lucid; urgency=low

  [ Siegfried-Angel Gevatter Pujals ]
  * bash_completion/pbuilder-dist:
     - Enable tab-completion for pbuilder-lucid and cowbuilder-lucid.

  [ Emmet Hikory ]
  * mk-sbuild-lv: support foreign armel schroots
  * mk-sbuild-lv: use --arch=foo rather than --arch foo for debootstrap
  * pbuilder-dist: Allow architecture-switching to armel on i386/amd64
  * pbuilder-dist: use --arch=foo rather than --arch foo for debootstrap
  * pbuilder-dist: change --mirror logic to use -ports when appropriate
  * docs/pbuilder-dist.1: Document architecture-switching for armel
  * debian/control: add qemu-arm-static to Recommends:

  [ Michael Bienia ]
  * ubuntutools/requestsync/mail.py:
    Map "sid" back to "unstable" (and "squeeze" to "testing") else rmadison
    gets a Python traceback from the remote site instead of the expected data
    (lp: #508794).

  [ Kees Cook ]
  * mk-sbuild-lv: adjust schroot.conf template to document the -source
    change further.

 -- Emmet Hikory <persia@ubuntu.com>  Wed, 03 Feb 2010 11:39:12 -0800

ubuntu-dev-tools (0.91) lucid; urgency=low

  * mk-sbuild-lv: drop deprecated keys from schroot.conf template
  * mk-sbuild-lv: enable -source access after security improvements of
                  schroot.conf template in 0.88
  * mk-sbuild-lv: document sudo requirement for -source access in final output

 -- Emmet Hikory <persia@ubuntu.com>  Sun, 17 Jan 2010 11:08:32 +0900

ubuntu-dev-tools (0.90) lucid; urgency=low

  * Include changes which were committed to 0.88, but which I forgot to
    upload.

 -- Martin Pitt <martin.pitt@ubuntu.com>  Sat, 16 Jan 2010 16:28:54 +0100

ubuntu-dev-tools (0.89) lucid; urgency=low

  * Add lp-shell: Open an interactive Python shell with a
    launchpadlib.Launchpad object "lp" which is ready for use.
    If the first command line argument is "staging", this will be on staging
    instead of production.
  * Add doc/lp-shell.1: Manpage.

 -- Martin Pitt <martin.pitt@ubuntu.com>  Wed, 13 Jan 2010 14:34:05 +0100

ubuntu-dev-tools (0.88) lucid; urgency=low

  [ Siegfried-Angel Gevatter Pujals ]
  * pbuilder-dist:
     - Set "--mirror" option also for Ubuntu chroots, so that they work
       on Debian.

  [ Michael Bienia ]
  * requestsync: Fix a bug that prevented sync requests for new packages with
    a version smaller than 0.
  * ubuntutools/requestsync/common.py: Decode the edited report file back from
    UTF-8 so it can be encoded again in the next iteration (lp: #504263)

  [ Luca Falavigna ]
  * Fix some typos in man pages.

  [ Kees Cook ]
  * mk-sbuild-lv: drop deprecated sbuild configuration fields from template.
  * what-patch: updated for 3.0 source format.

 -- Siegfried-Angel Gevatter Pujals <rainct@ubuntu.com>  Fri, 15 Jan 2010 14:24:51 +0100

ubuntu-dev-tools (0.87) lucid; urgency=low

  * Revert the submittodebian change to inline patches.  This is a style
    choice, the patch length has nothing to do with it; if there's demand for
    patch inlining, this should be made a (non-default) option to
    submittodebian.

 -- Steve Langasek <steve.langasek@ubuntu.com>  Mon, 28 Dec 2009 14:41:31 -0800

ubuntu-dev-tools (0.86) lucid; urgency=low

  [ Emmet Hikory ]
  * mk-sbuild-lv: Add richer support for ports architectures in Ubuntu
  * mk-sbuild-lv: Really use -security for SOURCES_SECURITY_SUITE in Ubuntu

  [ Kumar Appaiah ]
  * submittodebian: if patch is relatively small (shorter than fifty
    lines), display it inline instead of attaching to the report.

  [ Michael Bienia ]
  * ubuntutools/requestsync/common.py: convert the changelog into a unicode
    string (lp: #498349)
  * ubuntutools/requestsync/mail.py: rmadison() returns now the most recent
    source line (Closes: #560758)

  [ Iain Lane ]
  * pull-debian-source: Return the most recent source line. Depend on
    libapt-pkg-perl for the Debian version comparison required for this.

  [ Steve Langasek ]
  * submittodebian: os.system() doesn't throw exceptions, so attempt a
    'bzr diff' first and check the return value; otherwise we get no output
    at all from submittodebian in the non-bzr case.

 -- Steve Langasek <steve.langasek@ubuntu.com>  Sun, 27 Dec 2009 13:03:56 -0800

ubuntu-dev-tools (0.85) lucid; urgency=low

  * submittodebian: switch to use lucid as the default distro tag.
  * submittodebian: if the package is in bzr, look for bzr metadata first
    before looking for a previous package revision in the parent dir.

 -- Steve Langasek <steve.langasek@ubuntu.com>  Fri, 11 Dec 2009 13:46:31 -0800

ubuntu-dev-tools (0.84) lucid; urgency=low

  [ Michael Bienia ]
  * update-maintainer: Remove the check for LP credentials again as this
    script doesn't use the LP API (Closes: #558598).
  * Rename buildd to ubuntu-build to resolve filename conflict
    (Closes: #558816).

  [ Manny Vindiola ]
  * grab-merge: Only download files listed multiple times in REPORT once

  [ Luca Falavigna ]
  * ubuntutools/lp/lpapicache.py: recent lazr.restfulclient does use of
    unicode strings, use basestring to catch bot str and unicode.
  * Depend on python-lazr.restfulclient, package was recently renamed
    from python-lazr-restfulclient to match Python naming schema.

  [ Jonathan Davies ]
  * dch-repeat: Added Lucid to releases.

 -- Luca Falavigna <dktrkranz@ubuntu.com>  Mon, 07 Dec 2009 10:18:55 +0100

ubuntu-dev-tools (0.83) lucid; urgency=low

  [ Iain Lane ]
  * lpapicache: Do not immediately bail out if we have no credentials to
    login. Clients are now expected to handle the lack of credentials
    themselves.
  * pull-lp-source: Make LP API use optional - fall back to a hardcoded
    default release if we aren't using it. (LP: #477670)
  * pull-lp-source: Detect more failure conditions and give a nice error
    instead of a trace
  * buildd, requestsync, grab-attachments, hugdaylist, update-maintainer:
    Detect & bail if we don't have credentials and need them. These scripts
    cannot continue under those circumstances.

  [ Kees Cook ]
  * mk-sbuild-lv: switch to ext4 by default.

  [ Siegfried-Angel Gevatter Pujals ]
  * pbuilder-dist, doc/pbuilder-dist.1:
     - Add "--debug-echo" option which prints the resulting pbuilder/cowbuilder
       commands instead of executing it.

  [ Martin Pitt ]
  * lp-project-upload: Generate tarball signature if it is not present yet.
  * lp-project-upload: Invoke editor to specify changelog and release notes,
    and add those to the project release.

 -- Martin Pitt <martin.pitt@ubuntu.com>  Fri, 20 Nov 2009 16:59:08 -0600

ubuntu-dev-tools (0.82) lucid; urgency=low

  [ Iain Lane ]
  * debian/control: Re-add XS-Python-Version - this is more standard
  * debian/pyversions: Drop
  * pbuilder-dist: Don't pass --logfile if we are trying to log in to the
    chroot - the logfile option swallows the prompt, and we probably don't
    want to log if we are using login anyway.

  [ Nathan Handler ]
  * debian/control: Mention lp-project-upload in Description

  [ Siegfried-Angel Gevatter Pujals ]
  * debian/control:
     - Improve description of pbuilder-dist and mention cowbuilder-dist.
  * pbuilder-dist:
     - Abort if the host's architecture can't be determined.
     - Error out instead of showing a traceback if pbuilder-dist is called
       without any argument.
  * pbuilder-dist, ubuntutools/misc.py:
     - Move the functions used to determine the hosts architecture and
       distribution to the ubuntutools.misc module.
  * setup-packaging-environment, setup.py, debian/copyright, debian/control:
     - Add a new script, setup-packaging-environment.

  [ Luca Falavigna ]
  * ubuntutools/requestsync/lp.py: explicitly import exceptions for
    backward compatibility with Python 2.5.
  * debian/control: re-enable support for python2.5.
  * debian/copyright: update copyright holders.

  [ Michael Bienia ]
  * requestsync: request syncs from 'testing' by default (should be changed
    back to 'unstable' for lucid+1)
  * pull-debian-source: change default release to pull from to 'testing'

 -- Iain Lane <laney@ubuntu.com>  Fri, 06 Nov 2009 10:37:43 +0000

ubuntu-dev-tools (0.81) karmic; urgency=low

  [ Iain Lane ]
  * requestsync: Give an error message if no changelog entries - happens if,
    for example, the new package's changelog hasn't yet been published on p.d.o
  * update-maintainer: Also check if package is in experimental when looking
    who to update maintainer to.
  * update-maintainer: Prefer updating control.in to control; this is used by
    some Debian packages, notably those maintained by pkg-gnome.
  * debian/control: Update standards-version to 3.8.3, no changes
  * debian/control, debian/pyversions: Remove XS-Python version to
    debian/pyversions to silence a warning

  [ Jonathan Davies ]
  * debian/control: Included a short description of each script (LP: #406658).

  [ Nathan Handler ]
  * debian/control: Mention pull-revu-source in description

  [ Joe Bernard ]
  * Launchpad API changed causing pull-lp-source to fail to parse the .dsc
    file from the URL contents (LP: #436006).

 -- Iain Lane <laney@ubuntu.com>  Fri, 25 Sep 2009 20:20:49 +0100

ubuntu-dev-tools (0.80) karmic; urgency=low

  * mk-sbuild-lv: Export http_proxy. LP: #416438

 -- Michael Terry <michael.terry@canonical.com>  Thu, 10 Sep 2009 10:53:30 -0400

ubuntu-dev-tools (0.79) karmic; urgency=low

  * Add lp-project-upload: Upload a release tarball to a Launchpad project.
  * Add doc/lp-project-upload.1: Corresponding manpage.
  * setup.py: Add lp-project-upload.
  * debian/copyright: Add lp-project-upload.

 -- Martin Pitt <martin.pitt@ubuntu.com>  Sat, 05 Sep 2009 16:42:10 +0200

ubuntu-dev-tools (0.78) karmic; urgency=low

  [ Nathan Handler ]
  * setup.py: Add pull-revu-source to list of scripts

  [ Steve Langasek ]
  * Set XS-Python-Version to 2.6 or better, due to use of 2.6-specific
    syntax in requestsync.
  * Bump the python-all-dev build-dep as well

 -- Steve Langasek <steve.langasek@ubuntu.com>  Tue, 01 Sep 2009 12:17:03 -0700

ubuntu-dev-tools (0.77) karmic; urgency=low

  [ Nathan Handler ]
  * pull-revu-source: Update to use dsc.py to get dsc URL

  [ Michael Bienia ]
  * Install also the ubuntutools/requestsync/* modules (lp: #421627)

 -- Michael Bienia <geser@ubuntu.com>  Tue, 01 Sep 2009 10:56:29 +0200

ubuntu-dev-tools (0.76) karmic; urgency=low

  [ Nicolas Valcárcel ]
  * mk-sbuild-lv:
    - Add check for built-in dm_snapshot (LP: #398414)

  [ Andreas Moog ]
  * update-maintainer:
    - Don't silently fail when Maintainer-Field contains a comment
      in brackets. (LP: #397144)
    - Don't add second XSBC-Original-Maintainer if Maintainer was set
      to Motu or Core-Dev.

  [ Michael Bienia ]
  * Drop python-launchpad-bugs from Depends.
  * Add python-lazr-restfulclient to Depends.
  * buildd: Add a --batch mode for batch retrying/rescoring of packages.
  * requestsync:
    - Use UBU* environment variables before the DEB* ones (lp: #400133)
    - Split requestsync into a "mail" module and a "lpapi" module and use
      the LP API only when --lp was used. In "mail" mode requestsync has
      to ask some more questions for parts it can't find out without LP API.
      (lp: #406659, #416955)

  [ Iain Lane ]
  * requestsync:
    - Guard some calls when -n is specified
    - Fetch changelog of specified version, not current version. If an
      experimenal upload happened after the unstable one we're syncing, this
      is considered to be current by p.d.o and we would get those changelog
      entries in the sync request
    - Remove trailing fullstop from sync bug title
  * suspicious-source: Add *.hs *.el *.css to whitelist

  [ Siegfried-Angel Gevatter Pujals ]
  * pbuilder-dist:
     - Expand "~" in PBUILDFOLDER to the user's home directory.
     - If there's a "etc/<distro>/apt.conf" file inside the build result
       directory, pass it to pbuilder as --aptconfdir. Thanks to Paul Novotny
       and Ryan Pavlik (LP: #363043).

  [ Luca Falavigna ]
  * Switch to python-support to ease initial import into Debian:
    - debian/control: build-depend on python-support instead of pycentral,
      also remove unneeded XB-Python-Version field from binary stanza.
    - debian/rules: set DEB_PYTHON_SYSTEM to pysupport.
    - ubuntu-dev-tools.preinst: remove stale pycentral files on upgrades.

  [ Nathan Handler ]
  * Add pull-revu-source and doc/pull-revu-source.1
  * Update debian/copyright to include pull-revu-source

 -- Nathan Handler <nhandler@ubuntu.com>  Sun, 30 Aug 2009 17:24:23 +0000

ubuntu-dev-tools (0.75) karmic; urgency=low

  [ Michael Bienia ]
  * buildd:
    - Use the LP API for retrying or rescoring builds.
  * requestsync:
    - Fix check for sponsorship when a new package should get synced.
    - Add "done" as last email command when emailing the sync request
      to stop parsing of the email body for further email commands
      (lp: #372555)

  [ Jonathan Davies ]
  * update-maintainer:
    - Rewrote in Python and adapted to use Maintainer field spec approved by
      the Technical Board at:
      - https://lists.ubuntu.com/archives/ubuntu-devel/2009-May/028213.html
    - Do not make changes if maintainer email is set to an
      @ubuntu.com email address.
  * requestsync:
    - Adapt to use new checkIsInDebian() function in ubuntutools/packages.py.
    - urlopener module is no longer required here.
  * pull-lp-source:
    - Return an error message if dget is not installed.
    - Use os.path.exists() instead of catching an error message
      to check if dget is installed.
  * TODO: pull-lp-source task done.
  * ubuntutools/packages.py: Created checkIsInDebian() function.
  * ubuntutools/lp/functions.py: Improved error messages, and made prettier
    functions.
  * ubuntutools/lp/libsupport.py: Fail if we're unable to import launchpadlib
    (we need it to run stuff).
  * ubuntutools/lp/urlopener.py: Removed - module no longer needed.
  * ubuntutools/lp/cookie.py: Removed - module no longer needed - we use
    Launchpad API support now.
  * buildd:
    - Use launchpadlib to check the Ubuntu release is valid.
    - Moved Launchpad module imports here - speed up usage parsing to improve
      user experience.
    - Do not display override message if --arch is not used.
    - Fix permissions warning message and do not mention teams as we check on
      a per package basis.

  [ Colin Watson ]
  * Rewrite 404main using python-apt. Note that this requires python-apt
    0.7.9, not in jaunty.
  * Get rid of the last remaining use of subprocess.Popen(shell=True) in
    404main.

  [ Luke Yelavich ]
  * lp-set-dup: Add missing % needed for string substitution. Thanks to
    Robert Ancell for the fix.

  [ Iain Lane ]
  * requestsync: We need to use the output from madison, not just throw it
    away.

 -- Michael Bienia <geser@ubuntu.com>  Mon, 06 Jul 2009 17:46:21 +0200

ubuntu-dev-tools (0.74) karmic; urgency=low

  [ Kees Cook ]
  * mk-sbuild-lv:
    - Skip security repo for Debian unstable, thanks to Ryan Niebur
      (LP: #371569).
    - Change directory out of the way of schroot problems.

  [ Siegfried-Angel Gevatter Pujals ]
  * grab-merge:
     - Show an error message if the package doesn't exist.
     - Be paraonic and add "--one-file-system" to the rm call.
     - Delete the directory just after creating it if the package
       doesn't exist.

  [ Iain Lane ]
  * ubuntutools/lp/lp_functions.py,
    ubuntutools/lp/udtexceptions.py:
    - Add new public functions that expose features from LP API
    - Modify isLPTeamMember to use LP API
  * requestsync
    - Use new functions to check if user can upload requested package directly
      instead of checking team membership
    - Default to current development release if no release is specified on
      commandline
    - Correct bug supervisor team to ubuntu-bugcontrol (LP: #374563)
    - Remove team names from sponsorship message - makes the function much
      simpler
  * buildd
    - Check if user has upload privileges instead of checking for team
      membership when seeing if operations are permitted

  [ Colin Watson ]
  * update-maintainer:
    - Convert to getopt so that '--section main' works as well as
      '--section=main'.

  [ Anders Kaseorg ]
  * ubuntutools/lp/functions.py:
    - Simplify isLPTeamMember.

  [ Nathan Handler ]
  * pull-debian-source: Modify to work for packages not in main (LP: #379822)

 -- Nathan Handler <nhandler@ubuntu.com>  Sat, 23 May 2009 20:41:50 +0000

ubuntu-dev-tools (0.73) karmic; urgency=low

  [ Siegfried-Angel Gevatter Pujals ]
  * pbuilder-dist:
    - Fallback to calling lsb_release if /etc/lsb-release doesn't
       exist; this makes it possible to run pbuilder-dist on Debian.

  [ Nathan Handler ]
  * pull-debian-source:
    - Use Getopt::Long

  [ Colin Watson ]
  * submittodebian:
    - New release cycle; use "karmic" usertag.
  * dch-repeat:
    - Drop EOLed gutsy and add karmic.
  * pull-lp-source:
    - Set default release to karmic.
  * reverse-build-depends:
    - Set default release to karmic.
  * bash_completion/pbuilder-dist:
    - Add karmic.
    - Add squeeze.
  * requestsync:
    - Send a "Content-Type: text/plain; charset=UTF-8" header (LP: #246307).

  [ Daniel Hahler ]
  * grab-merge: Output error message in case wget/rsync fails.

 -- Daniel Hahler <ubuntu@thequod.de>  Thu, 30 Apr 2009 22:18:38 +0200

ubuntu-dev-tools (0.72) jaunty; urgency=low

  [ Jonathan Davies ]
  * README.updates: Added - lists steps to take when updating this package.
  * grab-merge: Added --help option and manpage (LP: #349109).

  [ Siegfried-Angel Gevatter Pujals ]
  * pbuilder-dist:
     - Add squeeze as a Debian distribution. Thanks to Marco Rodrigues.

  [ Nathan Handler ]
  * pull-debian-source:
    - Add support for etch/oldstable
    - Make script work for codenames (etch, lenny, squeeze, sid)

  [ Ryan Kavanagh ]
  * Ported devscripts' build-rdeps to Ubuntu and replaced
    reverse-build-depends. Updated it's manpage. (LP: #272273)

  [ Kees Cook ]
  * mk-sbuild-lv:
    - Fully handle missing build log directories (LP: #342154).
    - More generalized approach to Distro-specific logic (LP: #342158).

  [ Scott Kitterman ]
  * dgetlp:
    - Port to hashlib module instead of md5 (deprecated in Python 2.6)
  * Bump minimum python-all-dev version to 2.5

 -- Scott Kitterman <scott@kitterman.com>  Wed, 15 Apr 2009 22:51:14 -0400

ubuntu-dev-tools (0.71) jaunty; urgency=low

  * requestsync: Fix unclosed string literal (LP: #346794)

 -- Iain Lane <laney@ubuntu.com>  Sun, 22 Mar 2009 14:40:19 +0000

ubuntu-dev-tools (0.70) jaunty; urgency=low

  [ Mitsuya Shibata ]
  * requestsync: Added -e option for FeatureFreezeException explanations and
    updated manpage.

 -- Jonathan Davies <jpds@ubuntu.com>  Thu, 19 Mar 2009 19:54:13 +0000

ubuntu-dev-tools (0.69) jaunty; urgency=low

  * mk-sbuild-lv: add --force-yes when installing $BUILD_PKGS (needed for
    Dapper at least)
  * mk-sbuild-lv: update sed command to use '-i' instead of redirecting
    output to the opened file

 -- Jamie Strandboge <jamie@ubuntu.com>  Tue, 17 Mar 2009 11:28:38 -0500

ubuntu-dev-tools (0.68) jaunty; urgency=low

  * debian/control: Moved debootstrap to Recommends from Depends.

 -- Jonathan Davies <jpds@ubuntu.com>  Sun, 15 Mar 2009 15:30:48 +0000

ubuntu-dev-tools (0.67) jaunty; urgency=low

  [ Jonathan Davies ]
  * mk-sbuild-lv: Changed default behaviour so that the initial build and log
    directories are not created on first run; instead read settings file and
    check if they exist (LP: #342154).
  * requestsync: Reverted old madison.php workaround (LP: #183346).

  [ Ryan Kavanagh ]
  * mk-sbuild-lv: Added support for Debian chroots. Updated manpage.
    (LP: #342158)

  [ Mitsuya Shibata ]
  * pull-debian-source: Detect existence of dget in multi-path environment.

 -- Jonathan Davies <jpds@ubuntu.com>  Sat, 14 Mar 2009 22:40:05 +0000

ubuntu-dev-tools (0.66) jaunty; urgency=low

  [ Siegfried-Angel Gevatter Pujals ]
  * debian/control:
     - Add "debootstrap" as a Recommends (LP: #334848).
  * pbuilder-dist:
     - Better error messages if cowbuilder/pbuilder/debootstrap isn't installed.

  [ Marco Rodrigues ]
  * Remove workaround for Debian madison, it works fine now.

  [ Nathan Handler ]
  * pull-debian-source:
    - Check if 'dget' is available
    - Update Copyright/License info
  * debian/copyright:
    - Update my copyright information

  [ Jonathan Davies ]
  * Added grab-merge from merges.ubuntu.com (LP: #155098).

 -- Jonathan Davies <jpds@ubuntu.com>  Thu, 09 Mar 2009 17:01:19 +0000

ubuntu-dev-tools (0.65) jaunty; urgency=low

  [ Colin Watson ]
  * manage-credentials: Fix typo.

  [ Jonathan Davies ]
  * requestsync: Only check existing reports if the --lp flag is used.

  [ Luca Falavigna ]
  * Add per-package upload permission checks:
    - ubuntutools/lp/functions.py: implement isPerPackageUploader.
    - requestsync: check if submitter has per-package upload permission
      using isPerPackageUploader function and adjust report accordingly.

  [ Iain Lane ]
  * requestsync: Drop "please" in bug titles, per recent discussion on the
    ubuntu-bugsquad ML.

 -- Jonathan Davies <jpds@ubuntu.com>  Tue, 03 Mar 2009 19:55:19 +0000

ubuntu-dev-tools (0.64) jaunty; urgency=low

  * Import urllib2 and sys in lp/functions.py, fixing requestsync.
  * Import ubuntutools.common explicitely in buildd and requestsync to get the
    https_proxy fix.

 -- Loic Minier <lool@dooz.org>  Fri, 06 Feb 2009 12:18:13 +0100

ubuntu-dev-tools (0.63) jaunty; urgency=low

  * debian/links: add it (forgot to do so before).
  * bash-completion/pbuilder-dist: recognize cowbuilder- and -jaunty.
  * pbuilder-dist:
     - Fixed a bug which broke pbuilder-dist when "build" was omited; just
       giving a .dsc works now.
     - {p,cow}builder-dist will now complain if you try to build a .changes
       file (or anything else that isn't a .dsc).

 -- Siegfried-Angel Gevatter Pujals <rainct@ubuntu.com>  Thu, 05 Feb 2009 16:19:03 +0100

ubuntu-dev-tools (0.62) jaunty; urgency=low

  * Fix ubuntutools.lp.libsupport import in lp-set-dup.

 -- Loic Minier <lool@dooz.org>  Wed, 04 Feb 2009 12:04:47 +0100

ubuntu-dev-tools (0.61) jaunty; urgency=low

  [ Terence Simpson ]
  * dgetlp: Replaced Bash version with a new Python script.

  [ Luca Falavigna ]
  * setup.py: install ubuntutools/lp files.

 -- Luca Falavigna <dktrkranz@ubuntu.com>  Tue, 03 Feb 2009 13:34:42 +0100

ubuntu-dev-tools (0.60) jaunty; urgency=low

  [ Jonathan Davies ]
  * ubuntutools/common.py: Now split into multiple files depending on
    function.
  * Adjusted imports on all files as necessary for the change above.
  * Removed ubuntutools/misc.py's mkdir function - superseded by
    os.makedirs().
  * dgetlp: Improved error message to show that dgetlp only accepts HTTP
    URLs (LP: #322051).

  [ Iain Lane ]
  * requestsync: Only attempt to change bug importance if in ubuntu-dev, as it
    will fail otherwise (LP: #320984).
  * ubuntutools/lp/functions.py: Rename urlopener import as it conflicts with
    a variable, causing an error.

  [ Luca Falavigna ]
  * pull-debian-source: do not fail if package name contains a hypen.
  * buildd: display help message if no parameters are passed.

 -- Jonathan Davies <jpds@ubuntu.com>  Sun, 01 Feb 2009 10:55:42 +0000

ubuntu-dev-tools (0.59) jaunty; urgency=low

  * Move /etc/bash_completion.d/pbuilder-dist/pbuilder-dist created in
    pre-0.30 versions to /etc/bash_completion.d/pbuilder-dist in the preinst.

 -- Loic Minier <lool@dooz.org>  Mon, 19 Jan 2009 18:02:55 +0100

ubuntu-dev-tools (0.58) jaunty; urgency=low

  [ Loic Minier ]
  * Fix a bunch of hyphen-used-as-minus-sign lintian informational tags.
  * Don't repeat Section in the binary package's control chunk (pleases
    lintian).
  * New script, lp-set-dup, allows marking a bug and all its dups as a
    duplicate of a new main bug.
   * Re-add debian/pycompat to have an idempotent clean:: as cdbs creates the
     file during clean; Debian #512300.

 -- Loic Minier <lool@dooz.org>  Mon, 19 Jan 2009 17:45:26 +0100

ubuntu-dev-tools (0.57) jaunty; urgency=low

  * requestsync: Skip existing bug check if no credentials are
    found (LP: #318120).

 -- Jonathan Davies <jpds@ubuntu.com>  Sat, 17 Jan 2009 22:02:39 +0000

ubuntu-dev-tools (0.56) jaunty; urgency=low

  * manage-credentials: Tighted security by making credentials files and
    folder world unreadable.
  * common.py: Improved no credentials found error message to show which
    consumer token is needed.
  * requestsync: Catch credentials error to hide traceback.
  * Moved common.py to ubuntutools/ subdirectory to avoid possible conflicts
    in Python packaging and fixed all imports as necessary.
  * debian/ubuntu-dev-tools.install: Removed common.py entry.

 -- Jonathan Davies <jpds@ubuntu.com>  Sat, 17 Jan 2009 11:32:33 +0000

ubuntu-dev-tools (0.55) jaunty; urgency=low

  * manage-credentials: Use common.py's mkdir function to create as many
    subdirectories as necessary for the credentials directory (LP: #317317).

 -- Jonathan Davies <jpds@ubuntu.com>  Thu, 15 Jan 2009 12:33:31 +0000

ubuntu-dev-tools (0.54) jaunty; urgency=low

  * manage-credentials:
    - Save credentials to ~/.cache/lp_credentials/ by
      default.
    - Set service option default to edge.
  * doc/manage-credentials.1: Update as necessary for the above.
  * common.py:
    - When credentials are not found, ask user to see
      manage-credentials manpage.
    - Load all token files for the consumer specified in the above
      directory as necessary.

 -- Jonathan Davies <jpds@ubuntu.com>  Wed, 14 Jan 2009 19:39:35 +0000

ubuntu-dev-tools (0.53) jaunty; urgency=low

  [ Siegfried-Angel Gevatter Pujals ]
  * debian/copyright:
     - Add information about manage-credentials.

  [ Daniel Holbach ]
  * debian/control: replace 'sb-release' with lsb-release, make package
    installable again.

 -- Daniel Holbach <daniel.holbach@ubuntu.com>  Wed, 14 Jan 2009 16:27:34 +0100

ubuntu-dev-tools (0.52) jaunty; urgency=low

  [ Siegfried-Angel Gevatter Pujals ]
  * pbuilder-dist.new:
    - Add compatibility for cowbuilder.
    - Fix the mainonly support.
    - Rename build.log to last_operation.log.
  * pbuilder-dist, pbuilder-dist.new:
    - Replace pbuilder-dist with pbuilder-dist.new.
  * debian/links:
    - Symlink /usr/bin/cowbuilder-dist to /usr/bin/pbuilder-dist, and the
      same with the manpage.
  * debian/control:
    - Add cowdancer as alternative recommends to pbuilder.
  * doc/pbuilder-dist.1:
    - Update it to explain the usage for the new pbuilder-dist script.
  * doc/mk-sbuild-lv.1:
    - Fix an error (and get ride of a lintian warning).

  [ Nathan Handler ]
  * pull-debian-source:
    - Pass -xu arguments to dget to be consistant with pull-lp-source
    - Add support for packages with a name beginning with "lib" (LP: #314732)

  [ Kees Cook ]
  * mk-sbuild-lv:
    - add --skip-updates to allow building security-only chroots.
    - add "apt-utils" as a default package for sane dist-upgrades.

  [ Jonathan Davies ]
  * buildd: Don't show arch override message if operation to perform is
    'status'.
  * requestsync: If package is new, check the Ubuntu Archive team's bug list
    for possible duplicate requests.
  * doc/manage-credentials.1: Written up.
  * doc/requestsync.1: Changed documentation to launchpadlib related-stuff.

  [ Luca Falavigna ]
  * requestsync:
    - Catch AssertionError exception if rmadison returns with an error.

  [ Markus Korn ]
  * Added manage-credentials, a tool to create (and manage) credentials
    which are used to access launchpad via the API.
  * Ported: hugdaylist, massfile, grab-attachment and requestsync to
    launchpadlib.
  * Other misc. fixes and tweaks.
  * Install common.py to correct location with py_modules and remove
    hardcoded path from files.

 -- Jonathan Davies <jpds@ubuntu.com>  Wed, 14 Jan 2009 13:21:35 +0000

ubuntu-dev-tools (0.51) jaunty; urgency=low

  * buildd: Added checks for arch-indep packages and packages which have no
    builds in a release.
  * hugdaylist: String improvements.
  * requestsync:
    - Use optparse instead of getopt for option parsing.
    - Skip existing bug report check if python-launchpad-bugs is not
      installed.
    - Implemented sleeps to --lp bug reporting in case of a slow
      Launchpad to stop mass bug filing (LP: #311289).

 -- Jonathan Davies <jpds@ubuntu.com>  Tue, 30 Dec 2008 15:51:55 +0000

ubuntu-dev-tools (0.50.1) jaunty; urgency=low

  * Modified setup.py to actually install pull-debian-source.

 -- Jonathan Davies <jpds@ubuntu.com>  Tue, 30 Dec 2008 15:39:35 +0000

ubuntu-dev-tools (0.50) jaunty; urgency=low

  [ Nathan Handler ]
  * Add pull-debian-source script (LP: #289141)
    - debian/copyright:
      + Add myself to the Upstream Authors and Copyright sections
      + Add pull-debian-source to the License section
    - Add doc/pull-debian-source.1

  [ Siegfried-Angel Gevatter Pujals ]
  * debian/control: Add perl-modules and libwww-perl as Recommended packages

  [ Iain Lane ]
  * pbuilder-dist.new: Add 'experimental' to list of known Debian releases.
    pbuilder-experimental works fine with pbuilder-dist.new.

  [ Jonathan Davies ]
  * buildd: Show which architectures are available in help and created a
    list of them for easy addition of new ones.
  * requestsync:
    - Readd sponsorship flag and related documentation in
      doc/requestsync.1 (LP: #270605).
    - Do not check package's Launchpad bug list page if the package to be
      synced is a new package. As this page does not exist for
      it (LP: #312297).

 -- Jonathan Davies <jpds@ubuntu.com>  Mon, 29 Dec 2008 18:45:02 +0000

ubuntu-dev-tools (0.49) jaunty; urgency=low

  [ Sarah Hobbs ]
  * Add armel as an arch to buildd

  [ Adrien Cunin ]
  * Added ${misc:Depends} to dependencies to make lintian quiet

 -- Adrien Cunin <adri2000@ubuntu.com>  Sun, 30 Nov 2008 23:23:01 +0100

ubuntu-dev-tools (0.48) jaunty; urgency=low

  * common.py, checkReleaseExists() and checkSourceExists(): Add support for
    specifying pockets (e. g. release name "intrepid-proposed").
  * buildd: Strip off pocket from release name when parsing the builds page,
    so that this script works for pockets, too.

 -- Martin Pitt <martin.pitt@ubuntu.com>  Tue, 11 Nov 2008 10:15:25 +0100

ubuntu-dev-tools (0.47) jaunty; urgency=low

  [ Kees Cook ]
  * dch-repeat: drop "feisty" from the list of known releases.
  * mk-sbuild-lv:
    - only use --no-install-recommends on gutsy and later.
    - catch errors produced by "finish.sh".

  [ James Westby ]
  * requestsync: tell the user when you are waiting for input from them after
    giving the sponsorship warning, rather than appearing to hang.

  [ Michael Casadevall ]
  * buildd: Fixed rescore (tested by Sarah Hobbs)
  * submittodebian: Changed default tag to Jaunty
  * pbuilder-dist: Added jaunty to ubuntu releases
  * pull-lp-source: Made jaunty the default
  * dch-repeat: Added jaunty

 -- Michael Casadevall <sonicmctails@gmail.com>  Sat, 08 Nov 2008 06:33:00 -0500

ubuntu-dev-tools (0.46) intrepid; urgency=low

  [ Daniel Hahler ]
  * submittodebian: use "intrepid" for Usertags (LP: #276073)

  [ Matt Zimmerman ]
  * add new program 'ubuntuiso' which prints information about Ubuntu isos by
    extracting files from them
  * Add Recommends: genisoimage for ubuntuiso

  [ Colin Watson ]
  * update-maintainer: Convert to plain #! /bin/sh.

  [ Cesare Tirabassi ]
  * remove -X option from grep-dctrl. It doesn't obtain the wished behaviour.

 -- Matt Zimmerman <mdz@ubuntu.com>  Thu, 02 Oct 2008 22:34:44 +0100

ubuntu-dev-tools (0.45) intrepid; urgency=low

  [ Siegfried-Angel Gevatter Pujals ]
  * common.py:
     - Trying to read from a locked sqlite cookie database isn't a fatal
       error anymore.

  [ Adrien Cunin ]
  * update-maintainer:
     - check at the beginning of the script that the necessary files are
       readable/writable, and note which control files we are going to modify
     - at the end, only modify those control files, so that the script doesn't
       return 1 anymore when it was actually successful
  * pbuilder-dist:
     - Eliminated some warning with a better check for whether a given distro
       already has a pbuilder chroot in $BASE_DIR, when that distro is not
       known by the script
     - Added intrepid as a known distro
  * Return to previous versioning, without the ubuntu1 bit

  [ Jonathan Patrick Davies ]
  * buildd: Revert arch:status string format.

  [ Cesare Tirabassi ]
  * reverse-build-depends:
    - add -X option to grep-dctrl so that it only works with exact matches
      (LP: #272273).

 -- Adrien Cunin <adri2000@ubuntu.com>  Wed, 24 Sep 2008 16:01:09 +0200

ubuntu-dev-tools (0.44ubuntu1) intrepid; urgency=low

  * Bazaar revision 203.

  [ Colin Watson ]
  * Fix a number of minor glitches in manual pages.

  [ Jonathan Patrick Davies ]
  * debian/control:
    - Improved description.
    - Wrapped Depends line and bumped debhelper build-dependency version to 6.
  * debian/compat: Changed to 6.
  * Moved https_proxy dropping code to common.py.
  * requestsync: Check for already existing sync requests before filing a new
    one.

 -- Jonathan Patrick Davies <jpds@ubuntu.com>  Tue, 02 Sep 2008 21:43:49 +0100

ubuntu-dev-tools (0.43ubuntu1) intrepid; urgency=low

  * Bazaar revision 195.

  [ Jonathan Patrick Davies ]
  * common.py:
    - If loading a cookie file raises an exception exit.
    - Improve cookie file writing.
    - New function: isLPTeamMember() - checks if the user is a member of the
      Launchpad team using cookies for authentication.
    - New function: packageComponent() - returns which component a package in
      Ubuntu is in.
  * requestsync:
    - Return an error when the script is unable to connect to
      packages.debian.org (LP: #261916).
    - Adapt team checking with the function above.
  * buildd:
    - Adapt privilege checking code to the new function above.
    - Check which component the package is in.

  [ Ryan Kavanagh ]
  * dgetlp.1: New manpage
  * dgetlp: fix typo in usage
  * hugdaylist.1: New manpage
  * s/requestsync/pull-lp-source/g in doc/pull-lp-source.1
  * mk-sbuild-lv.1: New manpage

  [ Karl Goetz ]
  * Add a Recommends: on ca-certificates (LP: #247157).

 -- Jonathan Patrick Davies <jpds@ubuntu.com>  Sun, 31 Aug 2008 11:40:30 +0200

ubuntu-dev-tools (0.42ubuntu1) intrepid; urgency=low

  [Jonathan Patrick Davies]
  * requestsync: Exit when connecting to Launchpad fails.
  * doc/requestsync.1: Document new -d flag.
  * common.py: New functions: checkReleaseExists() and checkSourceExists().
  * buildd and pull-lp-source: Adapt code to use new functions above.

  [ Jelmer Vernooij ]
  * requestsync: Add -d option to allow overriding the Debian distro to sync
  from. (LP: #253497)

 -- Jonathan Patrick Davies <jpds@ubuntu.com>  Sun, 24 Aug 2008 21:43:30 +0100

ubuntu-dev-tools (0.41) intrepid; urgency=low

  [ Loic Minier ]
  * Replace .BB in doc/pbuilder-dist.1 with a newline to fix a syntax error.
  * Drop spurious tab in buildd.
  * When https_proxy is in the environment, output a warning and disable it as
    urllib/urllib2 don't support it; see LP #122551.

  [ Kees Cook ]
  * common.py: allow for multiple firefox instances, check all possible
    cookie files.

 -- Kees Cook <kees@ubuntu.com>  Wed, 20 Aug 2008 10:58:24 -0700

ubuntu-dev-tools (0.40ubuntu3) intrepid; urgency=low

  * Import urllib2.

 -- Loic Minier <lool@dooz.org>  Mon, 18 Aug 2008 12:07:27 +0200

ubuntu-dev-tools (0.40ubuntu2) intrepid; urgency=low

  * requestsync: Correct print statement redirect to sys,stderr.

 -- Jonathan Patrick Davies <jpds@ubuntu.com>  Mon, 18 Aug 2008 10:59:59 +0100

ubuntu-dev-tools (0.40ubuntu1) intrepid; urgency=low

  * Bazaar revision 174.
  * buildd: Code cleanup on single arch options.
  * doc/buildd.1: Created.
  * doc/requestsync.1: Added note about sponsorship detecting.
  * requestsync: Suggest using the --lp flag when mailing a request encounters
    a failure.

 -- Jonathan Patrick Davies <jpds@ubuntu.com>  Sat, 16 Aug 2008 23:38:41 +0100

ubuntu-dev-tools (0.39ubuntu1) intrepid; urgency=low

  * Bazaar revision 169.

  [ Jonathan Patrick Davies ]
  * common.py: Use os.path.expanduser() instead of os.environ.
  * buildd:
    - Added optparse support for option handling.
    - Added support to request the rebuilding or rescoring of only one
      architecture.
    - Various other improvements.
  * hugdaylist: Improved number of bugs option handling.
  * get-branches: Improved option handling.

  [ Siegfried-Angel Gevatter Pujals ]
  * debian/control:
     - Add sbuild as an alternative recommends to pbuilder.
  * what-patch, pull-debian-debdiff, mk-sbuild-lv, dch-repat, debian/copyright:
     - Change the license of all scripts from Kees Cook to the GPL version 3
       or later.
     - Order the script names alphabetically in debian/copyright.
  * common.py:
     - Add functions mkdir and readlist.

  [ Iain Lane ]
  * pull-lp-source: Better handle errors when going to LP

 -- Jonathan Patrick Davies <jpds@ubuntu.com>  Thu, 14 Aug 2008 12:21:45 +0100

ubuntu-dev-tools (0.38ubuntu1) intrepid; urgency=low

  [ Jonathan Patrick Davies ]
  * requestsync: Check if user is a member of ubuntu-core-dev if sync request
    is for a package in main.
  * common.py: Change cookie file permissions to read and write only by user.

 -- Jonathan Patrick Davies <jpds@ubuntu.com>  Tue, 12 Aug 2008 14:52:34 +0100

ubuntu-dev-tools (0.37ubuntu1) intrepid; urgency=low

  [ Jonathan Patrick Davies ]
  * get-branches:
    - Open the teams code page before making a new directory.
    - Now check team option before anything else.
    - Check that the team has branches before downloading.
  * doc/get-branches.1: Created.
  * hugdaylist: Improved argument and error handling.
  * pull-lp-source:
    - Use optparse for option handling.
    - Check that the 'release' and 'package' actually exist on Launchpad.
    - Use subprocess for dget calls.
  * buildd: Imported from Martin Pitt's scripts.
  * common.py: Python module to be used to enable the use of cookies
    to authenticate with Launchpad.
  * debian/ubuntu-dev-tools.install: Added line to install common.py above to
    the correct location.
  * requestsync:
    - Use the functions in the common.py file above to authenticate with
      Launchpad.
    - Using the Launchpad cookie file, validate that the user is a member of
      the ubuntu-dev team on Launchpad. Thus, checking if the user needs
      sponsership or not (LP: #130648).
  * doc/requestsync.1: Removed mention of -s flag. Obsoleted by the above.
  * massfile:
    - Use the functions in the common.py file above to authenticate with
      Launchpad.
  * debian/control: Changed XS-Python-Version to >= 2.5.

  [ Siegfried-Angel Gevatter Pujals ]
  * Add the GNU General Public License header to all scripts.
  * Remove files AUTHORS (it duplicated content from debian/copyright) and
    README (superseded by the manpages).

 -- Jonathan Patrick Davies <jpds@ubuntu.com>  Tue, 12 Aug 2008 14:48:35 +0100

ubuntu-dev-tools (0.36ubuntu1) intrepid; urgency=low

  [ Jonathan Patrick Davies ]
  * doc/ Created new manpages for:
    - what-patch.1.
    - dch-repeat.1.
    - grab-attachment.1.
  * doc/requestsync.1: Described variables used by requestsync in man
    page. (LP: #237595)
  * hugdaylist:
    - Added code to handle exceptions and short version of GPL.
    - Rewrote option handling with optparse.
    - Filter bugs subscribed to the ubuntu-archive team.
  * get-branches:
    - Rewrote option handling with optparse.
    - Added short version of GPL to header.
    - Fixed regular expressions to work with new Launchpad interface.
    - Use subprocess.call() on Bazaar instead of os.system().
  * debian/copyright: Updated Authors and copyrights.

  [ Siegfried-Angel Gevatter Pujals ]
  * Change the versioning scheme from 0.XX to 0.XXubuntu1. Delete
    debian/source.lintian-overrides, as with this it isn't necessary anymore.
  * General manpage cleanup (fix typos, use the same section names in all
    manpages, etc).

 -- Jonathan Patrick Davies <jpds@ubuntu.com>  Sun, 10 Aug 2008 22:02:05 +0100

ubuntu-dev-tools (0.35) intrepid; urgency=low

  [ Siegfried-Angel Gevatter Pujals ]
  * doc/update-maintainer.1:
     - Remove the reference to the --no-changelog option from the manpage.
  * requestsync:
     - If the email interface is used, check if DEBEMAIL is set before anything
       else (LP: #254632).
  * massfile, examples/massfile.instructions:
     - Make it possible to give the created bugs a determined status.
  * debian/control:
     - Bump Standards Version to 3.8.0.
  * debian/rules:
     - It's not necessary anymore to remove usr/lib.
  * setup.py:
     - Order the scripts list alphabetically and add pull-lp-source.

  [ Iain Lane ]
  * Add pull-lp-source, which get source packages from LP to avoid mirror lag.
  * pbuilder-dist.new:
     - Set mirror and component for Debian distros.
     - Use local apt cache if available.
  * massfile:
     - Modify it to work with Firefox 3 cookies, taking code from requestsync.
     - Set the status to Confirmed, by default.

 -- Siegfried-Angel Gevatter Pujals <rainct@ubuntu.com>  Sat, 09 Aug 2008 13:58:23 +0200

ubuntu-dev-tools (0.34) intrepid; urgency=low

  * update-maintainer: Remove dangling reference to --nochangelog
    in usage function.

 -- Luke Yelavich <themuso@ubuntu.com>  Mon, 28 Jul 2008 15:50:38 +1000

ubuntu-dev-tools (0.33) intrepid; urgency=low

  * update-maintainer: Stop mentioning "Modify Maintainer: value blabla" since
    it is a required global policy anyway and totally pointless changelog
    noise.

 -- Martin Pitt <martin.pitt@ubuntu.com>  Fri, 18 Jul 2008 12:29:57 +0100

ubuntu-dev-tools (0.32) intrepid; urgency=low

  [ Iain Lane ]
  * requestsync: Fix bug where requestsync would fall over when requesting
    sync for package with no local changes.

  [ Kees Cook ]
  * dch-repeat: drop edgy, add intrepid.  Update Copyright years.

  [ Mario Limonciello ]
  * mk-sbuild-lv: Add lpia build support.
  * mk-sbuild-lv: Copy mirror used for debootstrap into chroot too.

 -- Mario Limonciello <mario_limonciello@dell.com>  Thu, 17 Jul 2008 11:20:49 -0500

ubuntu-dev-tools (0.31) intrepid; urgency=low

  [ Siegfried-Angel Gevatter Pujals (RainCT) ]
  * pbuilder-dist.new:
     - Rewrite the script in Python to make it more robust and faster.
  * what-patch:
     - If cdbs-edit-patch is used, output "cdbs (patchsys.mk)" instead of
       just "cdbs" (LP: #195795).
  * check-symbols:
     - Add a brief explanation about why sudo privilegies are required
       in order to run this script (LP: #194622).
     - End with exit code 1 if there's an error.
  * suspicious-source:
     - Whitelist C# files (LP: #225691): *.cs.
     - Whitelist manpages: *.[0-9].

  [ Daniel Hahler ]
  * requestsync:
     - Use debian_bundle.changelog.Version for version comparison in
       debian_changelog.
     - Fix --lp for Firefox 3 (LP: #208808):
       It now tries ~/.lpcookie.txt, ~/.mozilla/*/*/cookies.sqlite and
       ~/.mozilla/*/*/cookies.txt to find a Launchpad cookie file.
       Also added a hint that you can create a valid file, by logging into
       Launchpad with Firefox.
     - Added confirm loops, which displays the message to be send/posted and
       either allows to edit (or forces to, in case of Ubuntu changes).
       (LP: #194613, #194615)
       This adds a convient edit_report method, which gets used both from the
       Launchpad and mail code path.
     - Do not fallback to submitting by email, if posting to Launchpad failed.
       This hasn't been requested and therefore should not get done.
     - post_bug: Catch IOError when setting bug importance (LP: #190061)
     - mail_bug: Catch socket.error (LP: #190739)

  [ Kees Cook ]
  * mk-sbuild-lv
    - don't install recommended packages during chroot install.
    - allow customization of schroot.conf suffix and LV/snapshot sizes.
  * what-patch:
    - restore previous output behavior, added logic to verbose test instead.
    - added details for each patch system report.
  * pull-debian-debdiff:
    - parse .dsc file for required source files.
    - switch to GPLv3
  * debian/control: add Depends needed for pull-debian-debdiff.
  * debian/copyright:
    - updated pull-debian-debdiff, which is now GPLv3.
    - adjusted Copyright lines to make lintian happy.

 -- Kees Cook <kees@ubuntu.com>  Fri, 13 Jun 2008 11:43:24 -0700

ubuntu-dev-tools (0.30) hardy; urgency=low

  [ Siegfried-Angel Gevatter Pujals (RainCT) ]
  * pbuilder-dist-simple, doc/pbuilder-dist-simple.1, setup.py:
     - Add the original pbuilder-dist script as pbuilder-dist-simple.
  * setup.py:
     - Really install reverse-build-depends (LP: #203523).
  * debian/source.lintian-overrides:
     - Override lintian's useless warnings (about this being a NMU).

  [ Adrien Cunin ]
  * debian/ubuntu-dev-tools.install: install bash_completion/pbuilder-dist in
    /etc/bash_completion.d/ instead of /etc/bash_completion.d/pbuilder-dist/
  * bash_completion/pbuilder-dist: apply the completion not only to
    pbuilder-dist but also to pbuilder-{hardy,sid,etc.}

 -- Siegfried-Angel Gevatter Pujals (RainCT) <rainct@ubuntu.com>  Tue, 08 Apr 2008 16:33:52 +0200

ubuntu-dev-tools (0.29) hardy; urgency=low

  * grab-attachments, setup.py: added grab-attachments tool. You give it bug
    numbers, it gets you their attachments. Useful for sponsoring.

 -- Daniel Holbach <daniel.holbach@ubuntu.com>  Mon, 10 Mar 2008 11:31:50 +0100

ubuntu-dev-tools (0.28) hardy; urgency=low

  [ Adrien Cunin ]
  * pbuilder-dist:
     - Fixed minor bash syntax error
     - Removed quotes around the path when using --aptconfdir, otherwise
       pbuilder create fails

  [ Kees Cook ]
  * mk-sbuild-lv: add --personality option from Jamie Strandboge (LP: #199181)
  * check-symbols: rename temp files to avoid .so versioning confusion.

 -- Kees Cook <kees@ubuntu.com>  Thu, 06 Mar 2008 11:05:02 -0800

ubuntu-dev-tools (0.27) hardy; urgency=low

  [ Andrew Hunter ]
  * ppaput:
    - Separated ppaput script from backend python modules (LP: #192184).
    - Switched from homegrown option parseing to Optparse, much more
      robust and less code duplication.

  [ Daniel Holbach ]
  * README, debian/rules, doc/ppaput.1.docbook, ppaput, setup.py: removed
    ppaput for now. It has shortcomings and is not actively used in the
    sponsoring process (LP: #194634).

  [ Siegfried-Angel Gevatter Pujals (RainCT) ]
  * This upload removes accidentaly uploaded files (LP: #194635, #194618,
    #194621).
  * Remove executable bit from AUTHORS file (LP: #194619).
  * debian/control:
     - Change the Vcs-Bzr address to the correct one.
     - Move the reportbug dependency to Recommends.
     - Drop docbook2x build dependency (see Daniel's changes).
  * Move ppaput.py (the module) into new ubuntutools/ directory and
    remove it's shabang.
  * submittodebian:
     - Check if reportbug is installed and if it isn't throw an error.
  * suspicious-sources:
     - Ignore .in files.
  * pbuilder-dist:
     - Apply patch from James Westby to fix a problem where it always
       wanted to get the architecture to use as an option if a symlink
       was being used .
     - Fix a recently introduced problem where pbuilder-dist would always
       want to know the architecture if a symlink was being used. Thanks to
       Adrien Cunin and James Westby for their help on this (LP: #194633).
     - Escape many variables to avoid possible problems there.
     - Reorganize the code a bit and comment it.
     - Accept "upgrade" as an alias for "update".
     - Hide lsb_release's traceback if pbuilder-dist is manually aborted
       while the distribution was being detected.
  * 404main:
     - Try to filter out entries from Debian and PPAs, thanks to Adrien
       Cunin! (LP: #194704)
     - Add limited support for multiple distributions (and update they
       manpage to reflect this).
     - TODO: Use python-apt instead of lots of pipes.
  * debian/copyright.
     - Add ppaput (the executable has been removed for now -see above-,
       but there is still the module in the source package).
  * debian/pycompat:
     - Remove it, as it is not necessary for python-central.

  [ Terence Simpson ]
  * dgetlp:
     - Fix bug where optaining the .orig.tar.gz would fail if the package
       name contains hypens.
     - Add support for native packages.

 -- Siegfried-Angel Gevatter Pujals (RainCT) <rainct@ubuntu.com>  Sun, 24 Feb 2008 19:11:06 +0100

ubuntu-dev-tools (0.26) hardy; urgency=low

  [ Stephan Hermann ]
  * pbuilder-dist: fixed a bug with the *sudo call.
    changed from $SUDOREPLACE "pbuilder" to $SUDOREPLACE -- pbuilder ...

  [ Daniel Hahler ]
  * requestsync:
    * If interaction is required (for an explanation to drop the Ubuntu
      changes), edit the report in the sensible-editor.
      When interaction is not required, ask the user if she wants to edit.
      (LP: #190351)
    * Exit, if versions in Ubuntu and Debian are the same already.

  [ Siegfried-Angel Gevatter Pujals (RainCT) ]
  * Add manpages for update-maintainer and 404main.
  * Move pbuilder-dist.bash_completion into new bash_completion/
    directory and tell dh_install to take care of the stuff there.
  * Let update-maintainer also accept --no-changelog (in addition to
    the current --nochangelog), improve its error messages and change
    the default section to universe.
  * Add AUTHORS section to doc/check-symbols.1, and little changes to
    doc/suspicious-source.1.
  * Fix some issues with the new pbuilder-dist code.

 -- Siegfried-Angel Gevatter Pujals (RainCT) <rainct@ubuntu.com>  Sun, 17 Feb 2008 19:35:46 +0100

ubuntu-dev-tools (0.25) hardy; urgency=low

  [ Michael Bienia ]
  * requestsync:
    + Add work-around for a bug in Debian's madison.php not returning only the
      'source' line (LP: #183346).
    + Add support to file sync requests with python-launchpad-bugs (--lp)
      (LP: #147994).
    + Add line editing during input.
  * doc/requestsync.1:
    + Document new requestsync options.

  [ Siegfried-Angel Gevatter Pujals (RainCT) ]
  * what-patch:
     - Print a list of files that have been modified outside the
       debian/ directory (LP: #174933).
     - Add -h and -q options.
     - Add proper exit values.
  * debian/control:
     - Bump standards version to 3.7.3.
     - Move python-central to Build-Depends-Indep.
     - Rename XS-Vcs-{Bzr,Browser} fields to Vcs-{Bzr,Browser}.
     - Bump minimum cdbs version to 0.4.49.
  * Add Albert Damen to the Authors and Copyright Holders.
  * Change my email address (to @ubuntu.com) everywhere.
  * Add reverse-build-depends script and a manpage for it.
  * Add requestsync and reverse-build-depends and massfile to
    debian/copyright.
  * Update README (add information for many missing scripts).
  * Add the text "ubuntu-dev-tools" to the footer of all manpages.
  * Remove duplicated ubuntu-dev-tools recommends (it's already a
    dependency).

  [ Stephan Hermann ]
  * mk-sbuild-lv: check for debootstrap release names in
    /usr/share/debootstreap/releases and not in /usr/lib/debootstrap/releases
  * pbuilder-dist:
    - check if $SYSCACHE is not set and stay with the default, if
      SYSCACHE = 0 use the default from pbuilderrc or honor $DEBCACHE
      (LP: #156183)
    - removed $BINARCH check in pbuilder call, and set --debootstrapopts
      directly, it doesn't matter when it's always set.  The Subshell call
      didn't work  (LP: #175183)
    - added support for --http-proxy, honours now $http_proxy or $HTTP_PROXY
    - removed $COMPONENTS_LINE from pbuilder call, data is crippled in the
      pbuilder chroot.
      Instead of this behaviour add $BASE_DIR/etc/$DISTRIBUTION/apt.conf/
      directory and install a sane sources.list, depending on the releases of Ubuntu
      and add --aptconfdir to pbuilder call (LP: #175183)
    - add support for gksudo|kdesudo|sudo depending on $DESKTOP_SESSION.
      or if $PBUILDAUTH is set to something else, it will be used instead of
      sudo|gksudo|kdesudo (LP: #172943)
  * pbuilder-dist.bash_completion: (LP: #175728)
    - added bash_completion instructions
  * debian/rules:
    - install pbuilder-dist.bash_completion to /etc/bash_completion.d/

  [ Daniel Holbach ]
  * hugdaylist: drop one Ubuntu filter statement.

  [ Kees Cook ]
  * what-patch: change default operation back to quiet mode -- script is used
    in automated tools, so default behavior is best to leave unchanged.
  * check-symbols: check for binary list very carefully.
  * dch-repeat: add Hardy to distro list.
  * mk-sbuild-lv: use -r instead of -f for possible debootstrap symlinks.

 -- Stephan Hermann <sh@sourcecode.de>  Tue, 22 Jan 2008 19:28:34 +0100

ubuntu-dev-tools (0.24) hardy; urgency=low

  [ Soren Hansen ]
  * Handle epochs properly in submittodebian.

  [ Luke Yelavich ]
  * update-maintainer: Default to main if rmadison gives no section output.
    (LP: #179533)

  [ Cesare Tirabassi ]
  * Add man page for check-symbols (Thanks to Albert Damen - LP: #174123).

  [ Michael Bienia ]
  * requestsync:
    + Set importance to wishlist.
    + Strip some more whitespace.

 -- Luke Yelavich <themuso@ubuntu.com>  Sun, 06 Jan 2008 21:52:26 +1100

ubuntu-dev-tools (0.23) hardy; urgency=low

  [ Daniel Holbach ]
  * debian/control: bumped python-launchpad-bugs requirement to newest version
    and made it a Recommends. All scripts in ubuntu-dev-tools using it fail
    gracefully if it's not installed.
  * hugdaylist:
    - make use of text connector.
    - commentary in wiki output.

  [ Ryan Kavanagh ]
  * Updated requestsync(1) to reflect the addition of the -k <keyid> and
    removed a runon in DESCRIPTION.

  [ Mathias Gug ]
  * Add patch tag in submittodebian.

  [ Luke Yelavich ]
  * update-maintainer: Exit after displaying usage for --help.

  [ Siegfried-Angel Gevatter Pujals (RainCT) ]
  * pbuilder-dist:
     - Move warning about changing $COMPONENTS's value to
       the right place (it should be displayed if the installed version
       of pbuilder is too old, not otherwise).
     - Asume action is "build" if no recognized action is passed but
       the next argument ends with .dsc (LP: #172940).
  * dgetlp:
     - Add "-h", "--help" and "--debug" (-d was already there)
  * 404main:
     - Cleanup and improvements
     - Identify Pete Savage as it's original author
     - Change the license to GPLv2+
  * AUTHORS, debian/copyright:
     - Add Pete Savage, as he wrote 404main
  * what-patch:
     - Ignore commented lines; patch by Daniel Hahler (LP: #163454)
  * doc/pbuilder-dist.1:
     - Update manpage to match recent changes (including those from 0.21).

  [ Colin Watson ]
  * Add a SYNOPSIS section to submittodebian(1) to clarify that it takes no
    arguments.
  * More *roff fixes.

 -- Daniel Holbach <daniel.holbach@ubuntu.com>  Wed, 05 Dec 2007 09:57:41 +0100

ubuntu-dev-tools (0.22) hardy; urgency=low

  [ Luke Yelavich ]
  * update-maintainer-field:
    - Use rmadison instead of apt-cache madison.
    - Added --nochangelog command-line argument.
    - Check --section value.
    - Reformatted usage information.
    - Some code cleanup.

  [ Laurent Bigonville ]
  * requestsync:
    -Always pass -u option to rmadison now that it defaults to ubuntu

  [ Siegfried-Angel Gevatter Pujals (RainCT) ]
  * Add dgetlp script (for «dgetting» from Launchpad)

  [ Lucas Nussbaum ]
  * Enabled support for Bugs/Debian/Usertagging in submittodebian

  [ Michael Vogt ]
  * debian/control:
    - depend on reportbug (>= 3.39ubuntu1) to have working usertag support

 -- Michael Vogt <michael.vogt@ubuntu.com>  Tue, 20 Nov 2007 12:15:20 +0100

ubuntu-dev-tools (0.21) hardy; urgency=low

  [ Laurent Bigonville ]
  * debian/control: add a space before the Homepage pseudo-field
  * pbuilder-dist: add hardy to the distribution list
  * pbuilder-dist: Use new --components options (LP: #140964)
  * pbuilder-dist: Add an empty --othermirror to override config in pbuilderrc

  [ Kees Cook ]
  * mk-sbuild-lv: fix gnupg install, adjust symlink creation

  [ Siegfried-Angel Gevatter Pujals (RainCT) ]
  * Add get-build-deps and it's documentation.
  * Change the character encoding on all Python scripts to UTF-8
  * submittodebian: better changelog location detection
  * submittodebian: user-friendly error if python-debian isn't installed
  * hugdaylist: improve error handling (less backtraces, more nice messages)
  * pbuilder-dist: look for global variable $PBUILDFOLDER (LP: #160769)
  * pbuilder-dist: check pbuilder version and only use --components if supported
  * pbuilder-dist: don't chown "unknown distribution" warning if an environment
    of that release already exists (LP: #160769)

  [ Luke Yelavich ]
  * debian/control:
    - Move homepage to its own field in source package section.

 -- Luke Yelavich <themuso@ubuntu.com>  Thu, 08 Nov 2007 09:57:31 +1100

ubuntu-dev-tools (0.20) hardy; urgency=low

  [ Cesare Tirabassi ]
  * suspicious-source: add *.hh to list of excluded files
  * suspicious-source: format excluded file list to fit 80 chars limit
  * suspicious-source: corrected typos in script and manual page

  [ Dainel Holbach ]
  * hugdaylist: only mention 'unassigned bugs'.

  [ Soren Hansen ]
  * Added missing python-debian dependency (needed by submittodebian)

 -- Soren Hansen <soren@ubuntu.com>  Tue, 23 Oct 2007 16:45:44 +0200

ubuntu-dev-tools (0.19) gutsy; urgency=low

  [ Siegfried-Angel Gevatter Pujals (RainCT) ]
  * requestsync: allow to customize the SMTP server (LP: #144224)
  * Add a short description for requestsync to the README file.

  [ Laurent Bigonville ]
  * pbuilder-dist: Fix error on chroot creation (LP: #146475)
  * requestsync: allow to customize the SMTP port

  [ Adrien Cunin ]
  * README: minor and cosmetic changes

 -- Adrien Cunin <adri2000@ubuntu.com>  Sun, 07 Oct 2007 00:24:46 +0200

ubuntu-dev-tools (0.18) gutsy; urgency=low

  * requestsync: add an option to "Add latest debian version to the title of
    the bug" (LP: #132221)

 -- Marco Rodrigues <gothicx@sapo.pt>  Fri, 05 Oct 2007 14:16:34 +0200

ubuntu-dev-tools (0.17) gutsy; urgency=low

  * submittodebian: backed out changes from last upload. This needs Debian Bug
    445144 fixed.
  * debian/control: don't Depends on a version of reportbug Ubuntu does not
    have yet.

 -- Daniel Holbach <daniel.holbach@ubuntu.com>  Fri, 05 Oct 2007 11:44:51 +0200

ubuntu-dev-tools (0.16) gutsy; urgency=low

  [ Lucas Nussbaum ]
  * Added support for Bugs/Debian/Usertagging in submittodebian.

  [ Daniel Holbach ]
  * setup.py: actually install submittodebian.

 -- Daniel Holbach <daniel.holbach@ubuntu.com>  Fri, 05 Oct 2007 11:05:29 +0200

ubuntu-dev-tools (0.15) gutsy; urgency=low

  [ Laurent Bigonville ]
  * update-maintainer: correctly pass path to dch (LP: #141015)

  [ Daniel Holbach ]
  * ppaput:
    - fix indentation issues.
    - now respects the PPA section the package goes to (LP: #146161)
    - add comment to bug about how to test the resulting .deb (LP: #145895)

 -- Daniel Holbach <daniel.holbach@ubuntu.com>  Mon, 01 Oct 2007 15:56:18 +0200

ubuntu-dev-tools (0.14) gutsy; urgency=low

  * massfile:
    - fixed bug where to find example files,
    - made url get checked beforehand.
    - fixed bug, where description and summary were not updated with the
      current source package.
  * examples/massfile.instructions: added example buglist-url.
  .
  Thanks Andrew Mitchell, for helping out by fixing and clever advise.

 -- Daniel Holbach <daniel.holbach@ubuntu.com>  Thu, 27 Sep 2007 11:43:55 +0200

ubuntu-dev-tools (0.13) gutsy; urgency=low

  * massfile: added script to file mass-bugs.
  * debian/examples, examples/massfile.{instructions,list}: added example
    files.
  * setup.py: install massfile.

 -- Daniel Holbach <daniel.holbach@ubuntu.com>  Thu, 27 Sep 2007 11:04:52 +0200

ubuntu-dev-tools (0.12) gutsy; urgency=low

  * hugdaylist: apply quick fix to not crash.

 -- Daniel Holbach <daniel.holbach@ubuntu.com>  Mon, 24 Sep 2007 09:43:30 +0200

ubuntu-dev-tools (0.11) gutsy; urgency=low

  [ Daniel Holbach ]
  * compare-packages, README: dropped compare-packages, debdiff has the same
    functionality, when used with --from --to or on *.changes files.
  * hugdaylist: prepare the list more carefully (filter out 'fixed committed'
    bugs and bugs that have ubuntu-*-sponsors subscribed.

  [ Siegfried-Angel Gevatter Pujals (RainCT) ]
  * Added a manpage for suspicious-source.
  * Fixed a bug in pbuilder-dist (it needed ftp.debian.org in sources.list to work with Debian).

 -- Daniel Holbach <daniel.holbach@ubuntu.com>  Mon, 24 Sep 2007 09:39:24 +0200

ubuntu-dev-tools (0.10) gutsy; urgency=low

  * compare-packages: added script to compare the contents of 'old' and 'new'
    binary packages of the same source package. Useful to spot moved files,
    dropped files, etc.
  * README: briefly document added scripts.

 -- Daniel Holbach <daniel.holbach@ubuntu.com>  Fri, 14 Sep 2007 11:23:36 +0200

ubuntu-dev-tools (0.9) gutsy; urgency=low

  * Added submittodebian.1

 -- Soren Hansen <soren@ubuntu.com>  Thu, 13 Sep 2007 14:38:49 +0200

ubuntu-dev-tools (0.8) gutsy; urgency=low

  * Renamed revuput to ppaput.

 -- Daniel Holbach <daniel.holbach@ubuntu.com>  Thu, 13 Sep 2007 14:35:18 +0200

ubuntu-dev-tools (0.7) gutsy; urgency=low

  [Colin Watson]
  * Fix *roff use (hyphens vs. dashes, start each sentence on a new line).

  [Daniel Holbach]
  * revuput: deal with the case of NEW packages.
  * hugdaylist: added a tool to write Wiki lists of bugs in <buglist url> as
    in https://wiki.ubuntu.com/UbuntuBugDay/20070912
  * debian/control: bumped python-launchpad-bugs version.

 -- Colin Watson <cjwatson@ubuntu.com>  Wed, 12 Sep 2007 09:28:54 +0100

ubuntu-dev-tools (0.6) gutsy; urgency=low

  * Because I'm a bozo, fix up the version of the devscripts
    Conflicts/Replaces.

 -- Steve Kowalik <stevenk@ubuntu.com>  Wed, 12 Sep 2007 10:46:21 +1000

ubuntu-dev-tools (0.5) gutsy; urgency=low

  * Add requestsync and its manual page from devscripts. (LP: #138885)
  * Add Conflicts/Replaces against devscripts 2.10.7ubuntu3.

 -- Steve Kowalik <stevenk@ubuntu.com>  Wed, 12 Sep 2007 01:14:04 +1000

ubuntu-dev-tools (0.4) gutsy; urgency=low

  * revuput: added a tool to upload packages to PPA and file sponsoring bugs
    automatically.
  * doc/revuput.1.docbook, debian/control, debian/rules: build manpage for it
    from DocBook.
  * setup.py: install it.
  * debian/control: add python-launchpad-bugs Depends.

  [Soren Hansen]
  * added submittodebian tool.

 -- Daniel Holbach <daniel.holbach@ubuntu.com>  Fri, 07 Sep 2007 14:14:57 +0200

ubuntu-dev-tools (0.3) gutsy; urgency=low

  * debian/copyright: added Canonical copyright.

 -- Daniel Holbach <daniel.holbach@ubuntu.com>  Tue, 04 Sep 2007 09:51:04 +0200

ubuntu-dev-tools (0.2) gutsy; urgency=low

  [ Martin Pitt ]
  * Add suspicious-source: Output a list of files which are not common source
    files. This should be run in the root of a source tree to find files which
    might not be the 'prefered form of modification' that the GPL and other
    licenses require.

  [ Luke Yelavich ]
  * Removed ubuntu-cd and ubuntu-sync. They are currently undergoing
    major reworking, and will be re-included when ready.

 -- Luke Yelavich <themuso@ubuntu.com>  Sat,  4 Aug 2007 08:30:01 +1000

ubuntu-dev-tools (0.1) gutsy; urgency=low

  * Initial Release.

 -- Daniel Holbach <daniel.holbach@ubuntu.com>  Fri, 01 Jun 2007 11:26:41 +0200<|MERGE_RESOLUTION|>--- conflicted
+++ resolved
@@ -3,7 +3,6 @@
   [ Felix Geyer ]
   * pull-lp-source.1: Document -d option.
 
-<<<<<<< HEAD
   [ Stefano Rivera ]
   * ubuntutools.archive: Filter rmadison results. (LP: #710579)
     - Canonicalise suites (use code-names) before passing them to rmadison.
@@ -12,14 +11,11 @@
   * pull-{lp,debian}-source, pull-debian-debdiff: Catch KeyboardInterrupt.
     (LP: #713845)
 
- -- Stefano Rivera <stefanor@debian.org>  Sat, 05 Mar 2011 00:47:57 +0200
-=======
   [ Julian Taylor ]
   * add support for cowbuilder and cowbuilder-dist in builder.py
     - allows use in sponsor-patch and backportpackage (LP: #728751)
 
- -- Stefano Rivera <stefanor@debian.org>  Wed, 02 Mar 2011 12:34:04 +0200
->>>>>>> aae8cce9
+ -- Stefano Rivera <stefanor@debian.org>  Sat, 05 Mar 2011 00:47:57 +0200
 
 ubuntu-dev-tools (0.119) unstable; urgency=low
 
