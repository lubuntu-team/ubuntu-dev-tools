ubuntu-dev-tools (0.137) UNRELEASED; urgency=low

  [ Stefano Rivera ]
  * mk-sbuild: Make --eatmydata command line flag actually work.
  * Remove dgetlp. No longer needed.
  * Use httplib2 everywhere that we do https. The python stdlib doesn't do
    certificate verification.
  * requestbackport:
    - Check for existing backport bugs first.
    - Check that there are published binaries (i.e. not stuck in bin-NEW).
  * pull-lp-source, requestbackport: Take the latest version from any
    non-backports pocket. Implemented by making lpapicache's getSourcePackage
    smarter.
  * sponsor-patch: Build a source package for lintian to run on, when not
    test-building syncs.
  * sponsor-patch: Check the bug's title, not the task, when determining
    source series for syncs.
  * mk-sbuild, pbuilder-dist, ubuntu-build: Add armhf.
  * pull-debian-source, pull-lp-source: Resolve the source package (via DDE),
    if a binary package was requested (LP: #617349)
  * submittodebian:
    - Do the report boiler-plate checking in a script that wraps an editor, so
      that we only edit the report once, after checking for duplicates.
    - rm the tmpdir with a little more force (shutil.rmtree) (LP: #899399)
<<<<<<< HEAD
  * New Tools: (LP: #876554)
    - ubuntu-upload-permission: Query upload permissions.
    - seeded-in-ubuntu: Query a package's seed status. Whether it is on
      current daily images and/or part of the supported seed.
=======
  * New Tool: ubuntu-upload-permission: Query upload permissions (LP: #876554)
  * syncpackage: Support sponsorship for native-syncs, now that LP does.
>>>>>>> 75c139ac

  [ Andreas Moog ]
  * sponsor-patch: Check permission to unsubscribe sponsors-team (LP: #896884)
  * grep-merges: We already require a UTF-8 enabled terminal, so encode
    package and uploader name in UTF-8 (LP: #694388)
  * requestsync: Give user option to retry in case of temporary error
    (LP: #850360)

 -- Andreas Moog <amoog@ubuntu.com>  Wed, 30 Nov 2011 21:04:39 +0100

ubuntu-dev-tools (0.136) unstable; urgency=low

  [ Marc Deslauriers ]
  * mk-sbuild,doc/mk-sbuild.1: switch from aufs to overlayfs, as aufs is no
    longer in the Precise kernel.

  [ Stefano Rivera ]
  * mk-sbuild,doc/mk-sbuild.1: aufs may still be used if overlayfs isn't
    available (as is the case on Debian).
  * mk-sbuild: debootstrap with all components, so that eatmydata can be
    installed.
  * EditFile: Don't try and store temporary files in /usr/bin.
  * EditBugReport: Don't include a newline in the bug title.

 -- Stefano Rivera <stefanor@debian.org>  Wed, 16 Nov 2011 14:33:04 +0200

ubuntu-dev-tools (0.135) unstable; urgency=low

  * grab-merge: Use wget -nv rather than -q, so that we see error messages
    (LP: #881967)
  * requestsync: Make --lp the default.
  * submittodebian: Use prettier patch filenames (LP: #887333)
  * mk-sbuild:
    -Allow creating experimental chroots again (LP: #885499)
    - experimental shouldn't be the default in experimental chroots.
    - Add --eatmydata flag (LP: #888440)
  * pbuilder-dist:
    - Support using non-master mirrors. Thanks Mathieu Parent. (LP: #824285)
    - Enable non-release pockets by default (LP: #781003)
  * New scripts:
    - reverse-depends: Replaces reverse-build-depends. Uses an UbuntuWire
      webservice for determining all reverse(-build)-dependencies for a
      package. (LP: #696373)
    - requestbackport: Files a backport request bug report, including a full
      testing checklist.
  * Don't allow boilerplate prompts through in submittodebian and requestsync
    (LP: #887336)
  * Add changelog retrieval to lpapicache, and use this in syncpackage and
    requestsync. The changelogs should be available in Launchpad sooner than
    Debian PTS.

 -- Stefano Rivera <stefanor@debian.org>  Tue, 15 Nov 2011 01:51:36 +0200

ubuntu-dev-tools (0.134) unstable; urgency=low

  [ Stefano Rivera ]
  * mk-sbuild: Correct typo in variable name. Thanks Laurent Declercq.
    (Closes: #645917)
  * Remove massfile. Neglected and unused (LP: #145598)
  * syncpackage, requestsync: Sync from testing for LTSs (LP: #876400)
  * syncpackage:
    - Ignore CURRENT blacklisting: it's buggy, and we don't have a good use
      for it.
    - Always display blacklist comments, if they exist.
    - Display timestamps for DSD blacklist comments.
    - Add --fakesync option, relegating --no-lp to really crazy corner cases.
  * sponsor-patch: Compare new sync version to the current Ubuntu version,
    rather than itself (LP: #878499)
  * sponsor-patch.1: Mention syncs (LP: #882085)

  [ Benjamin Drung ]
  * syncpackage: Catch user abort.

  [ Scott Moser ]
  * mk-sbuild: better support apt http proxy (LP: #881654)

 -- Stefano Rivera <stefanor@debian.org>  Fri, 28 Oct 2011 10:16:15 +0200

ubuntu-dev-tools (0.133) unstable; urgency=low

  [ Stefano Rivera ]
  * mk-sbuild: Only grant access to the admin group when it exists
    (Closes: #642824)
  * Add Depends and Build-Depends for python-distro-info, which has split out
    of distro-info.
  * syncpackge: Gracefully deal with no available changelog from Debian (PTS
    changelogs aren't available immediately)

  [ Benjamin Drung ]
  * syncpackage: Allow syncing to -proposed with --no-lp.

 -- Benjamin Drung <bdrung@debian.org>  Wed, 19 Oct 2011 18:18:51 +0200

ubuntu-dev-tools (0.132) unstable; urgency=low

  [ Benjamin Drung ]
  * sponsor-patch:
    - Refactor code.
    - Support sync requests and make ack-sync obsolete (LP: #764763).

  [ Stefano Rivera ]
  * syncpackage: Looks like we can't expect exactly one DSD record for every
    source package (LP: #846890)

 -- Benjamin Drung <bdrung@debian.org>  Thu, 22 Sep 2011 12:31:57 +0200

ubuntu-dev-tools (0.131) unstable; urgency=low

  [ Stefano Rivera ]
  * doc/requestsync.1: Correct default value for REQUESTSYNC_SMTP_SERVER
    (LP: #844992)
  * import-bug-from-debian: Bugs are filed against source packages in Ubuntu.
    (LP: #844734)
  * Debian source publication records are all Published now, not pending
    (LP: #845487)
  * requestsync:
    - Add nice error messages to gpg-signing code, rather than simple
      assertions (LP: #537288)
    - Extract current Ubuntu delta from changelog entries and provide for
      editing (LP: #547925)
  * submittodebian:
    - Don't parse the entire changelog, to avoid bumping into past illegal
      version numbers (LP: #727314)
    - Iterate over changelog blocks rather than using Changelog's private
      _blocks list.
  * LP: #806633:
    - ubuntutools.update_maintainer: Don't use strict changelog parsing
    - sponsor-patch: Perform strict validation on the first changelog entry.
  * setup-packaging-environment:
    - Software Sources isn't on the Administration menu, post Gnome 2
      (LP: #841975)
    - Use apt-get rather than aptitude.
  * Removed get-build-deps, mk-build-deps -ir is equivalent (LP: #158108)
  * ubuntutools.archive:
    - Add quiet option to silence downloading.
    - Use wget-style progress bar (fixed width) (LP: #845787)
  * Bump python-debian B-D and Depends to 0.1.20 for unicode Changelog
    reading.
  * backportpackage: Use absolute path of workdir when test-building.

  [ Colin Watson ]
  * syncpackage: Fix typo.

  [ Benjamin Drung ]
  * ubuntutools/requestsync: Follow PEP 8 naming conventions.

 -- Stefano Rivera <stefanor@debian.org>  Sat, 10 Sep 2011 16:48:23 +0200

ubuntu-dev-tools (0.130) unstable; urgency=low

  * pull-lp-source: Support source packages with a bad version string
    (LP: #844682).
  * backportpackage:
    - Search for newer versions in -{updates,security} on Ubuntu (LP: #823833).
    - Use Ubuntu and Debian as fall back check in codename_to_distribution to
      allow backporting to Ubuntu from a Debian system (LP: #823832).

 -- Benjamin Drung <bdrung@debian.org>  Thu, 08 Sep 2011 22:04:11 +0200

ubuntu-dev-tools (0.129) unstable; urgency=low

  [ Colin Watson ]
  * syncpackage: Convert to new LP API, with --no-lp available for the old
    style of operation.
  * syncpackage: Require -f/--force option to overwrite Ubuntu changes.

  [ Jelmer Vernooij ]
  * Remove several tools not specific to Ubuntu that have been migrated to
    lptools (LP: #708886):
   - get-branches (renamed to lp-get-branches)
   - grab-attachments (renamed to lp-grab-attachments)
   - lp-project-upload
   - lp-list-bugs
   - lp-set-dup
   - lp-shell

  [ Stefano Rivera ]
  * syncpackage: Show changes to be synced when performing native syncs.
  * syncpackage: Check the sync blacklist.
  * syncpackage: Support --bug (extra bugs to be closed by the sync) with
    native syncs. (Bugs are closed one individually, via the API, post-sync)
  * dgetlp, submittodebian, 404main: Use unicode strings for literal strings
    containing non-ASCII characters (LP: #836661)
  * Recommend pbuilder | aptitude for get-build-deps, and exit with an error
    if neither are installed (LP: #799368)
  * get-build-deps: Tell aptitude not to follow Recommends (LP: #817500)
  * doc/requestsync.1: Document the -C option (LP: #833408)
  * ubuntutools.archive: Don't write .dsc files until we pull the entire
    source package, just hold it in memory. Avoids littering the current
    directory (LP: #838361)
  * Run harvest as part of sponsor-patch (LP: #833699)

  [ Julian Taylor ]
  * requestsync: omit dups when checking for duplicate requests (LP: #842217)

  [ Benjamin Drung ]
  * sponsor-patch: Default to not upload the package.
  * requestsync: Do not crash on user abort (Closes: #637168).

 -- Benjamin Drung <bdrung@debian.org>  Tue, 06 Sep 2011 14:31:31 +0200

ubuntu-dev-tools (0.128) unstable; urgency=low

  [ Stefano Rivera ]
  * ubuntutools.builder: Detect missing builder and fail early.
  * backportpackage: Backport from local source packages again (LP: #801945)
  * ubuntutools.test.test_archive: Forgive newer python-debian's for calling
    GpgInfo.from_sequence() with the optional keyrings arguments.

  [ Julian Taylor ]
  * lp-shell: use ipython shell if available

 -- Stefano Rivera <stefanor@debian.org>  Tue, 16 Aug 2011 11:15:18 +0200

ubuntu-dev-tools (0.127) unstable; urgency=low

  * Move debian-distro-info, distro-info, and ubuntu-distro-info from
    ubuntu-dev-tools into distro-info.

 -- Benjamin Drung <bdrung@debian.org>  Fri, 01 Jul 2011 22:07:18 +0200

ubuntu-dev-tools (0.126) unstable; urgency=low

  [ Evan Broder ]
  * ubuntutools.misc: Add a new "system_distribution_chain", which returns
    a list starting with the current distribution and working its way up
    each distribution's parent.
  * ubuntutools.misc: Add a function to find the distribution that
    used a given release codename.
  * backportpackage, doc/backportpackage.1: Accept codenames from any
    distribution in the parenting chain. Makes it possible to, e.g.,
    backport from Debian. (LP: #703099)
  * ubuntutools.subprocess:
    - New drop-in replacement wrapper module around subprocess that
      backports the restore_signals kwarg and defaults close_fds=True
    - Switch everything previously using subprocess to use
      ubuntutools.subprocess instead (LP: #785854)

  [ Stefano Rivera ]
  * submittodebian: Write a usable .reportbugrc if it doesn't exist.
    (LP: #800429)

  [ Benjamin Drung ]
  * Add experimental to list of Debian distributions.

 -- Benjamin Drung <bdrung@debian.org>  Sat, 25 Jun 2011 16:38:49 +0200

ubuntu-dev-tools (0.125ubuntu1) oneiric; urgency=low

  [ Benjamin Drung ]
  * backportpackage: Use --force-bad-version instead of --allow-lower-version
    (which requires a parameter) for debchange.
  * Adjust EOL date of Ubuntu 9.10 "Karmic Koala".

  [ Stefano Rivera ]
  * ubuntutools.archive: Display any errors rmadison emits, rather than
    guessing at the cause. (LP: #788447)
  * sponsor-patch: Use dch --release instead of --edit to work with
    DEBCHANGE_RELEASE_HEURISTIC=changelog.

  [ Dustin Kirkland ]
  * doc/lp-project-upload.1, lp-project-upload:
    - add support for optionally specifying files containing the changelog
      and release notes for the release
    - allows scripts to avoid the interactive editors
    - document these changes in the manpage

  [ Didier Roche ]
  * lp-project-upload:
    - fix a bug when new milestone wasn't specified (LP: #797170)
  * get-build-deps:
    - fix a wrong parser when some build-dep have an epoch

  [ Brian Murray ]
  * grab-attachments, doc/grab-attachments.1:
    - add in download attachments from duplicates
    - add in download attachments from all bugs about a package
    - document new options in the manpage

 -- Didier Roche <didrocks@ubuntu.com>  Fri, 24 Jun 2011 11:50:17 +0200

ubuntu-dev-tools (0.124) unstable; urgency=low

  [ Benjamin Drung ]
  * Move add-patch, edit-patch, suspicious-source, what-patch, and wrap-and-sort
    from ubuntu-dev-tools into devscripts (Closes: #568481).

  [ Daniel Holbach ]
  * bitesize:
    - display error message properly (LP: #785973).
    - error out if bug is already marked as 'bitesize'.
    - rephrase bug comment and subscribe person who adds the comment.
    - work-around LP:336866 and LP:254901.

  [ Stefano Rivera ]
  * mk-sbuild:
    - maintainer_name isn't mandatory any more (LP: #787051)

 -- Benjamin Drung <bdrung@debian.org>  Wed, 25 May 2011 18:27:46 +0200

ubuntu-dev-tools (0.123) unstable; urgency=low

  [ Stefano Rivera ]
  * mk-sbuild:
    - Disable daemons with a policy-rc.d script (like pbuilder does)
    - Move package installation after option parsing.
    - Exit 0 when showing help, and support -h.
    - Determine distribution from release name (via distro-info).
    - Reformat manpage.
    - Install qemu-user-static instead of qemu-kvm-extras-static.
    - Put schroot configuration in chroot.d/sbuild-$chroot (LP: #736808)
    - Understand Debian distribution synonyms, and store the chroot under the
      code name.
    - Support Debian experimental.

  [ Daniel Holbach ]
  * bitesize, doc/bitesize.1: add script to tag a bug as bitesize and add a
    comment that you are willing to help with fixing the bug.

  [ Benjamin Drung ]
  * sponsor-patch: Fix assertion error if a relative working directory
    is specified (LP: #785923).

 -- Benjamin Drung <bdrung@debian.org>  Fri, 20 May 2011 21:29:45 +0200

ubuntu-dev-tools (0.122) unstable; urgency=low

  [ Ted Gould ]
  * lp-project-upload: Add an optional parameter for creating a new
    milestone to add future bugs to.

  [ Benjamin Drung ]
  * data/ubuntu.csv: Update end-of-life dates.

  [ Brian Murray ]
  * grab-attachments: download the attachments to a folder named after the bug
    number e.g. bug-1

 -- Benjamin Drung <bdrung@debian.org>  Sat, 23 Apr 2011 13:52:01 +0200

ubuntu-dev-tools (0.121) unstable; urgency=low

  [ Daniel Holbach ]
  * harvest, setup.py: install tool that queries Harvest for information
    about open opportunities for a given source package.

  [ Stefano Rivera ]
  * ubuntutools.archive.rmadison: suite can be None, handle this correctly.
  * pull-debian-debdiff: Convert distance to an integer, so it works when
    specified.
  * sponsor-patch, doc/sponsorpatch.1: Clarify that --upload or --workdir is
    required. (LP: #712721)
  * Drop Breaks: ${python:Breaks}, no longer used by dh_python2.

  [ Benjamin Drung ]
  * ubuntutools.update-maintainer: Do not use python-debian to parse
    debian/control to avoid mangling this file (LP: #756373). The new
    simplified parser has no problems with comments in debian/control
    (LP: #701487, #713827).
  * doc/setup-packaging-environment.1: Fix typo.
  * Bump Standards-Version to 3.9.2 (no changes required).
  * Drop transitional qemu-kvm-extras-static from alternative suggests.

  [ Ted Gould ]
  * lp-project-upload: Use a milestone that already exists if there is
    one to use.

 -- Benjamin Drung <bdrung@debian.org>  Tue, 19 Apr 2011 08:49:06 +0200

ubuntu-dev-tools (0.120) unstable; urgency=low

  [ Felix Geyer ]
  * pull-lp-source.1: Document -d option.

  [ Stefano Rivera ]
  * ubuntutools.archive: Filter rmadison results. (LP: #710579)
    - Canonicalise suites (use code-names) before passing them to rmadison.
  * pull-{lp,debian}-source: Download requested versions, as well as simply
    the latest version in a release.
  * pull-{lp,debian}-source, pull-debian-debdiff: Catch KeyboardInterrupt.
    (LP: #713845)
  * pull-debian-source: Handle -p-u and -security suites.
  * Bump X-Python-Version to >= 2.6, now that python-launchpadlib no longer
    supports Python 2.5.

  [ Julian Taylor ]
  * add support for cowbuilder and cowbuilder-dist in builder.py
    - allows use in sponsor-patch and backportpackage (LP: #728751)

  [ Benjamin Drung ]
  * data/ubuntu.csv: Add Oneiric Ocelot to the list of know releases.
  * ubuntutools.distro_info: Fix TypeError crash and add a test case to
    catch regressions (LP: #731398).

 -- Stefano Rivera <stefanor@debian.org>  Sat, 12 Mar 2011 22:07:47 +0200

ubuntu-dev-tools (0.119) unstable; urgency=low

  * Support Launchpadlib 1.9. (LP: #725231, #725092)
    - Document Launchpadlib 1.9 issues in NEWS.
  * Remove manage-credentials, and credential handling code from
    ubuntutools.lp.libsupport. Launchpadlib 1.9 handles this via
    python-keyring. (LP: #387297, #645629, #689100)
  * Use Launchpadlib.login_with() directly in scripts.
  * Remove ubuntutools.lp.libsupport.approve_application, no longer used.
  * Remove ubuntutools.lp.libsupport.get_launchpad, no longer used.
  * Remove ubuntutools.lp.libsupport.translate_api_web, no longer used.
  * Skip pylint test if it crashes.

 -- Stefano Rivera <stefanor@debian.org>  Tue, 01 Mar 2011 15:04:40 +0200

ubuntu-dev-tools (0.118) unstable; urgency=low

  * requestsync: Use from...import require_utf8() to work around unexpected
    scoping from a later import (LP: #723630)
  * Add myself to Uploaders.

 -- Stefano Rivera <stefanor@debian.org>  Wed, 23 Feb 2011 15:21:32 +0200

ubuntu-dev-tools (0.117) unstable; urgency=low

  [ Benjamin Drung ]
  * dgetlp, import-bug-from-debian, suspicious-source:
    Show error messages instead of having the import errors for
    recommended packages (Closes: #613101, LP: #693813).
  * update_maintainer.py: Update Maintainer field if it is set to
    "Ubuntu Core Developers <ubuntu-devel@lists.ubuntu.com>".

  [ Stefano Rivera ]
  * ubuntutools/archive.py: Rewrite launchpadlib redirects to https when
    fetching dscs.
  * debian/control:
    - Suggest qemu-user-static | qemu-kvm-extras-static. Ubuntu provides a
      qemu-user-static package, like Debian, since natty.
    - Drop Build-Depend on Recommend on libapt-pkg-perl. No longer used.
  * grab-merge: Show help when no arguments are provided.
  * pull-revu-source: Check for the availability of libwww-perl, and print a
    more helpful error.
  * requestsync, grep-merges: Require a UTF-8 locale. (Closes: #613114,
    LP: #553795)

 -- Benjamin Drung <bdrung@debian.org>  Tue, 22 Feb 2011 00:42:33 +0100

ubuntu-dev-tools (0.116) unstable; urgency=low

  [ Benjamin Drung ]
  * suspicious-source:
    - Add .icns and .java to extension whitelist.
    - Add image/vnd.adobe.photoshop to the mime-type whitelist.
  * data/debian.csv: Add wheezy and release date of squeeze.
  * *distro-info: Add a "created" column to the data.
  * wrap-and-sort: Wrap and sort Build-Conflicts too.
  * Move debian-keyring from Suggests to Recommends (LP: #717245).
  * ubuntutools/test/example_package.py: Use dpkg-source directly instead of
    dpkg-buildpackage to avoid running fakeroot inside fakeroot which leads
    to a FTBFS on natty.

  [ Stefano Rivera ]
  * debian/copyright:
    - Files is space-separated, not comma.
    - Bump Format revision.

  [ Kees Cook ]
  * ubuntutools/update_maintainer.py: do nothing if the rules file
    already manages XSBC-Original (e.g. python).
  * ubuntutools/test/test_update_maintainer.py: update test cases to
    handle checking for debian/rules.
  * mk-sbuild: work around apt's invocation of GPG needing root's
    .gnupg directory to already exist.

  [ Michael Bienia ]
  * Use the new web_link attribute of LP objects instead of our own
    translate_api_web() function.

 -- Benjamin Drung <bdrung@debian.org>  Sat, 12 Feb 2011 19:02:59 +0100

ubuntu-dev-tools (0.115) unstable; urgency=low

  [ Stefano Rivera ]
  * Catch DownloadErrors in ubuntutools.archive users. (LP: #708862)

  [ Scott Kitterman ]
  * Update requestsync to send to Launchpad's MX record instead of hard
    coding to the old MX (fiordland) (LP: #710925)
  * Recommend python-dns

 -- Benjamin Drung <bdrung@debian.org>  Tue, 01 Feb 2011 13:58:07 +0100

ubuntu-dev-tools (0.114) unstable; urgency=low

  [ Stefano Rivera ]
  * ubuntutools.archive: Handle source package in workdir correctly.
    Add regression tests. (LP: #706403)
  * syncpackage: Don't fakesync when we have a new orig tarball (LP: #707187)

  [ Dustin Kirkland ]
  * debian/control, debian/copyright, doc/errno.1, errno, setup.py:
    - purge the errno utility per request of the ubuntu-dev-tools
      maintainer;  errno now provided by the 'errno' package; (LP: #666540)

  [ Benjamin Drung ]
  * wrap-and-sort: Add option to use on individual file (LP: #699696).
  * update_maintainer.py: Process control.in first.

 -- Benjamin Drung <bdrung@debian.org>  Tue, 25 Jan 2011 22:58:05 +0100

ubuntu-dev-tools (0.113) unstable; urgency=low

  [ Benjamin Drung ]
  * debian-distro-info, distro-info, ubuntu-distro-info: New tools.
  * Use new ubuntutools.distro_info in various scripts.

  [ Stefano Rivera ]
  * backportpackage: dput correct changes filename (regression in 0.112)
    (LP: #706010)
  * Use new *-distro-info in:
    - bash_completion/pbuilder-dist: To determine pbuilder file names.
    - dch-repeat.
    - reverse-build-depends.
  * pbuilder-dist: Use ubuntutools.logger.
  * pbuilder-dist-simple: Remove all mention of supporting Debian.
    (LP: #481223)
  * pull-debian-source: Rewritten in Python to take advantage of the new
    ubuntutools library functions.

 -- Benjamin Drung <bdrung@debian.org>  Sat, 22 Jan 2011 21:06:57 +0100

ubuntu-dev-tools (0.112) unstable; urgency=low

  [ Robert Collins ]
  * manage-credentials: Finish migrating away from the Launchpad 'edge' service
    root. (LP: #704657)

  [ Stefano Rivera ]
  * New source package downloading framework in ubuntutools.archive. Use in
    many scripts.
  * pull-lp-source: str() exceptions before passing to Logger (LP: #695523)

 -- Benjamin Drung <bdrung@debian.org>  Thu, 20 Jan 2011 10:25:57 +0100

ubuntu-dev-tools (0.111) natty; urgency=low

  * ubuntutools/test/test_help.py: Blacklist --help test for check-mir, it
    does not have help. Fixes FTBFS on the buildd.

 -- Martin Pitt <martin.pitt@ubuntu.com>  Thu, 13 Jan 2011 20:15:41 -0600

ubuntu-dev-tools (0.110) natty; urgency=low

  * doc/check-mir.1: Fix typo.
  * check-mir: Check binary dependencies, too.
  * debian/control: Add check-mir to package description.

 -- Martin Pitt <martin.pitt@ubuntu.com>  Thu, 13 Jan 2011 19:28:20 -0600

ubuntu-dev-tools (0.109) natty; urgency=low

  [ Stefano Rivera ]
  * Convert debian/copyright to DEP5, make sure all scripts are listed
    (LP: #692003)
  * Drop preinst (pbuilder-dist bash_completion handling), it is not required
    for any current upgrade path on Debian or Ubuntu.
  * Switch to dh_python2:
    - Use X-Python-Version instead of XS-Python-Version.
    - Use ${python:Breaks} to specify Python version compatibility.
  * Support reading configuration variables from devscripts configuration
    files. (LP: #681693)
    - Added ubuntu-dev-tools.5
    - Support this in many u-d-t scripts, and update manpages.
    - Deprecate old configuration environment variables.
  * Support the combined "Name <email>" format in UBUMAIL, DEBFULLNAME, and
    DEBEMAIL. (LP: #665202)
  * Add the beginnings of a test suite. (LP: #690386)
    - Switch to setuptools, to support setup.py test.
    - Test for that every script can run --help and return 0.
    - 404main, merge-changelog, pull-debian-debdiff, pull-debian-source,
      pull-revu-source:
      + Return 0 after showing help.
    - Run pylint on Python source code.
  * ubuntutools/common.py: Remove https_proxy unsetting code, working around
    LP: #94130.
  * edit-patch: Don't let cat error through if debian/source/format doesn't
    exist.
  * pull-debian-debdiff: Rewrite in Python, and use snapshot.debian.org.
  * pull-lp-source: Support -d (LP: #681699)
  * suspicious-source: Whitelist Python source code.
  * import-bug-from-debian: Add --package option, for importing bugs from
    pseudo-packages.

  [ Michael Bienia ]
  * ubuntutools/lp/lpapicache.py: Allow easier selection of 'staging' as LP
    instance to use (LP: #693060).

  [ Benjamin Drung ]
  * sponsor-patch:
    - Add new --lpinstance and --no-conf options.
    - Support configuration files.
    - Default to a temporary workdir and clean it up (LP: #691467).
    - Fix 'str' object has no attribute 'startwith' crash caused by a typo.
    - Fix crash if uploading to ubuntu without building the package before.
    - Fix: The package was only uploaded if the target was "ubuntu".
  * Recommend bzr-builddeb (used by sponsor-patch for branches).
  * Add most dependencies to Build-Depends for successfully run the tests.
  * Recommend python-gnupginterface (used by dgetlp).
  * update-maintainer: Rewrite completely using python-debian (LP: #666504).
  * ubuntutools/packages.py: Removed (used nowhere).

  [ Michael Vogt ]
  * add "add-patch" that provides the non-interactive version of
    edit-patch

  [ Martin Pitt ]
  * Add check-mir script: Check components of build dependencies and warn
    about universe/multiverse ones, for a package destined for
    main/restricted. Add doc/check-mir.1 manpage.

 -- Martin Pitt <martin.pitt@ubuntu.com>  Thu, 13 Jan 2011 19:16:33 -0600

ubuntu-dev-tools (0.108) experimental; urgency=low

  [ Stefano Rivera ]
  * lp-shell, import-bug-from-debian:
    Use the 'production' LP instance instead of 'edge' (which is going away).
  * pbuilder-dist:
    - Fix typo in local archive support, introduced in 0.107.
    - Warn user if they run sudo pbuilder-dist (LP: #691999).
  * Drop unnecessary debian/pycompat

  [ Benjamin Drung ]
  * pull-lp-source: Unquote URI to get "+" instead of "%2B" in the file name
    (LP: #681114).
  * sponsor-patch: Allow updating the build environment if the build failed.
  * ubuntu-iso: Exit nonzero rather than crash if a wrong parameter is passed
    (LP: #637020).

  [ Colin Watson ]
  * grep-merges: New tool.
  * ubuntu-iso(1): Fix typo.

  [ Evan Broder ]
  * backportpackage: new script for testing backport requests in a PPA.
  * sponsor-patch: Add --update option to make sure build environment is
    up to date (LP: #689605)

  [ Bilal Akhtar ]
  * pbuilder-dist: Override the default build result location if
    --buildresult is specified.
  * sponsor-patch: Support building with pbuilder-dist.

 -- Benjamin Drung <bdrung@ubuntu.com>  Sun, 19 Dec 2010 00:57:38 +0100

ubuntu-dev-tools (0.107) experimental; urgency=low

  [ Stefano Rivera ]
  * edit-patch: Detect quilt patch-system in 3.0 (quilt) packages without any
    patches yet.
  * wrap-and-sort:
    - Correct typo in options --wrap-allways -> --wrap-always
    - Sort debian/install as well as debian/*.install
    - Add one-space-indentation option: --short-indent
    - Remove null-entry from trailing comma in sorted lists
    - Add configurable debian directory location
    - Sort Architecture (LP: #681131)
    - Add --sort-binary-packages and --keep-first (LP: #681119)
  * grab-merge, syncpackage: Export DEB_VENDOR=Ubuntu when unpacking source
    packages. 3.0 (quilt) has optional per-vendor patch series.
  * pbuilder-dist:
    - Refactor to use subprocess.popen instead of os.system (LP: #398974)
    - Catch OSErrors when creating directories (LP: #671067)
    - Set HOME so pbuilder reads .pbuilderrc
    - Add bidirectional workarounds for LP: #599695 (pbuilder uses the host
      apt keyring). Complain if the target's keyring isn't installed.
  * Use dpkg-vendor in ubuntutools.misc.system_distribution(), cache result.

  [ Benjamin Drung ]
  * wrap-and-sort: Remove duplicate items from sorted lists.
  * syncpackage: Fix error message for failed downloads.
  * sponsor-patch: Support building with sbuild (LP: #681242).

  [ Daniel Holbach ]
  * submittodebian: rephrase boilerplate text to be more polite, add reminder
    to explain the patch sufficiently and add necessary information.

  [ Colin Watson ]
  * submittodebian: Encourage sending multiple independent pieces of the
    Ubuntu patch in separate bug reports.

 -- Benjamin Drung <bdrung@ubuntu.com>  Fri, 03 Dec 2010 00:14:25 +0100

ubuntu-dev-tools (0.106) experimental; urgency=low

  [ Kees Cook ]
  * mk-sbuild: drop "priority" option; sbuild no longer uses it.

  [ Benjamin Drung ]
  * sponsor-patch: Call dpkg-source with --no-preparation to not apply patches
    if the packages uses the 3.0 (quilt) format.
  * debian/control: Use shorter addresses for VCS-* fields.

  [ Michael Bienia ]
  * pull-debian-source: Fix logical error in abort check (lp: #678072).

 -- Benjamin Drung <bdrung@ubuntu.com>  Sun, 21 Nov 2010 15:41:43 +0100

ubuntu-dev-tools (0.105) experimental; urgency=low

  [ Siegfried-Angel Gevatter Pujals ]
  * pbuilder-dist, doc/pbuilder-dist.1:
     - Export the distribution and architecture information to the environment
       so that it is available in pbuilderrc, etc. (LP: #628933).

  [ Naty Bidart ]
  * lp-project-upload: Add support handling multiple project series.

  [ Kees Cook ]
  * mk-sbuild: use --no-install-recommends on Debian too (Closes: #599699).

  [ Marco Rodrigues ]
  * pull-debian-source:
     - Show message when a package isn't in Debian testing (LP: #529041).

  [ Stefano Rivera ]
  * doc/syncpackage.1:
     - Add a warning that the use of syncpackage is discouraged.
     - Correct and neaten options.
  * syncpackage:
     - Add --dont-sign parameter, for test builds.

  [ Christopher James Halse Rogers ]
  * mk-sbuild: Add support for btrfs-snapshot based chroots

  [ Iain Lane ]
  * pbuilder-dist: Explicitly use debian keyring when working with a
    Debian chroot, working around #599695

  [ Benjamin Drung ]
  * syncpackage:
    - Don't crash if environment variables aren't set (LP: #665202).
    - Don't add quotation marks to changelog entries (LP: #668805).
    - Show a error message instead of raising an error if Ubuntu contains a
      newer version.
    - Print an error message if the source-only build fails (LP: #668749).

 -- Benjamin Drung <bdrung@ubuntu.com>  Sat, 30 Oct 2010 20:58:30 +0200

ubuntu-dev-tools (0.104) experimental; urgency=low

  [ Siegfried-Angel Gevatter Pujals ]
  * pbuilder-dist:
     - Fix regression where pbuilder would get an empty string as first
       positional argument.
     - Update --debug-echo so that it doesn't hide empty parameters (now
       that they are wrapped around quotes they are significant).

 -- Benjamin Drung <bdrung@ubuntu.com>  Sat, 25 Sep 2010 13:14:46 +0200

ubuntu-dev-tools (0.103) experimental; urgency=low

  [ Benjamin Drung ]
  * sponsor-patch:
    - Fix NameError: global name 'debdiff_filename' is not defined.
    - Add --workdir parameter to set the working directory.
  * ubuntutools/update_maintainer.py: Fix failure if debian/control.in is a
    directory.

  [ Luca Falavigna ]
  * debian/control:
    - Add Benjamin Drung to Uploaders.
    - Add DM-Upload-Allowed field, this way Benjamin can upload new
      versions on his own.
  * ubuntutools/misc.py:
    - Use output of dpkg --print-architecture command to correctly display
      platform architecture (Closes: #594424).

  [ Siegfried-Angel Gevatter Pujals ]
  * pbuilder-dist:
     - Do not show a warning when "experimental" is used; there is no
       debootstrap file for it but it should just work anyway.
     - Wrap any extra (user) arguments appended to the pbuilder command with
       quotation marks, when needed (LP: #398989).
  * bash_completion/pbuilder-dist:
     - Enable auto-completion for "pbuilder-experimental".
  * doc/pbuilder-dist.1:
     - Move the documentation for --main-only (previously "mainonly") and
       --debug-echo to a new Options section.

  [ Stefano Rivera ]
  * Add manpages for sponsor-patch and import-bug-from-debian.
  * hugdaylist, manage-credentials, massfile, merge-changelog,
    ubuntutools/requestsync/common.py: Some pyflakes-induced cleanup.
  * ubuntutools/lp/libsupport.py: Support production API URLs in
    translate_web_api.

 -- Luca Falavigna <dktrkranz@debian.org>  Wed, 22 Sep 2010 18:13:27 +0200

ubuntu-dev-tools (0.102) experimental; urgency=low

  [ Dustin Kirkland ]
  * errno, doc/errno.1, debian/control, debian/copyright, setup.py:
    - add an errno utility, LP: #612267

  [ Kees Cook ]
  * mk-sbuild: update examples to include "-A".

  [ Benjamin Drung ]
  * suspicious-source: whitelist font source formats. Thanks to Nicolas
    Spalinger for the patch (LP: #365147).
  * Update the man page of suspicious-source to match the rewrite.
  * syncpackage:
    - Don't upload orig tarball if not needed.
    - Print error message if the download fails (LP: #639899).
    - Check if the specified Debian component is valid (LP: #639896).
  * update-maintainer: Don't change the Maintainer field if the email is set
    to a @lists.ubuntu.com address.
  * sponsor-patch: New script to download a patch from a Launchpad bug, patch
    the source package, build, check and uploads it (to Ubuntu or a PPA).
  * wrap-and-sort: New script to wrap long lines and sort items in packaging
    files.

  [ Stefano Rivera ]
  * update-maintainer: Correctly update the Maintainer field to the new Ubuntu
    Developers address (instead of the calling user) when the package is not
    in Debian.

  [ Iain Lane ]
  * all: Use production API rather than edge by default. Should be more
    reliable and was advised by lifeless (LP team).

  [ Michael Bienia ]
  * Add 'natty' to recognized names and make it the default.

  [ Colin Watson ]
  * Fix NAME section of lp-set-dup(1).
  * lp-list-bugs: New tool.

 -- Luca Falavigna <dktrkranz@debian.org>  Mon, 20 Sep 2010 11:10:04 +0200

ubuntu-dev-tools (0.101) unstable; urgency=low

  [ Andrew Starr-Bochicchio ]
  * syncpackage: Update manpage to reflect current usage. (Closes: #587142,
    LP: #598477)
  * ubuntu-build: Update manpage to reflect current usage. (LP: #490535)
  * edit-patch: Add manpage. (LP: #538379)
  * massfile: Add manpage.
  * pull-debian-debdiff: Add manpage.
  * setup-packaging-environment: Add manpage.
  * ubuntu-iso: Add manpage.

  [ Benjamin Drung ]
  * Bump Standards-Version to 3.9.1 (no changes required).
  * Switch to dpkg-source 3.0 (native) format.
  * Switch to simple dh7 rule.
  * syncpackage:
    - Use Version class from python-debian to fix extraction of upstream
      version for debian versions that contain more than one dash.
    - Prepend script name to every output
    - Output every executed command in verbose mode
    - Print proper error message if the dsc file is malformed.
  * update-maintainer: Add a --quiet option.
  * suspicious-source: Replace with total rewrite in Python using python-magic.

  [ Michael Bienia ]
  * ubuntutools/lpapi/lpapicache.py: Use the new LP API method
    archive.checkUpload() to check upload permissions.
  * Add "import-bug-from-debian" written by James Westby.
  * Add python-soappy to Recommends.
  * requestsync: Fix bug where the variable 'hasLP' is not always set
    (lp: #607874).

  [ Steve Beattie ]
  * mk-schroot: add debootstrap include/exclude options
  * mk-schroot.1: document added options

 -- Luca Falavigna <dktrkranz@debian.org>  Wed, 04 Aug 2010 10:06:44 +0000

ubuntu-dev-tools (0.100) maverick; urgency=low

  [ Luca Falavigna ]
  * syncpackage: new script to easily upload pristine Debian packages.
  * debian/ubuntu-dev-tools.preinst:
    - It is no longer necessary to remove stale pycentral files.

  [ Felix Geyer ]
  * reverse-build-depends: Always display the correct default distribution
    name in the usage text.

  [ Iain Lane ]
  * requestsync: Fall back to using rmadison when LP indicates that no new
    version is available. The LP importer is often out of date wrt Debian when
    rmadison isn't. (LP: #574398)

  [ Benjamin Drung ]
  * syncpackage:
    - add more options and allow pulling packages from Debian.
    - add mismatching source tarball detection (for fake syncs).
  * update-maintainer:
    - Remove duplicate Original-Maintainer field.
    - Avoid duplicate Original-Maintainer field if maintainer is listed in
      Uploaders too.

  [ Michael Vogt ]
  * edit-patch:
    - support full path to the patch as well (LP: #585599)
    - support adding existing patches (e.g. from launchpad)
      thanks to David Futcher (LP: #586787)

  [ Michael Bienia ]
  * Update to the new python-debian version:
    - Depend on python-debian >= 0.1.15
    - Replace imports of debian_bundle with debian to fix the deprecation
      warnings.

  [ Daniel Hahler ]
  * mk-sbuild: add $RELEASE to error message.

 -- Michael Bienia <geser@ubuntu.com>  Thu, 17 Jun 2010 21:17:10 +0200

ubuntu-dev-tools (0.99) lucid; urgency=low

  [ Andrey Voronov ]
  * pbuilder-dist: change requested/system arch order in check (LP: #557097)

  [ Michael Bienia ]
  * Update the defaults for maverick and let requestsync and
    pull-debian-source default to unstable (lp: #472837).

 -- Michael Bienia <geser@ubuntu.com>  Thu, 22 Apr 2010 21:31:48 +0200

ubuntu-dev-tools (0.98) lucid; urgency=low

  [ Ryan Kavanagh ]
  * Added the merge-changelog script from
    https://lists.ubuntu.com/archives/ubuntu-x/2009-June/000586.html for those
    who need to manually merge packages.
  * Fixed typo in doc/grab-merge.1

  [ Soren Hansen ]
  * Update get-branches to account for changes in LP's web UI. Really, someone
    should update it to use the LP API, but for now, this will have to do.

  [ Emmet Hikory ]
  * doc/mk-sbuild.1: add missing options to summary

  [ Michael Bienia ]
  * lp-shell: Use "udt-lp-shell" as LP API consumer instead of the non-unique
    "test" (lp: #558531).
  * get-branches: Use the LP API to obtain a list of branches of a team.

  [ Loïc Minier ]
  * bash_completion/pbuilder-dist, dch-repeat: list maverick in possible
    Ubuntu dists; the default dist for reverse-build-depends and
    submittodebian should be changed in maverick.

 -- Loïc Minier <loic.minier@ubuntu.com>  Fri, 16 Apr 2010 12:58:22 +0200

ubuntu-dev-tools (0.97) lucid; urgency=low

  [ Michael Bienia ]
  * lp-shell:
    + Support all known LP service names.
    + Add support for using different LP API versions.
    + Add option to login anonymously into LP.
  * ubuntutools/lp/lpapicache.py, ubuntutools/lp/libsupport.py: Add support
    for different LP API versions.
  * ubuntutools/lp/__init__.py: Set the '1.0' LP API version as default.
  * massfile: Updated to 1.0 LP API.
  * doc/requestsync.1: Update the paragraph about sponsoring (lp: #538990).
  * pull-lp-source: Use (anonymously) the LP API to get the URL for the .dsc
    file instead of screen scraping.
  * Apply patch from Julian Andres Klode for the python-apt 0.8 API transition
    (Closes: #572091)
  * ubuntutools/requestsync/mail.py: Fix some more encoding issues
    (lp: #557828).

  [ Michael Vogt ]
  * edit-patch:
    - fix quilt mode when dpkg already applied all the patches
      (LP: #556297)

 -- Michael Bienia <geser@ubuntu.com>  Thu, 08 Apr 2010 12:59:59 +0200

ubuntu-dev-tools (0.96) lucid; urgency=low

  [ Michael Bienia ]
  * ubuntu-build: missed updating a function call.

  [ Emmet Hikory ]
  * mk-sbuild: Really don't use build-arm-chroot

  [ Daniel Holbach ]
  * hugdaylist, requestsync, doc/requestsync.1:
    ubuntu-{main,universe}-sponsors → ubuntu-sponsors,
    {ubuntu,motu}-release → ubuntu-release.
  * ubuntutools/ppaput.py: removed, not necessary any more.
  * debian/copyright: removed references to ppaput.

 -- Daniel Holbach <daniel.holbach@ubuntu.com>  Mon, 15 Mar 2010 10:21:31 +0100

ubuntu-dev-tools (0.95) lucid; urgency=low

  * Update reverse-build-depends for lucid

 -- Jonathan Riddell <jriddell@ubuntu.com>  Mon, 08 Mar 2010 13:33:47 +0000

ubuntu-dev-tools (0.94) lucid; urgency=low

  [ Luca Falavigna ]
  * docs/lp-set-dup.1: add manpage for lp-set-dup.
  * debian/control: bump Standards-Version to 3.8.4, no changes needed.

  [ Emmet Hikory ]
  * mk-sbuild: switch to use qemu-debootstrap for foreign chroots
  * mk-sbuild: allow any foreign chroot (may not work, but we can try)
  * pbuilder-dist: allow any foreign chroot (may not work, but we can try)
  * doc/pbuilder-dist.1: update manpage to indicate general architecture
  * pbuilder-dist: add self. before target_distro in powerpc check

 -- Emmet Hikory <persia@ubuntu.com>  Mon, 08 Mar 2010 20:45:09 +0900

ubuntu-dev-tools (0.93) lucid; urgency=low

  [ Scott Moser ]
  * rename mk-sbuild-lv to mk-sbuild, support union-type=aufs

  [ Emmet Hikory ]
  * Support qemu-arm-static -> qemu-kvm-extras-static transition
  * mk-sbuild: automatically install qemu-kvm-extras-static if requested
  * mk-sbuild: conditionally install lvm2 only for lvm-snapshot schroots
  * mk-sbuild: rationalise architecture variables
  * mk-sbuild: Generalise --type support and add "file" SCHROOT_TYPE
  * mk-sbuild.1: Document the --type argument

  [ Loïc Minier ]
  * Demote qemu-kvm-extras-static to a Suggests since most people don't build
    for armel.

  [ Kees Cook ]
  * requestsync: add -C to allow manually adding changelog when missing
    (LP: #518574).
  * mk-sbuild: clean up and make slight adjustments to new lvm/dir/file logic.
  * mk-sbuild.1: update documentation to reflect alternative config file
    names for distro and schroot type overrides.
  * mk-sbuild, docs/mk-sbuild.1: document DEBOOTSTRAP_MIRROR for good
    measure, thanks to Paul Holcomb.

  [ Michael Bienia ]
  * ubuntutools/requestsync/mail.py: Encode the report to utf-8 before passing
    it to gpg for signing (LP: #522316).
  * Add support for the other LP service roots (edge is still default)
  * Depend on python-launchpadlib >= 1.5.4
  * Also check package sets for upload permissions.
  * lp-set-dup: Don't crash when accessing private bugs (LP: #525539)
  * requestsync: Subscribe 'ubuntu-release' to Feature Freeze exceptions
    (updated to current policy; LP: #532740)

  [ Michael Vogt ]
  * edit-patch: add wrapper around cdbs-edit-patch, dpatch-edit-patch, quilt
    to transparently deal with the various patch systems.

  [ Colin Watson ]
  * lp-shell: Disable default apport excepthook, as this is intended for
    interactive use.

 -- Steve Langasek <steve.langasek@ubuntu.com>  Fri, 05 Mar 2010 19:16:32 -0800

ubuntu-dev-tools (0.92) lucid; urgency=low

  [ Siegfried-Angel Gevatter Pujals ]
  * bash_completion/pbuilder-dist:
     - Enable tab-completion for pbuilder-lucid and cowbuilder-lucid.

  [ Emmet Hikory ]
  * mk-sbuild-lv: support foreign armel schroots
  * mk-sbuild-lv: use --arch=foo rather than --arch foo for debootstrap
  * pbuilder-dist: Allow architecture-switching to armel on i386/amd64
  * pbuilder-dist: use --arch=foo rather than --arch foo for debootstrap
  * pbuilder-dist: change --mirror logic to use -ports when appropriate
  * docs/pbuilder-dist.1: Document architecture-switching for armel
  * debian/control: add qemu-arm-static to Recommends:

  [ Michael Bienia ]
  * ubuntutools/requestsync/mail.py:
    Map "sid" back to "unstable" (and "squeeze" to "testing") else rmadison
    gets a Python traceback from the remote site instead of the expected data
    (lp: #508794).

  [ Kees Cook ]
  * mk-sbuild-lv: adjust schroot.conf template to document the -source
    change further.

 -- Emmet Hikory <persia@ubuntu.com>  Wed, 03 Feb 2010 11:39:12 -0800

ubuntu-dev-tools (0.91) lucid; urgency=low

  * mk-sbuild-lv: drop deprecated keys from schroot.conf template
  * mk-sbuild-lv: enable -source access after security improvements of
                  schroot.conf template in 0.88
  * mk-sbuild-lv: document sudo requirement for -source access in final output

 -- Emmet Hikory <persia@ubuntu.com>  Sun, 17 Jan 2010 11:08:32 +0900

ubuntu-dev-tools (0.90) lucid; urgency=low

  * Include changes which were committed to 0.88, but which I forgot to
    upload.

 -- Martin Pitt <martin.pitt@ubuntu.com>  Sat, 16 Jan 2010 16:28:54 +0100

ubuntu-dev-tools (0.89) lucid; urgency=low

  * Add lp-shell: Open an interactive Python shell with a
    launchpadlib.Launchpad object "lp" which is ready for use.
    If the first command line argument is "staging", this will be on staging
    instead of production.
  * Add doc/lp-shell.1: Manpage.

 -- Martin Pitt <martin.pitt@ubuntu.com>  Wed, 13 Jan 2010 14:34:05 +0100

ubuntu-dev-tools (0.88) lucid; urgency=low

  [ Siegfried-Angel Gevatter Pujals ]
  * pbuilder-dist:
     - Set "--mirror" option also for Ubuntu chroots, so that they work
       on Debian.

  [ Michael Bienia ]
  * requestsync: Fix a bug that prevented sync requests for new packages with
    a version smaller than 0.
  * ubuntutools/requestsync/common.py: Decode the edited report file back from
    UTF-8 so it can be encoded again in the next iteration (lp: #504263)

  [ Luca Falavigna ]
  * Fix some typos in man pages.

  [ Kees Cook ]
  * mk-sbuild-lv: drop deprecated sbuild configuration fields from template.
  * what-patch: updated for 3.0 source format.

 -- Siegfried-Angel Gevatter Pujals <rainct@ubuntu.com>  Fri, 15 Jan 2010 14:24:51 +0100

ubuntu-dev-tools (0.87) lucid; urgency=low

  * Revert the submittodebian change to inline patches.  This is a style
    choice, the patch length has nothing to do with it; if there's demand for
    patch inlining, this should be made a (non-default) option to
    submittodebian.

 -- Steve Langasek <steve.langasek@ubuntu.com>  Mon, 28 Dec 2009 14:41:31 -0800

ubuntu-dev-tools (0.86) lucid; urgency=low

  [ Emmet Hikory ]
  * mk-sbuild-lv: Add richer support for ports architectures in Ubuntu
  * mk-sbuild-lv: Really use -security for SOURCES_SECURITY_SUITE in Ubuntu

  [ Kumar Appaiah ]
  * submittodebian: if patch is relatively small (shorter than fifty
    lines), display it inline instead of attaching to the report.

  [ Michael Bienia ]
  * ubuntutools/requestsync/common.py: convert the changelog into a unicode
    string (lp: #498349)
  * ubuntutools/requestsync/mail.py: rmadison() returns now the most recent
    source line (Closes: #560758)

  [ Iain Lane ]
  * pull-debian-source: Return the most recent source line. Depend on
    libapt-pkg-perl for the Debian version comparison required for this.

  [ Steve Langasek ]
  * submittodebian: os.system() doesn't throw exceptions, so attempt a
    'bzr diff' first and check the return value; otherwise we get no output
    at all from submittodebian in the non-bzr case.

 -- Steve Langasek <steve.langasek@ubuntu.com>  Sun, 27 Dec 2009 13:03:56 -0800

ubuntu-dev-tools (0.85) lucid; urgency=low

  * submittodebian: switch to use lucid as the default distro tag.
  * submittodebian: if the package is in bzr, look for bzr metadata first
    before looking for a previous package revision in the parent dir.

 -- Steve Langasek <steve.langasek@ubuntu.com>  Fri, 11 Dec 2009 13:46:31 -0800

ubuntu-dev-tools (0.84) lucid; urgency=low

  [ Michael Bienia ]
  * update-maintainer: Remove the check for LP credentials again as this
    script doesn't use the LP API (Closes: #558598).
  * Rename buildd to ubuntu-build to resolve filename conflict
    (Closes: #558816).

  [ Manny Vindiola ]
  * grab-merge: Only download files listed multiple times in REPORT once

  [ Luca Falavigna ]
  * ubuntutools/lp/lpapicache.py: recent lazr.restfulclient does use of
    unicode strings, use basestring to catch bot str and unicode.
  * Depend on python-lazr.restfulclient, package was recently renamed
    from python-lazr-restfulclient to match Python naming schema.

  [ Jonathan Davies ]
  * dch-repeat: Added Lucid to releases.

 -- Luca Falavigna <dktrkranz@ubuntu.com>  Mon, 07 Dec 2009 10:18:55 +0100

ubuntu-dev-tools (0.83) lucid; urgency=low

  [ Iain Lane ]
  * lpapicache: Do not immediately bail out if we have no credentials to
    login. Clients are now expected to handle the lack of credentials
    themselves.
  * pull-lp-source: Make LP API use optional - fall back to a hardcoded
    default release if we aren't using it. (LP: #477670)
  * pull-lp-source: Detect more failure conditions and give a nice error
    instead of a trace
  * buildd, requestsync, grab-attachments, hugdaylist, update-maintainer:
    Detect & bail if we don't have credentials and need them. These scripts
    cannot continue under those circumstances.

  [ Kees Cook ]
  * mk-sbuild-lv: switch to ext4 by default.

  [ Siegfried-Angel Gevatter Pujals ]
  * pbuilder-dist, doc/pbuilder-dist.1:
     - Add "--debug-echo" option which prints the resulting pbuilder/cowbuilder
       commands instead of executing it.

  [ Martin Pitt ]
  * lp-project-upload: Generate tarball signature if it is not present yet.
  * lp-project-upload: Invoke editor to specify changelog and release notes,
    and add those to the project release.

 -- Martin Pitt <martin.pitt@ubuntu.com>  Fri, 20 Nov 2009 16:59:08 -0600

ubuntu-dev-tools (0.82) lucid; urgency=low

  [ Iain Lane ]
  * debian/control: Re-add XS-Python-Version - this is more standard
  * debian/pyversions: Drop
  * pbuilder-dist: Don't pass --logfile if we are trying to log in to the
    chroot - the logfile option swallows the prompt, and we probably don't
    want to log if we are using login anyway.

  [ Nathan Handler ]
  * debian/control: Mention lp-project-upload in Description

  [ Siegfried-Angel Gevatter Pujals ]
  * debian/control:
     - Improve description of pbuilder-dist and mention cowbuilder-dist.
  * pbuilder-dist:
     - Abort if the host's architecture can't be determined.
     - Error out instead of showing a traceback if pbuilder-dist is called
       without any argument.
  * pbuilder-dist, ubuntutools/misc.py:
     - Move the functions used to determine the hosts architecture and
       distribution to the ubuntutools.misc module.
  * setup-packaging-environment, setup.py, debian/copyright, debian/control:
     - Add a new script, setup-packaging-environment.

  [ Luca Falavigna ]
  * ubuntutools/requestsync/lp.py: explicitly import exceptions for
    backward compatibility with Python 2.5.
  * debian/control: re-enable support for python2.5.
  * debian/copyright: update copyright holders.

  [ Michael Bienia ]
  * requestsync: request syncs from 'testing' by default (should be changed
    back to 'unstable' for lucid+1)
  * pull-debian-source: change default release to pull from to 'testing'

 -- Iain Lane <laney@ubuntu.com>  Fri, 06 Nov 2009 10:37:43 +0000

ubuntu-dev-tools (0.81) karmic; urgency=low

  [ Iain Lane ]
  * requestsync: Give an error message if no changelog entries - happens if,
    for example, the new package's changelog hasn't yet been published on p.d.o
  * update-maintainer: Also check if package is in experimental when looking
    who to update maintainer to.
  * update-maintainer: Prefer updating control.in to control; this is used by
    some Debian packages, notably those maintained by pkg-gnome.
  * debian/control: Update standards-version to 3.8.3, no changes
  * debian/control, debian/pyversions: Remove XS-Python version to
    debian/pyversions to silence a warning

  [ Jonathan Davies ]
  * debian/control: Included a short description of each script (LP: #406658).

  [ Nathan Handler ]
  * debian/control: Mention pull-revu-source in description

  [ Joe Bernard ]
  * Launchpad API changed causing pull-lp-source to fail to parse the .dsc
    file from the URL contents (LP: #436006).

 -- Iain Lane <laney@ubuntu.com>  Fri, 25 Sep 2009 20:20:49 +0100

ubuntu-dev-tools (0.80) karmic; urgency=low

  * mk-sbuild-lv: Export http_proxy. LP: #416438

 -- Michael Terry <michael.terry@canonical.com>  Thu, 10 Sep 2009 10:53:30 -0400

ubuntu-dev-tools (0.79) karmic; urgency=low

  * Add lp-project-upload: Upload a release tarball to a Launchpad project.
  * Add doc/lp-project-upload.1: Corresponding manpage.
  * setup.py: Add lp-project-upload.
  * debian/copyright: Add lp-project-upload.

 -- Martin Pitt <martin.pitt@ubuntu.com>  Sat, 05 Sep 2009 16:42:10 +0200

ubuntu-dev-tools (0.78) karmic; urgency=low

  [ Nathan Handler ]
  * setup.py: Add pull-revu-source to list of scripts

  [ Steve Langasek ]
  * Set XS-Python-Version to 2.6 or better, due to use of 2.6-specific
    syntax in requestsync.
  * Bump the python-all-dev build-dep as well

 -- Steve Langasek <steve.langasek@ubuntu.com>  Tue, 01 Sep 2009 12:17:03 -0700

ubuntu-dev-tools (0.77) karmic; urgency=low

  [ Nathan Handler ]
  * pull-revu-source: Update to use dsc.py to get dsc URL

  [ Michael Bienia ]
  * Install also the ubuntutools/requestsync/* modules (lp: #421627)

 -- Michael Bienia <geser@ubuntu.com>  Tue, 01 Sep 2009 10:56:29 +0200

ubuntu-dev-tools (0.76) karmic; urgency=low

  [ Nicolas Valcárcel ]
  * mk-sbuild-lv:
    - Add check for built-in dm_snapshot (LP: #398414)

  [ Andreas Moog ]
  * update-maintainer:
    - Don't silently fail when Maintainer-Field contains a comment
      in brackets. (LP: #397144)
    - Don't add second XSBC-Original-Maintainer if Maintainer was set
      to Motu or Core-Dev.

  [ Michael Bienia ]
  * Drop python-launchpad-bugs from Depends.
  * Add python-lazr-restfulclient to Depends.
  * buildd: Add a --batch mode for batch retrying/rescoring of packages.
  * requestsync:
    - Use UBU* environment variables before the DEB* ones (lp: #400133)
    - Split requestsync into a "mail" module and a "lpapi" module and use
      the LP API only when --lp was used. In "mail" mode requestsync has
      to ask some more questions for parts it can't find out without LP API.
      (lp: #406659, #416955)

  [ Iain Lane ]
  * requestsync:
    - Guard some calls when -n is specified
    - Fetch changelog of specified version, not current version. If an
      experimenal upload happened after the unstable one we're syncing, this
      is considered to be current by p.d.o and we would get those changelog
      entries in the sync request
    - Remove trailing fullstop from sync bug title
  * suspicious-source: Add *.hs *.el *.css to whitelist

  [ Siegfried-Angel Gevatter Pujals ]
  * pbuilder-dist:
     - Expand "~" in PBUILDFOLDER to the user's home directory.
     - If there's a "etc/<distro>/apt.conf" file inside the build result
       directory, pass it to pbuilder as --aptconfdir. Thanks to Paul Novotny
       and Ryan Pavlik (LP: #363043).

  [ Luca Falavigna ]
  * Switch to python-support to ease initial import into Debian:
    - debian/control: build-depend on python-support instead of pycentral,
      also remove unneeded XB-Python-Version field from binary stanza.
    - debian/rules: set DEB_PYTHON_SYSTEM to pysupport.
    - ubuntu-dev-tools.preinst: remove stale pycentral files on upgrades.

  [ Nathan Handler ]
  * Add pull-revu-source and doc/pull-revu-source.1
  * Update debian/copyright to include pull-revu-source

 -- Nathan Handler <nhandler@ubuntu.com>  Sun, 30 Aug 2009 17:24:23 +0000

ubuntu-dev-tools (0.75) karmic; urgency=low

  [ Michael Bienia ]
  * buildd:
    - Use the LP API for retrying or rescoring builds.
  * requestsync:
    - Fix check for sponsorship when a new package should get synced.
    - Add "done" as last email command when emailing the sync request
      to stop parsing of the email body for further email commands
      (lp: #372555)

  [ Jonathan Davies ]
  * update-maintainer:
    - Rewrote in Python and adapted to use Maintainer field spec approved by
      the Technical Board at:
      - https://lists.ubuntu.com/archives/ubuntu-devel/2009-May/028213.html
    - Do not make changes if maintainer email is set to an
      @ubuntu.com email address.
  * requestsync:
    - Adapt to use new checkIsInDebian() function in ubuntutools/packages.py.
    - urlopener module is no longer required here.
  * pull-lp-source:
    - Return an error message if dget is not installed.
    - Use os.path.exists() instead of catching an error message
      to check if dget is installed.
  * TODO: pull-lp-source task done.
  * ubuntutools/packages.py: Created checkIsInDebian() function.
  * ubuntutools/lp/functions.py: Improved error messages, and made prettier
    functions.
  * ubuntutools/lp/libsupport.py: Fail if we're unable to import launchpadlib
    (we need it to run stuff).
  * ubuntutools/lp/urlopener.py: Removed - module no longer needed.
  * ubuntutools/lp/cookie.py: Removed - module no longer needed - we use
    Launchpad API support now.
  * buildd:
    - Use launchpadlib to check the Ubuntu release is valid.
    - Moved Launchpad module imports here - speed up usage parsing to improve
      user experience.
    - Do not display override message if --arch is not used.
    - Fix permissions warning message and do not mention teams as we check on
      a per package basis.

  [ Colin Watson ]
  * Rewrite 404main using python-apt. Note that this requires python-apt
    0.7.9, not in jaunty.
  * Get rid of the last remaining use of subprocess.Popen(shell=True) in
    404main.

  [ Luke Yelavich ]
  * lp-set-dup: Add missing % needed for string substitution. Thanks to
    Robert Ancell for the fix.

  [ Iain Lane ]
  * requestsync: We need to use the output from madison, not just throw it
    away.

 -- Michael Bienia <geser@ubuntu.com>  Mon, 06 Jul 2009 17:46:21 +0200

ubuntu-dev-tools (0.74) karmic; urgency=low

  [ Kees Cook ]
  * mk-sbuild-lv:
    - Skip security repo for Debian unstable, thanks to Ryan Niebur
      (LP: #371569).
    - Change directory out of the way of schroot problems.

  [ Siegfried-Angel Gevatter Pujals ]
  * grab-merge:
     - Show an error message if the package doesn't exist.
     - Be paraonic and add "--one-file-system" to the rm call.
     - Delete the directory just after creating it if the package
       doesn't exist.

  [ Iain Lane ]
  * ubuntutools/lp/lp_functions.py,
    ubuntutools/lp/udtexceptions.py:
    - Add new public functions that expose features from LP API
    - Modify isLPTeamMember to use LP API
  * requestsync
    - Use new functions to check if user can upload requested package directly
      instead of checking team membership
    - Default to current development release if no release is specified on
      commandline
    - Correct bug supervisor team to ubuntu-bugcontrol (LP: #374563)
    - Remove team names from sponsorship message - makes the function much
      simpler
  * buildd
    - Check if user has upload privileges instead of checking for team
      membership when seeing if operations are permitted

  [ Colin Watson ]
  * update-maintainer:
    - Convert to getopt so that '--section main' works as well as
      '--section=main'.

  [ Anders Kaseorg ]
  * ubuntutools/lp/functions.py:
    - Simplify isLPTeamMember.

  [ Nathan Handler ]
  * pull-debian-source: Modify to work for packages not in main (LP: #379822)

 -- Nathan Handler <nhandler@ubuntu.com>  Sat, 23 May 2009 20:41:50 +0000

ubuntu-dev-tools (0.73) karmic; urgency=low

  [ Siegfried-Angel Gevatter Pujals ]
  * pbuilder-dist:
    - Fallback to calling lsb_release if /etc/lsb-release doesn't
       exist; this makes it possible to run pbuilder-dist on Debian.

  [ Nathan Handler ]
  * pull-debian-source:
    - Use Getopt::Long

  [ Colin Watson ]
  * submittodebian:
    - New release cycle; use "karmic" usertag.
  * dch-repeat:
    - Drop EOLed gutsy and add karmic.
  * pull-lp-source:
    - Set default release to karmic.
  * reverse-build-depends:
    - Set default release to karmic.
  * bash_completion/pbuilder-dist:
    - Add karmic.
    - Add squeeze.
  * requestsync:
    - Send a "Content-Type: text/plain; charset=UTF-8" header (LP: #246307).

  [ Daniel Hahler ]
  * grab-merge: Output error message in case wget/rsync fails.

 -- Daniel Hahler <ubuntu@thequod.de>  Thu, 30 Apr 2009 22:18:38 +0200

ubuntu-dev-tools (0.72) jaunty; urgency=low

  [ Jonathan Davies ]
  * README.updates: Added - lists steps to take when updating this package.
  * grab-merge: Added --help option and manpage (LP: #349109).

  [ Siegfried-Angel Gevatter Pujals ]
  * pbuilder-dist:
     - Add squeeze as a Debian distribution. Thanks to Marco Rodrigues.

  [ Nathan Handler ]
  * pull-debian-source:
    - Add support for etch/oldstable
    - Make script work for codenames (etch, lenny, squeeze, sid)

  [ Ryan Kavanagh ]
  * Ported devscripts' build-rdeps to Ubuntu and replaced
    reverse-build-depends. Updated it's manpage. (LP: #272273)

  [ Kees Cook ]
  * mk-sbuild-lv:
    - Fully handle missing build log directories (LP: #342154).
    - More generalized approach to Distro-specific logic (LP: #342158).

  [ Scott Kitterman ]
  * dgetlp:
    - Port to hashlib module instead of md5 (deprecated in Python 2.6)
  * Bump minimum python-all-dev version to 2.5

 -- Scott Kitterman <scott@kitterman.com>  Wed, 15 Apr 2009 22:51:14 -0400

ubuntu-dev-tools (0.71) jaunty; urgency=low

  * requestsync: Fix unclosed string literal (LP: #346794)

 -- Iain Lane <laney@ubuntu.com>  Sun, 22 Mar 2009 14:40:19 +0000

ubuntu-dev-tools (0.70) jaunty; urgency=low

  [ Mitsuya Shibata ]
  * requestsync: Added -e option for FeatureFreezeException explanations and
    updated manpage.

 -- Jonathan Davies <jpds@ubuntu.com>  Thu, 19 Mar 2009 19:54:13 +0000

ubuntu-dev-tools (0.69) jaunty; urgency=low

  * mk-sbuild-lv: add --force-yes when installing $BUILD_PKGS (needed for
    Dapper at least)
  * mk-sbuild-lv: update sed command to use '-i' instead of redirecting
    output to the opened file

 -- Jamie Strandboge <jamie@ubuntu.com>  Tue, 17 Mar 2009 11:28:38 -0500

ubuntu-dev-tools (0.68) jaunty; urgency=low

  * debian/control: Moved debootstrap to Recommends from Depends.

 -- Jonathan Davies <jpds@ubuntu.com>  Sun, 15 Mar 2009 15:30:48 +0000

ubuntu-dev-tools (0.67) jaunty; urgency=low

  [ Jonathan Davies ]
  * mk-sbuild-lv: Changed default behaviour so that the initial build and log
    directories are not created on first run; instead read settings file and
    check if they exist (LP: #342154).
  * requestsync: Reverted old madison.php workaround (LP: #183346).

  [ Ryan Kavanagh ]
  * mk-sbuild-lv: Added support for Debian chroots. Updated manpage.
    (LP: #342158)

  [ Mitsuya Shibata ]
  * pull-debian-source: Detect existence of dget in multi-path environment.

 -- Jonathan Davies <jpds@ubuntu.com>  Sat, 14 Mar 2009 22:40:05 +0000

ubuntu-dev-tools (0.66) jaunty; urgency=low

  [ Siegfried-Angel Gevatter Pujals ]
  * debian/control:
     - Add "debootstrap" as a Recommends (LP: #334848).
  * pbuilder-dist:
     - Better error messages if cowbuilder/pbuilder/debootstrap isn't installed.

  [ Marco Rodrigues ]
  * Remove workaround for Debian madison, it works fine now.

  [ Nathan Handler ]
  * pull-debian-source:
    - Check if 'dget' is available
    - Update Copyright/License info
  * debian/copyright:
    - Update my copyright information

  [ Jonathan Davies ]
  * Added grab-merge from merges.ubuntu.com (LP: #155098).

 -- Jonathan Davies <jpds@ubuntu.com>  Thu, 09 Mar 2009 17:01:19 +0000

ubuntu-dev-tools (0.65) jaunty; urgency=low

  [ Colin Watson ]
  * manage-credentials: Fix typo.

  [ Jonathan Davies ]
  * requestsync: Only check existing reports if the --lp flag is used.

  [ Luca Falavigna ]
  * Add per-package upload permission checks:
    - ubuntutools/lp/functions.py: implement isPerPackageUploader.
    - requestsync: check if submitter has per-package upload permission
      using isPerPackageUploader function and adjust report accordingly.

  [ Iain Lane ]
  * requestsync: Drop "please" in bug titles, per recent discussion on the
    ubuntu-bugsquad ML.

 -- Jonathan Davies <jpds@ubuntu.com>  Tue, 03 Mar 2009 19:55:19 +0000

ubuntu-dev-tools (0.64) jaunty; urgency=low

  * Import urllib2 and sys in lp/functions.py, fixing requestsync.
  * Import ubuntutools.common explicitely in buildd and requestsync to get the
    https_proxy fix.

 -- Loic Minier <lool@dooz.org>  Fri, 06 Feb 2009 12:18:13 +0100

ubuntu-dev-tools (0.63) jaunty; urgency=low

  * debian/links: add it (forgot to do so before).
  * bash-completion/pbuilder-dist: recognize cowbuilder- and -jaunty.
  * pbuilder-dist:
     - Fixed a bug which broke pbuilder-dist when "build" was omited; just
       giving a .dsc works now.
     - {p,cow}builder-dist will now complain if you try to build a .changes
       file (or anything else that isn't a .dsc).

 -- Siegfried-Angel Gevatter Pujals <rainct@ubuntu.com>  Thu, 05 Feb 2009 16:19:03 +0100

ubuntu-dev-tools (0.62) jaunty; urgency=low

  * Fix ubuntutools.lp.libsupport import in lp-set-dup.

 -- Loic Minier <lool@dooz.org>  Wed, 04 Feb 2009 12:04:47 +0100

ubuntu-dev-tools (0.61) jaunty; urgency=low

  [ Terence Simpson ]
  * dgetlp: Replaced Bash version with a new Python script.

  [ Luca Falavigna ]
  * setup.py: install ubuntutools/lp files.

 -- Luca Falavigna <dktrkranz@ubuntu.com>  Tue, 03 Feb 2009 13:34:42 +0100

ubuntu-dev-tools (0.60) jaunty; urgency=low

  [ Jonathan Davies ]
  * ubuntutools/common.py: Now split into multiple files depending on
    function.
  * Adjusted imports on all files as necessary for the change above.
  * Removed ubuntutools/misc.py's mkdir function - superseded by
    os.makedirs().
  * dgetlp: Improved error message to show that dgetlp only accepts HTTP
    URLs (LP: #322051).

  [ Iain Lane ]
  * requestsync: Only attempt to change bug importance if in ubuntu-dev, as it
    will fail otherwise (LP: #320984).
  * ubuntutools/lp/functions.py: Rename urlopener import as it conflicts with
    a variable, causing an error.

  [ Luca Falavigna ]
  * pull-debian-source: do not fail if package name contains a hypen.
  * buildd: display help message if no parameters are passed.

 -- Jonathan Davies <jpds@ubuntu.com>  Sun, 01 Feb 2009 10:55:42 +0000

ubuntu-dev-tools (0.59) jaunty; urgency=low

  * Move /etc/bash_completion.d/pbuilder-dist/pbuilder-dist created in
    pre-0.30 versions to /etc/bash_completion.d/pbuilder-dist in the preinst.

 -- Loic Minier <lool@dooz.org>  Mon, 19 Jan 2009 18:02:55 +0100

ubuntu-dev-tools (0.58) jaunty; urgency=low

  [ Loic Minier ]
  * Fix a bunch of hyphen-used-as-minus-sign lintian informational tags.
  * Don't repeat Section in the binary package's control chunk (pleases
    lintian).
  * New script, lp-set-dup, allows marking a bug and all its dups as a
    duplicate of a new main bug.
   * Re-add debian/pycompat to have an idempotent clean:: as cdbs creates the
     file during clean; Debian #512300.

 -- Loic Minier <lool@dooz.org>  Mon, 19 Jan 2009 17:45:26 +0100

ubuntu-dev-tools (0.57) jaunty; urgency=low

  * requestsync: Skip existing bug check if no credentials are
    found (LP: #318120).

 -- Jonathan Davies <jpds@ubuntu.com>  Sat, 17 Jan 2009 22:02:39 +0000

ubuntu-dev-tools (0.56) jaunty; urgency=low

  * manage-credentials: Tighted security by making credentials files and
    folder world unreadable.
  * common.py: Improved no credentials found error message to show which
    consumer token is needed.
  * requestsync: Catch credentials error to hide traceback.
  * Moved common.py to ubuntutools/ subdirectory to avoid possible conflicts
    in Python packaging and fixed all imports as necessary.
  * debian/ubuntu-dev-tools.install: Removed common.py entry.

 -- Jonathan Davies <jpds@ubuntu.com>  Sat, 17 Jan 2009 11:32:33 +0000

ubuntu-dev-tools (0.55) jaunty; urgency=low

  * manage-credentials: Use common.py's mkdir function to create as many
    subdirectories as necessary for the credentials directory (LP: #317317).

 -- Jonathan Davies <jpds@ubuntu.com>  Thu, 15 Jan 2009 12:33:31 +0000

ubuntu-dev-tools (0.54) jaunty; urgency=low

  * manage-credentials:
    - Save credentials to ~/.cache/lp_credentials/ by
      default.
    - Set service option default to edge.
  * doc/manage-credentials.1: Update as necessary for the above.
  * common.py:
    - When credentials are not found, ask user to see
      manage-credentials manpage.
    - Load all token files for the consumer specified in the above
      directory as necessary.

 -- Jonathan Davies <jpds@ubuntu.com>  Wed, 14 Jan 2009 19:39:35 +0000

ubuntu-dev-tools (0.53) jaunty; urgency=low

  [ Siegfried-Angel Gevatter Pujals ]
  * debian/copyright:
     - Add information about manage-credentials.

  [ Daniel Holbach ]
  * debian/control: replace 'sb-release' with lsb-release, make package
    installable again.

 -- Daniel Holbach <daniel.holbach@ubuntu.com>  Wed, 14 Jan 2009 16:27:34 +0100

ubuntu-dev-tools (0.52) jaunty; urgency=low

  [ Siegfried-Angel Gevatter Pujals ]
  * pbuilder-dist.new:
    - Add compatibility for cowbuilder.
    - Fix the mainonly support.
    - Rename build.log to last_operation.log.
  * pbuilder-dist, pbuilder-dist.new:
    - Replace pbuilder-dist with pbuilder-dist.new.
  * debian/links:
    - Symlink /usr/bin/cowbuilder-dist to /usr/bin/pbuilder-dist, and the
      same with the manpage.
  * debian/control:
    - Add cowdancer as alternative recommends to pbuilder.
  * doc/pbuilder-dist.1:
    - Update it to explain the usage for the new pbuilder-dist script.
  * doc/mk-sbuild-lv.1:
    - Fix an error (and get ride of a lintian warning).

  [ Nathan Handler ]
  * pull-debian-source:
    - Pass -xu arguments to dget to be consistant with pull-lp-source
    - Add support for packages with a name beginning with "lib" (LP: #314732)

  [ Kees Cook ]
  * mk-sbuild-lv:
    - add --skip-updates to allow building security-only chroots.
    - add "apt-utils" as a default package for sane dist-upgrades.

  [ Jonathan Davies ]
  * buildd: Don't show arch override message if operation to perform is
    'status'.
  * requestsync: If package is new, check the Ubuntu Archive team's bug list
    for possible duplicate requests.
  * doc/manage-credentials.1: Written up.
  * doc/requestsync.1: Changed documentation to launchpadlib related-stuff.

  [ Luca Falavigna ]
  * requestsync:
    - Catch AssertionError exception if rmadison returns with an error.

  [ Markus Korn ]
  * Added manage-credentials, a tool to create (and manage) credentials
    which are used to access launchpad via the API.
  * Ported: hugdaylist, massfile, grab-attachment and requestsync to
    launchpadlib.
  * Other misc. fixes and tweaks.
  * Install common.py to correct location with py_modules and remove
    hardcoded path from files.

 -- Jonathan Davies <jpds@ubuntu.com>  Wed, 14 Jan 2009 13:21:35 +0000

ubuntu-dev-tools (0.51) jaunty; urgency=low

  * buildd: Added checks for arch-indep packages and packages which have no
    builds in a release.
  * hugdaylist: String improvements.
  * requestsync:
    - Use optparse instead of getopt for option parsing.
    - Skip existing bug report check if python-launchpad-bugs is not
      installed.
    - Implemented sleeps to --lp bug reporting in case of a slow
      Launchpad to stop mass bug filing (LP: #311289).

 -- Jonathan Davies <jpds@ubuntu.com>  Tue, 30 Dec 2008 15:51:55 +0000

ubuntu-dev-tools (0.50.1) jaunty; urgency=low

  * Modified setup.py to actually install pull-debian-source.

 -- Jonathan Davies <jpds@ubuntu.com>  Tue, 30 Dec 2008 15:39:35 +0000

ubuntu-dev-tools (0.50) jaunty; urgency=low

  [ Nathan Handler ]
  * Add pull-debian-source script (LP: #289141)
    - debian/copyright:
      + Add myself to the Upstream Authors and Copyright sections
      + Add pull-debian-source to the License section
    - Add doc/pull-debian-source.1

  [ Siegfried-Angel Gevatter Pujals ]
  * debian/control: Add perl-modules and libwww-perl as Recommended packages

  [ Iain Lane ]
  * pbuilder-dist.new: Add 'experimental' to list of known Debian releases.
    pbuilder-experimental works fine with pbuilder-dist.new.

  [ Jonathan Davies ]
  * buildd: Show which architectures are available in help and created a
    list of them for easy addition of new ones.
  * requestsync:
    - Readd sponsorship flag and related documentation in
      doc/requestsync.1 (LP: #270605).
    - Do not check package's Launchpad bug list page if the package to be
      synced is a new package. As this page does not exist for
      it (LP: #312297).

 -- Jonathan Davies <jpds@ubuntu.com>  Mon, 29 Dec 2008 18:45:02 +0000

ubuntu-dev-tools (0.49) jaunty; urgency=low

  [ Sarah Hobbs ]
  * Add armel as an arch to buildd

  [ Adrien Cunin ]
  * Added ${misc:Depends} to dependencies to make lintian quiet

 -- Adrien Cunin <adri2000@ubuntu.com>  Sun, 30 Nov 2008 23:23:01 +0100

ubuntu-dev-tools (0.48) jaunty; urgency=low

  * common.py, checkReleaseExists() and checkSourceExists(): Add support for
    specifying pockets (e. g. release name "intrepid-proposed").
  * buildd: Strip off pocket from release name when parsing the builds page,
    so that this script works for pockets, too.

 -- Martin Pitt <martin.pitt@ubuntu.com>  Tue, 11 Nov 2008 10:15:25 +0100

ubuntu-dev-tools (0.47) jaunty; urgency=low

  [ Kees Cook ]
  * dch-repeat: drop "feisty" from the list of known releases.
  * mk-sbuild-lv:
    - only use --no-install-recommends on gutsy and later.
    - catch errors produced by "finish.sh".

  [ James Westby ]
  * requestsync: tell the user when you are waiting for input from them after
    giving the sponsorship warning, rather than appearing to hang.

  [ Michael Casadevall ]
  * buildd: Fixed rescore (tested by Sarah Hobbs)
  * submittodebian: Changed default tag to Jaunty
  * pbuilder-dist: Added jaunty to ubuntu releases
  * pull-lp-source: Made jaunty the default
  * dch-repeat: Added jaunty

 -- Michael Casadevall <sonicmctails@gmail.com>  Sat, 08 Nov 2008 06:33:00 -0500

ubuntu-dev-tools (0.46) intrepid; urgency=low

  [ Daniel Hahler ]
  * submittodebian: use "intrepid" for Usertags (LP: #276073)

  [ Matt Zimmerman ]
  * add new program 'ubuntuiso' which prints information about Ubuntu isos by
    extracting files from them
  * Add Recommends: genisoimage for ubuntuiso

  [ Colin Watson ]
  * update-maintainer: Convert to plain #! /bin/sh.

  [ Cesare Tirabassi ]
  * remove -X option from grep-dctrl. It doesn't obtain the wished behaviour.

 -- Matt Zimmerman <mdz@ubuntu.com>  Thu, 02 Oct 2008 22:34:44 +0100

ubuntu-dev-tools (0.45) intrepid; urgency=low

  [ Siegfried-Angel Gevatter Pujals ]
  * common.py:
     - Trying to read from a locked sqlite cookie database isn't a fatal
       error anymore.

  [ Adrien Cunin ]
  * update-maintainer:
     - check at the beginning of the script that the necessary files are
       readable/writable, and note which control files we are going to modify
     - at the end, only modify those control files, so that the script doesn't
       return 1 anymore when it was actually successful
  * pbuilder-dist:
     - Eliminated some warning with a better check for whether a given distro
       already has a pbuilder chroot in $BASE_DIR, when that distro is not
       known by the script
     - Added intrepid as a known distro
  * Return to previous versioning, without the ubuntu1 bit

  [ Jonathan Patrick Davies ]
  * buildd: Revert arch:status string format.

  [ Cesare Tirabassi ]
  * reverse-build-depends:
    - add -X option to grep-dctrl so that it only works with exact matches
      (LP: #272273).

 -- Adrien Cunin <adri2000@ubuntu.com>  Wed, 24 Sep 2008 16:01:09 +0200

ubuntu-dev-tools (0.44ubuntu1) intrepid; urgency=low

  * Bazaar revision 203.

  [ Colin Watson ]
  * Fix a number of minor glitches in manual pages.

  [ Jonathan Patrick Davies ]
  * debian/control:
    - Improved description.
    - Wrapped Depends line and bumped debhelper build-dependency version to 6.
  * debian/compat: Changed to 6.
  * Moved https_proxy dropping code to common.py.
  * requestsync: Check for already existing sync requests before filing a new
    one.

 -- Jonathan Patrick Davies <jpds@ubuntu.com>  Tue, 02 Sep 2008 21:43:49 +0100

ubuntu-dev-tools (0.43ubuntu1) intrepid; urgency=low

  * Bazaar revision 195.

  [ Jonathan Patrick Davies ]
  * common.py:
    - If loading a cookie file raises an exception exit.
    - Improve cookie file writing.
    - New function: isLPTeamMember() - checks if the user is a member of the
      Launchpad team using cookies for authentication.
    - New function: packageComponent() - returns which component a package in
      Ubuntu is in.
  * requestsync:
    - Return an error when the script is unable to connect to
      packages.debian.org (LP: #261916).
    - Adapt team checking with the function above.
  * buildd:
    - Adapt privilege checking code to the new function above.
    - Check which component the package is in.

  [ Ryan Kavanagh ]
  * dgetlp.1: New manpage
  * dgetlp: fix typo in usage
  * hugdaylist.1: New manpage
  * s/requestsync/pull-lp-source/g in doc/pull-lp-source.1
  * mk-sbuild-lv.1: New manpage

  [ Karl Goetz ]
  * Add a Recommends: on ca-certificates (LP: #247157).

 -- Jonathan Patrick Davies <jpds@ubuntu.com>  Sun, 31 Aug 2008 11:40:30 +0200

ubuntu-dev-tools (0.42ubuntu1) intrepid; urgency=low

  [Jonathan Patrick Davies]
  * requestsync: Exit when connecting to Launchpad fails.
  * doc/requestsync.1: Document new -d flag.
  * common.py: New functions: checkReleaseExists() and checkSourceExists().
  * buildd and pull-lp-source: Adapt code to use new functions above.

  [ Jelmer Vernooij ]
  * requestsync: Add -d option to allow overriding the Debian distro to sync
  from. (LP: #253497)

 -- Jonathan Patrick Davies <jpds@ubuntu.com>  Sun, 24 Aug 2008 21:43:30 +0100

ubuntu-dev-tools (0.41) intrepid; urgency=low

  [ Loic Minier ]
  * Replace .BB in doc/pbuilder-dist.1 with a newline to fix a syntax error.
  * Drop spurious tab in buildd.
  * When https_proxy is in the environment, output a warning and disable it as
    urllib/urllib2 don't support it; see LP #122551.

  [ Kees Cook ]
  * common.py: allow for multiple firefox instances, check all possible
    cookie files.

 -- Kees Cook <kees@ubuntu.com>  Wed, 20 Aug 2008 10:58:24 -0700

ubuntu-dev-tools (0.40ubuntu3) intrepid; urgency=low

  * Import urllib2.

 -- Loic Minier <lool@dooz.org>  Mon, 18 Aug 2008 12:07:27 +0200

ubuntu-dev-tools (0.40ubuntu2) intrepid; urgency=low

  * requestsync: Correct print statement redirect to sys,stderr.

 -- Jonathan Patrick Davies <jpds@ubuntu.com>  Mon, 18 Aug 2008 10:59:59 +0100

ubuntu-dev-tools (0.40ubuntu1) intrepid; urgency=low

  * Bazaar revision 174.
  * buildd: Code cleanup on single arch options.
  * doc/buildd.1: Created.
  * doc/requestsync.1: Added note about sponsorship detecting.
  * requestsync: Suggest using the --lp flag when mailing a request encounters
    a failure.

 -- Jonathan Patrick Davies <jpds@ubuntu.com>  Sat, 16 Aug 2008 23:38:41 +0100

ubuntu-dev-tools (0.39ubuntu1) intrepid; urgency=low

  * Bazaar revision 169.

  [ Jonathan Patrick Davies ]
  * common.py: Use os.path.expanduser() instead of os.environ.
  * buildd:
    - Added optparse support for option handling.
    - Added support to request the rebuilding or rescoring of only one
      architecture.
    - Various other improvements.
  * hugdaylist: Improved number of bugs option handling.
  * get-branches: Improved option handling.

  [ Siegfried-Angel Gevatter Pujals ]
  * debian/control:
     - Add sbuild as an alternative recommends to pbuilder.
  * what-patch, pull-debian-debdiff, mk-sbuild-lv, dch-repat, debian/copyright:
     - Change the license of all scripts from Kees Cook to the GPL version 3
       or later.
     - Order the script names alphabetically in debian/copyright.
  * common.py:
     - Add functions mkdir and readlist.

  [ Iain Lane ]
  * pull-lp-source: Better handle errors when going to LP

 -- Jonathan Patrick Davies <jpds@ubuntu.com>  Thu, 14 Aug 2008 12:21:45 +0100

ubuntu-dev-tools (0.38ubuntu1) intrepid; urgency=low

  [ Jonathan Patrick Davies ]
  * requestsync: Check if user is a member of ubuntu-core-dev if sync request
    is for a package in main.
  * common.py: Change cookie file permissions to read and write only by user.

 -- Jonathan Patrick Davies <jpds@ubuntu.com>  Tue, 12 Aug 2008 14:52:34 +0100

ubuntu-dev-tools (0.37ubuntu1) intrepid; urgency=low

  [ Jonathan Patrick Davies ]
  * get-branches:
    - Open the teams code page before making a new directory.
    - Now check team option before anything else.
    - Check that the team has branches before downloading.
  * doc/get-branches.1: Created.
  * hugdaylist: Improved argument and error handling.
  * pull-lp-source:
    - Use optparse for option handling.
    - Check that the 'release' and 'package' actually exist on Launchpad.
    - Use subprocess for dget calls.
  * buildd: Imported from Martin Pitt's scripts.
  * common.py: Python module to be used to enable the use of cookies
    to authenticate with Launchpad.
  * debian/ubuntu-dev-tools.install: Added line to install common.py above to
    the correct location.
  * requestsync:
    - Use the functions in the common.py file above to authenticate with
      Launchpad.
    - Using the Launchpad cookie file, validate that the user is a member of
      the ubuntu-dev team on Launchpad. Thus, checking if the user needs
      sponsership or not (LP: #130648).
  * doc/requestsync.1: Removed mention of -s flag. Obsoleted by the above.
  * massfile:
    - Use the functions in the common.py file above to authenticate with
      Launchpad.
  * debian/control: Changed XS-Python-Version to >= 2.5.

  [ Siegfried-Angel Gevatter Pujals ]
  * Add the GNU General Public License header to all scripts.
  * Remove files AUTHORS (it duplicated content from debian/copyright) and
    README (superseded by the manpages).

 -- Jonathan Patrick Davies <jpds@ubuntu.com>  Tue, 12 Aug 2008 14:48:35 +0100

ubuntu-dev-tools (0.36ubuntu1) intrepid; urgency=low

  [ Jonathan Patrick Davies ]
  * doc/ Created new manpages for:
    - what-patch.1.
    - dch-repeat.1.
    - grab-attachment.1.
  * doc/requestsync.1: Described variables used by requestsync in man
    page. (LP: #237595)
  * hugdaylist:
    - Added code to handle exceptions and short version of GPL.
    - Rewrote option handling with optparse.
    - Filter bugs subscribed to the ubuntu-archive team.
  * get-branches:
    - Rewrote option handling with optparse.
    - Added short version of GPL to header.
    - Fixed regular expressions to work with new Launchpad interface.
    - Use subprocess.call() on Bazaar instead of os.system().
  * debian/copyright: Updated Authors and copyrights.

  [ Siegfried-Angel Gevatter Pujals ]
  * Change the versioning scheme from 0.XX to 0.XXubuntu1. Delete
    debian/source.lintian-overrides, as with this it isn't necessary anymore.
  * General manpage cleanup (fix typos, use the same section names in all
    manpages, etc).

 -- Jonathan Patrick Davies <jpds@ubuntu.com>  Sun, 10 Aug 2008 22:02:05 +0100

ubuntu-dev-tools (0.35) intrepid; urgency=low

  [ Siegfried-Angel Gevatter Pujals ]
  * doc/update-maintainer.1:
     - Remove the reference to the --no-changelog option from the manpage.
  * requestsync:
     - If the email interface is used, check if DEBEMAIL is set before anything
       else (LP: #254632).
  * massfile, examples/massfile.instructions:
     - Make it possible to give the created bugs a determined status.
  * debian/control:
     - Bump Standards Version to 3.8.0.
  * debian/rules:
     - It's not necessary anymore to remove usr/lib.
  * setup.py:
     - Order the scripts list alphabetically and add pull-lp-source.

  [ Iain Lane ]
  * Add pull-lp-source, which get source packages from LP to avoid mirror lag.
  * pbuilder-dist.new:
     - Set mirror and component for Debian distros.
     - Use local apt cache if available.
  * massfile:
     - Modify it to work with Firefox 3 cookies, taking code from requestsync.
     - Set the status to Confirmed, by default.

 -- Siegfried-Angel Gevatter Pujals <rainct@ubuntu.com>  Sat, 09 Aug 2008 13:58:23 +0200

ubuntu-dev-tools (0.34) intrepid; urgency=low

  * update-maintainer: Remove dangling reference to --nochangelog
    in usage function.

 -- Luke Yelavich <themuso@ubuntu.com>  Mon, 28 Jul 2008 15:50:38 +1000

ubuntu-dev-tools (0.33) intrepid; urgency=low

  * update-maintainer: Stop mentioning "Modify Maintainer: value blabla" since
    it is a required global policy anyway and totally pointless changelog
    noise.

 -- Martin Pitt <martin.pitt@ubuntu.com>  Fri, 18 Jul 2008 12:29:57 +0100

ubuntu-dev-tools (0.32) intrepid; urgency=low

  [ Iain Lane ]
  * requestsync: Fix bug where requestsync would fall over when requesting
    sync for package with no local changes.

  [ Kees Cook ]
  * dch-repeat: drop edgy, add intrepid.  Update Copyright years.

  [ Mario Limonciello ]
  * mk-sbuild-lv: Add lpia build support.
  * mk-sbuild-lv: Copy mirror used for debootstrap into chroot too.

 -- Mario Limonciello <mario_limonciello@dell.com>  Thu, 17 Jul 2008 11:20:49 -0500

ubuntu-dev-tools (0.31) intrepid; urgency=low

  [ Siegfried-Angel Gevatter Pujals (RainCT) ]
  * pbuilder-dist.new:
     - Rewrite the script in Python to make it more robust and faster.
  * what-patch:
     - If cdbs-edit-patch is used, output "cdbs (patchsys.mk)" instead of
       just "cdbs" (LP: #195795).
  * check-symbols:
     - Add a brief explanation about why sudo privilegies are required
       in order to run this script (LP: #194622).
     - End with exit code 1 if there's an error.
  * suspicious-source:
     - Whitelist C# files (LP: #225691): *.cs.
     - Whitelist manpages: *.[0-9].

  [ Daniel Hahler ]
  * requestsync:
     - Use debian_bundle.changelog.Version for version comparison in
       debian_changelog.
     - Fix --lp for Firefox 3 (LP: #208808):
       It now tries ~/.lpcookie.txt, ~/.mozilla/*/*/cookies.sqlite and
       ~/.mozilla/*/*/cookies.txt to find a Launchpad cookie file.
       Also added a hint that you can create a valid file, by logging into
       Launchpad with Firefox.
     - Added confirm loops, which displays the message to be send/posted and
       either allows to edit (or forces to, in case of Ubuntu changes).
       (LP: #194613, #194615)
       This adds a convient edit_report method, which gets used both from the
       Launchpad and mail code path.
     - Do not fallback to submitting by email, if posting to Launchpad failed.
       This hasn't been requested and therefore should not get done.
     - post_bug: Catch IOError when setting bug importance (LP: #190061)
     - mail_bug: Catch socket.error (LP: #190739)

  [ Kees Cook ]
  * mk-sbuild-lv
    - don't install recommended packages during chroot install.
    - allow customization of schroot.conf suffix and LV/snapshot sizes.
  * what-patch:
    - restore previous output behavior, added logic to verbose test instead.
    - added details for each patch system report.
  * pull-debian-debdiff:
    - parse .dsc file for required source files.
    - switch to GPLv3
  * debian/control: add Depends needed for pull-debian-debdiff.
  * debian/copyright:
    - updated pull-debian-debdiff, which is now GPLv3.
    - adjusted Copyright lines to make lintian happy.

 -- Kees Cook <kees@ubuntu.com>  Fri, 13 Jun 2008 11:43:24 -0700

ubuntu-dev-tools (0.30) hardy; urgency=low

  [ Siegfried-Angel Gevatter Pujals (RainCT) ]
  * pbuilder-dist-simple, doc/pbuilder-dist-simple.1, setup.py:
     - Add the original pbuilder-dist script as pbuilder-dist-simple.
  * setup.py:
     - Really install reverse-build-depends (LP: #203523).
  * debian/source.lintian-overrides:
     - Override lintian's useless warnings (about this being a NMU).

  [ Adrien Cunin ]
  * debian/ubuntu-dev-tools.install: install bash_completion/pbuilder-dist in
    /etc/bash_completion.d/ instead of /etc/bash_completion.d/pbuilder-dist/
  * bash_completion/pbuilder-dist: apply the completion not only to
    pbuilder-dist but also to pbuilder-{hardy,sid,etc.}

 -- Siegfried-Angel Gevatter Pujals (RainCT) <rainct@ubuntu.com>  Tue, 08 Apr 2008 16:33:52 +0200

ubuntu-dev-tools (0.29) hardy; urgency=low

  * grab-attachments, setup.py: added grab-attachments tool. You give it bug
    numbers, it gets you their attachments. Useful for sponsoring.

 -- Daniel Holbach <daniel.holbach@ubuntu.com>  Mon, 10 Mar 2008 11:31:50 +0100

ubuntu-dev-tools (0.28) hardy; urgency=low

  [ Adrien Cunin ]
  * pbuilder-dist:
     - Fixed minor bash syntax error
     - Removed quotes around the path when using --aptconfdir, otherwise
       pbuilder create fails

  [ Kees Cook ]
  * mk-sbuild-lv: add --personality option from Jamie Strandboge (LP: #199181)
  * check-symbols: rename temp files to avoid .so versioning confusion.

 -- Kees Cook <kees@ubuntu.com>  Thu, 06 Mar 2008 11:05:02 -0800

ubuntu-dev-tools (0.27) hardy; urgency=low

  [ Andrew Hunter ]
  * ppaput:
    - Separated ppaput script from backend python modules (LP: #192184).
    - Switched from homegrown option parseing to Optparse, much more
      robust and less code duplication.

  [ Daniel Holbach ]
  * README, debian/rules, doc/ppaput.1.docbook, ppaput, setup.py: removed
    ppaput for now. It has shortcomings and is not actively used in the
    sponsoring process (LP: #194634).

  [ Siegfried-Angel Gevatter Pujals (RainCT) ]
  * This upload removes accidentaly uploaded files (LP: #194635, #194618,
    #194621).
  * Remove executable bit from AUTHORS file (LP: #194619).
  * debian/control:
     - Change the Vcs-Bzr address to the correct one.
     - Move the reportbug dependency to Recommends.
     - Drop docbook2x build dependency (see Daniel's changes).
  * Move ppaput.py (the module) into new ubuntutools/ directory and
    remove it's shabang.
  * submittodebian:
     - Check if reportbug is installed and if it isn't throw an error.
  * suspicious-sources:
     - Ignore .in files.
  * pbuilder-dist:
     - Apply patch from James Westby to fix a problem where it always
       wanted to get the architecture to use as an option if a symlink
       was being used .
     - Fix a recently introduced problem where pbuilder-dist would always
       want to know the architecture if a symlink was being used. Thanks to
       Adrien Cunin and James Westby for their help on this (LP: #194633).
     - Escape many variables to avoid possible problems there.
     - Reorganize the code a bit and comment it.
     - Accept "upgrade" as an alias for "update".
     - Hide lsb_release's traceback if pbuilder-dist is manually aborted
       while the distribution was being detected.
  * 404main:
     - Try to filter out entries from Debian and PPAs, thanks to Adrien
       Cunin! (LP: #194704)
     - Add limited support for multiple distributions (and update they
       manpage to reflect this).
     - TODO: Use python-apt instead of lots of pipes.
  * debian/copyright.
     - Add ppaput (the executable has been removed for now -see above-,
       but there is still the module in the source package).
  * debian/pycompat:
     - Remove it, as it is not necessary for python-central.

  [ Terence Simpson ]
  * dgetlp:
     - Fix bug where optaining the .orig.tar.gz would fail if the package
       name contains hypens.
     - Add support for native packages.

 -- Siegfried-Angel Gevatter Pujals (RainCT) <rainct@ubuntu.com>  Sun, 24 Feb 2008 19:11:06 +0100

ubuntu-dev-tools (0.26) hardy; urgency=low

  [ Stephan Hermann ]
  * pbuilder-dist: fixed a bug with the *sudo call.
    changed from $SUDOREPLACE "pbuilder" to $SUDOREPLACE -- pbuilder ...

  [ Daniel Hahler ]
  * requestsync:
    * If interaction is required (for an explanation to drop the Ubuntu
      changes), edit the report in the sensible-editor.
      When interaction is not required, ask the user if she wants to edit.
      (LP: #190351)
    * Exit, if versions in Ubuntu and Debian are the same already.

  [ Siegfried-Angel Gevatter Pujals (RainCT) ]
  * Add manpages for update-maintainer and 404main.
  * Move pbuilder-dist.bash_completion into new bash_completion/
    directory and tell dh_install to take care of the stuff there.
  * Let update-maintainer also accept --no-changelog (in addition to
    the current --nochangelog), improve its error messages and change
    the default section to universe.
  * Add AUTHORS section to doc/check-symbols.1, and little changes to
    doc/suspicious-source.1.
  * Fix some issues with the new pbuilder-dist code.

 -- Siegfried-Angel Gevatter Pujals (RainCT) <rainct@ubuntu.com>  Sun, 17 Feb 2008 19:35:46 +0100

ubuntu-dev-tools (0.25) hardy; urgency=low

  [ Michael Bienia ]
  * requestsync:
    + Add work-around for a bug in Debian's madison.php not returning only the
      'source' line (LP: #183346).
    + Add support to file sync requests with python-launchpad-bugs (--lp)
      (LP: #147994).
    + Add line editing during input.
  * doc/requestsync.1:
    + Document new requestsync options.

  [ Siegfried-Angel Gevatter Pujals (RainCT) ]
  * what-patch:
     - Print a list of files that have been modified outside the
       debian/ directory (LP: #174933).
     - Add -h and -q options.
     - Add proper exit values.
  * debian/control:
     - Bump standards version to 3.7.3.
     - Move python-central to Build-Depends-Indep.
     - Rename XS-Vcs-{Bzr,Browser} fields to Vcs-{Bzr,Browser}.
     - Bump minimum cdbs version to 0.4.49.
  * Add Albert Damen to the Authors and Copyright Holders.
  * Change my email address (to @ubuntu.com) everywhere.
  * Add reverse-build-depends script and a manpage for it.
  * Add requestsync and reverse-build-depends and massfile to
    debian/copyright.
  * Update README (add information for many missing scripts).
  * Add the text "ubuntu-dev-tools" to the footer of all manpages.
  * Remove duplicated ubuntu-dev-tools recommends (it's already a
    dependency).

  [ Stephan Hermann ]
  * mk-sbuild-lv: check for debootstrap release names in
    /usr/share/debootstreap/releases and not in /usr/lib/debootstrap/releases
  * pbuilder-dist:
    - check if $SYSCACHE is not set and stay with the default, if
      SYSCACHE = 0 use the default from pbuilderrc or honor $DEBCACHE
      (LP: #156183)
    - removed $BINARCH check in pbuilder call, and set --debootstrapopts
      directly, it doesn't matter when it's always set.  The Subshell call
      didn't work  (LP: #175183)
    - added support for --http-proxy, honours now $http_proxy or $HTTP_PROXY
    - removed $COMPONENTS_LINE from pbuilder call, data is crippled in the
      pbuilder chroot.
      Instead of this behaviour add $BASE_DIR/etc/$DISTRIBUTION/apt.conf/
      directory and install a sane sources.list, depending on the releases of Ubuntu
      and add --aptconfdir to pbuilder call (LP: #175183)
    - add support for gksudo|kdesudo|sudo depending on $DESKTOP_SESSION.
      or if $PBUILDAUTH is set to something else, it will be used instead of
      sudo|gksudo|kdesudo (LP: #172943)
  * pbuilder-dist.bash_completion: (LP: #175728)
    - added bash_completion instructions
  * debian/rules:
    - install pbuilder-dist.bash_completion to /etc/bash_completion.d/

  [ Daniel Holbach ]
  * hugdaylist: drop one Ubuntu filter statement.

  [ Kees Cook ]
  * what-patch: change default operation back to quiet mode -- script is used
    in automated tools, so default behavior is best to leave unchanged.
  * check-symbols: check for binary list very carefully.
  * dch-repeat: add Hardy to distro list.
  * mk-sbuild-lv: use -r instead of -f for possible debootstrap symlinks.

 -- Stephan Hermann <sh@sourcecode.de>  Tue, 22 Jan 2008 19:28:34 +0100

ubuntu-dev-tools (0.24) hardy; urgency=low

  [ Soren Hansen ]
  * Handle epochs properly in submittodebian.

  [ Luke Yelavich ]
  * update-maintainer: Default to main if rmadison gives no section output.
    (LP: #179533)

  [ Cesare Tirabassi ]
  * Add man page for check-symbols (Thanks to Albert Damen - LP: #174123).

  [ Michael Bienia ]
  * requestsync:
    + Set importance to wishlist.
    + Strip some more whitespace.

 -- Luke Yelavich <themuso@ubuntu.com>  Sun, 06 Jan 2008 21:52:26 +1100

ubuntu-dev-tools (0.23) hardy; urgency=low

  [ Daniel Holbach ]
  * debian/control: bumped python-launchpad-bugs requirement to newest version
    and made it a Recommends. All scripts in ubuntu-dev-tools using it fail
    gracefully if it's not installed.
  * hugdaylist:
    - make use of text connector.
    - commentary in wiki output.

  [ Ryan Kavanagh ]
  * Updated requestsync(1) to reflect the addition of the -k <keyid> and
    removed a runon in DESCRIPTION.

  [ Mathias Gug ]
  * Add patch tag in submittodebian.

  [ Luke Yelavich ]
  * update-maintainer: Exit after displaying usage for --help.

  [ Siegfried-Angel Gevatter Pujals (RainCT) ]
  * pbuilder-dist:
     - Move warning about changing $COMPONENTS's value to
       the right place (it should be displayed if the installed version
       of pbuilder is too old, not otherwise).
     - Asume action is "build" if no recognized action is passed but
       the next argument ends with .dsc (LP: #172940).
  * dgetlp:
     - Add "-h", "--help" and "--debug" (-d was already there)
  * 404main:
     - Cleanup and improvements
     - Identify Pete Savage as it's original author
     - Change the license to GPLv2+
  * AUTHORS, debian/copyright:
     - Add Pete Savage, as he wrote 404main
  * what-patch:
     - Ignore commented lines; patch by Daniel Hahler (LP: #163454)
  * doc/pbuilder-dist.1:
     - Update manpage to match recent changes (including those from 0.21).

  [ Colin Watson ]
  * Add a SYNOPSIS section to submittodebian(1) to clarify that it takes no
    arguments.
  * More *roff fixes.

 -- Daniel Holbach <daniel.holbach@ubuntu.com>  Wed, 05 Dec 2007 09:57:41 +0100

ubuntu-dev-tools (0.22) hardy; urgency=low

  [ Luke Yelavich ]
  * update-maintainer-field:
    - Use rmadison instead of apt-cache madison.
    - Added --nochangelog command-line argument.
    - Check --section value.
    - Reformatted usage information.
    - Some code cleanup.

  [ Laurent Bigonville ]
  * requestsync:
    -Always pass -u option to rmadison now that it defaults to ubuntu

  [ Siegfried-Angel Gevatter Pujals (RainCT) ]
  * Add dgetlp script (for «dgetting» from Launchpad)

  [ Lucas Nussbaum ]
  * Enabled support for Bugs/Debian/Usertagging in submittodebian

  [ Michael Vogt ]
  * debian/control:
    - depend on reportbug (>= 3.39ubuntu1) to have working usertag support

 -- Michael Vogt <michael.vogt@ubuntu.com>  Tue, 20 Nov 2007 12:15:20 +0100

ubuntu-dev-tools (0.21) hardy; urgency=low

  [ Laurent Bigonville ]
  * debian/control: add a space before the Homepage pseudo-field
  * pbuilder-dist: add hardy to the distribution list
  * pbuilder-dist: Use new --components options (LP: #140964)
  * pbuilder-dist: Add an empty --othermirror to override config in pbuilderrc

  [ Kees Cook ]
  * mk-sbuild-lv: fix gnupg install, adjust symlink creation

  [ Siegfried-Angel Gevatter Pujals (RainCT) ]
  * Add get-build-deps and it's documentation.
  * Change the character encoding on all Python scripts to UTF-8
  * submittodebian: better changelog location detection
  * submittodebian: user-friendly error if python-debian isn't installed
  * hugdaylist: improve error handling (less backtraces, more nice messages)
  * pbuilder-dist: look for global variable $PBUILDFOLDER (LP: #160769)
  * pbuilder-dist: check pbuilder version and only use --components if supported
  * pbuilder-dist: don't chown "unknown distribution" warning if an environment
    of that release already exists (LP: #160769)

  [ Luke Yelavich ]
  * debian/control:
    - Move homepage to its own field in source package section.

 -- Luke Yelavich <themuso@ubuntu.com>  Thu, 08 Nov 2007 09:57:31 +1100

ubuntu-dev-tools (0.20) hardy; urgency=low

  [ Cesare Tirabassi ]
  * suspicious-source: add *.hh to list of excluded files
  * suspicious-source: format excluded file list to fit 80 chars limit
  * suspicious-source: corrected typos in script and manual page

  [ Dainel Holbach ]
  * hugdaylist: only mention 'unassigned bugs'.

  [ Soren Hansen ]
  * Added missing python-debian dependency (needed by submittodebian)

 -- Soren Hansen <soren@ubuntu.com>  Tue, 23 Oct 2007 16:45:44 +0200

ubuntu-dev-tools (0.19) gutsy; urgency=low

  [ Siegfried-Angel Gevatter Pujals (RainCT) ]
  * requestsync: allow to customize the SMTP server (LP: #144224)
  * Add a short description for requestsync to the README file.

  [ Laurent Bigonville ]
  * pbuilder-dist: Fix error on chroot creation (LP: #146475)
  * requestsync: allow to customize the SMTP port

  [ Adrien Cunin ]
  * README: minor and cosmetic changes

 -- Adrien Cunin <adri2000@ubuntu.com>  Sun, 07 Oct 2007 00:24:46 +0200

ubuntu-dev-tools (0.18) gutsy; urgency=low

  * requestsync: add an option to "Add latest debian version to the title of
    the bug" (LP: #132221)

 -- Marco Rodrigues <gothicx@sapo.pt>  Fri, 05 Oct 2007 14:16:34 +0200

ubuntu-dev-tools (0.17) gutsy; urgency=low

  * submittodebian: backed out changes from last upload. This needs Debian Bug
    445144 fixed.
  * debian/control: don't Depends on a version of reportbug Ubuntu does not
    have yet.

 -- Daniel Holbach <daniel.holbach@ubuntu.com>  Fri, 05 Oct 2007 11:44:51 +0200

ubuntu-dev-tools (0.16) gutsy; urgency=low

  [ Lucas Nussbaum ]
  * Added support for Bugs/Debian/Usertagging in submittodebian.

  [ Daniel Holbach ]
  * setup.py: actually install submittodebian.

 -- Daniel Holbach <daniel.holbach@ubuntu.com>  Fri, 05 Oct 2007 11:05:29 +0200

ubuntu-dev-tools (0.15) gutsy; urgency=low

  [ Laurent Bigonville ]
  * update-maintainer: correctly pass path to dch (LP: #141015)

  [ Daniel Holbach ]
  * ppaput:
    - fix indentation issues.
    - now respects the PPA section the package goes to (LP: #146161)
    - add comment to bug about how to test the resulting .deb (LP: #145895)

 -- Daniel Holbach <daniel.holbach@ubuntu.com>  Mon, 01 Oct 2007 15:56:18 +0200

ubuntu-dev-tools (0.14) gutsy; urgency=low

  * massfile:
    - fixed bug where to find example files,
    - made url get checked beforehand.
    - fixed bug, where description and summary were not updated with the
      current source package.
  * examples/massfile.instructions: added example buglist-url.
  .
  Thanks Andrew Mitchell, for helping out by fixing and clever advise.

 -- Daniel Holbach <daniel.holbach@ubuntu.com>  Thu, 27 Sep 2007 11:43:55 +0200

ubuntu-dev-tools (0.13) gutsy; urgency=low

  * massfile: added script to file mass-bugs.
  * debian/examples, examples/massfile.{instructions,list}: added example
    files.
  * setup.py: install massfile.

 -- Daniel Holbach <daniel.holbach@ubuntu.com>  Thu, 27 Sep 2007 11:04:52 +0200

ubuntu-dev-tools (0.12) gutsy; urgency=low

  * hugdaylist: apply quick fix to not crash.

 -- Daniel Holbach <daniel.holbach@ubuntu.com>  Mon, 24 Sep 2007 09:43:30 +0200

ubuntu-dev-tools (0.11) gutsy; urgency=low

  [ Daniel Holbach ]
  * compare-packages, README: dropped compare-packages, debdiff has the same
    functionality, when used with --from --to or on *.changes files.
  * hugdaylist: prepare the list more carefully (filter out 'fixed committed'
    bugs and bugs that have ubuntu-*-sponsors subscribed.

  [ Siegfried-Angel Gevatter Pujals (RainCT) ]
  * Added a manpage for suspicious-source.
  * Fixed a bug in pbuilder-dist (it needed ftp.debian.org in sources.list to work with Debian).

 -- Daniel Holbach <daniel.holbach@ubuntu.com>  Mon, 24 Sep 2007 09:39:24 +0200

ubuntu-dev-tools (0.10) gutsy; urgency=low

  * compare-packages: added script to compare the contents of 'old' and 'new'
    binary packages of the same source package. Useful to spot moved files,
    dropped files, etc.
  * README: briefly document added scripts.

 -- Daniel Holbach <daniel.holbach@ubuntu.com>  Fri, 14 Sep 2007 11:23:36 +0200

ubuntu-dev-tools (0.9) gutsy; urgency=low

  * Added submittodebian.1

 -- Soren Hansen <soren@ubuntu.com>  Thu, 13 Sep 2007 14:38:49 +0200

ubuntu-dev-tools (0.8) gutsy; urgency=low

  * Renamed revuput to ppaput.

 -- Daniel Holbach <daniel.holbach@ubuntu.com>  Thu, 13 Sep 2007 14:35:18 +0200

ubuntu-dev-tools (0.7) gutsy; urgency=low

  [Colin Watson]
  * Fix *roff use (hyphens vs. dashes, start each sentence on a new line).

  [Daniel Holbach]
  * revuput: deal with the case of NEW packages.
  * hugdaylist: added a tool to write Wiki lists of bugs in <buglist url> as
    in https://wiki.ubuntu.com/UbuntuBugDay/20070912
  * debian/control: bumped python-launchpad-bugs version.

 -- Colin Watson <cjwatson@ubuntu.com>  Wed, 12 Sep 2007 09:28:54 +0100

ubuntu-dev-tools (0.6) gutsy; urgency=low

  * Because I'm a bozo, fix up the version of the devscripts
    Conflicts/Replaces.

 -- Steve Kowalik <stevenk@ubuntu.com>  Wed, 12 Sep 2007 10:46:21 +1000

ubuntu-dev-tools (0.5) gutsy; urgency=low

  * Add requestsync and its manual page from devscripts. (LP: #138885)
  * Add Conflicts/Replaces against devscripts 2.10.7ubuntu3.

 -- Steve Kowalik <stevenk@ubuntu.com>  Wed, 12 Sep 2007 01:14:04 +1000

ubuntu-dev-tools (0.4) gutsy; urgency=low

  * revuput: added a tool to upload packages to PPA and file sponsoring bugs
    automatically.
  * doc/revuput.1.docbook, debian/control, debian/rules: build manpage for it
    from DocBook.
  * setup.py: install it.
  * debian/control: add python-launchpad-bugs Depends.

  [Soren Hansen]
  * added submittodebian tool.

 -- Daniel Holbach <daniel.holbach@ubuntu.com>  Fri, 07 Sep 2007 14:14:57 +0200

ubuntu-dev-tools (0.3) gutsy; urgency=low

  * debian/copyright: added Canonical copyright.

 -- Daniel Holbach <daniel.holbach@ubuntu.com>  Tue, 04 Sep 2007 09:51:04 +0200

ubuntu-dev-tools (0.2) gutsy; urgency=low

  [ Martin Pitt ]
  * Add suspicious-source: Output a list of files which are not common source
    files. This should be run in the root of a source tree to find files which
    might not be the 'prefered form of modification' that the GPL and other
    licenses require.

  [ Luke Yelavich ]
  * Removed ubuntu-cd and ubuntu-sync. They are currently undergoing
    major reworking, and will be re-included when ready.

 -- Luke Yelavich <themuso@ubuntu.com>  Sat,  4 Aug 2007 08:30:01 +1000

ubuntu-dev-tools (0.1) gutsy; urgency=low

  * Initial Release.

 -- Daniel Holbach <daniel.holbach@ubuntu.com>  Fri, 01 Jun 2007 11:26:41 +0200<|MERGE_RESOLUTION|>--- conflicted
+++ resolved
@@ -22,15 +22,11 @@
     - Do the report boiler-plate checking in a script that wraps an editor, so
       that we only edit the report once, after checking for duplicates.
     - rm the tmpdir with a little more force (shutil.rmtree) (LP: #899399)
-<<<<<<< HEAD
   * New Tools: (LP: #876554)
     - ubuntu-upload-permission: Query upload permissions.
     - seeded-in-ubuntu: Query a package's seed status. Whether it is on
       current daily images and/or part of the supported seed.
-=======
-  * New Tool: ubuntu-upload-permission: Query upload permissions (LP: #876554)
   * syncpackage: Support sponsorship for native-syncs, now that LP does.
->>>>>>> 75c139ac
 
   [ Andreas Moog ]
   * sponsor-patch: Check permission to unsubscribe sponsors-team (LP: #896884)
