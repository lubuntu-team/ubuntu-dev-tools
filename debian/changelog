--- conflicted
+++ resolved
@@ -1,19 +1,4 @@
-<<<<<<< HEAD
-ubuntu-dev-tools (0.193ubuntu3) mantic; urgency=medium
-
-  * Excise all references to cdbs (including in test cases)
-
- -- Steve Langasek <steve.langasek@ubuntu.com>  Tue, 30 May 2023 09:45:12 -0700
-
-ubuntu-dev-tools (0.193ubuntu2) lunar; urgency=medium
-
-  [ Vladimir Petko ]
-  * Fix a typo introduced in the last upload that made mk-sbuild fail
-    unconditionally.  LP: #2017177.
-
- -- Steve Langasek <steve.langasek@ubuntu.com>  Fri, 21 Apr 2023 02:23:08 +0000
-=======
-ubuntu-dev-tools (0.193ubuntu2) UNRELEASED; urgency=medium
+ubuntu-dev-tools (0.193ubuntu4) UNRELEASED; urgency=medium
 
   * Remove references to ftpmaster.internal.  When this name is resolvable
     but firewalled, syncpackage hangs; and these are tools for developers,
@@ -21,7 +6,20 @@
     ftpmaster.internal is reachable.
 
  -- Steve Langasek <steve.langasek@ubuntu.com>  Wed, 12 Apr 2023 17:57:35 -0700
->>>>>>> ac2f980e
+
+ubuntu-dev-tools (0.193ubuntu3) mantic; urgency=medium
+
+  * Excise all references to cdbs (including in test cases)
+
+ -- Steve Langasek <steve.langasek@ubuntu.com>  Tue, 30 May 2023 09:45:12 -0700
+
+ubuntu-dev-tools (0.193ubuntu2) lunar; urgency=medium
+
+  [ Vladimir Petko ]
+  * Fix a typo introduced in the last upload that made mk-sbuild fail
+    unconditionally.  LP: #2017177.
+
+ -- Steve Langasek <steve.langasek@ubuntu.com>  Fri, 21 Apr 2023 02:23:08 +0000
 
 ubuntu-dev-tools (0.193ubuntu1) lunar; urgency=medium
 
