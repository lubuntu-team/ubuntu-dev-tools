--- conflicted
+++ resolved
@@ -11,14 +11,10 @@
   * update-maintainer: Prefer updating control.in to control; this is used by
     some Debian packages, notably those maintained by pkg-gnome.
 
-<<<<<<< HEAD
- -- Iain Lane <laney@ubuntu.com>  Thu, 24 Sep 2009 12:36:36 +0100
-=======
   [ Jonathan Davies ]
   * debian/control: Included a short description of each script (LP: #406658).
 
- -- Jonathan Davies <jpds@ubuntu.com>  Wed, 23 Sep 2009 17:30:20 +0100
->>>>>>> 6bc7b8e0
+ -- Iain Lane <laney@ubuntu.com>  Thu, 24 Sep 2009 12:38:52 +0100
 
 ubuntu-dev-tools (0.79) karmic; urgency=low
 
