--- conflicted
+++ resolved
@@ -31,15 +31,11 @@
   * Depend on python-launchpadlib >= 1.5.4
   * Also check package sets for upload permissions.
 
-<<<<<<< HEAD
   [ Michael Vogt ]
   * edit-patch: add wrapper around cdbs-edit-patch, dpatch-edit-patch, quilt
     to transparently deal with the various patch systems.
 
- -- Kees Cook <kees@ubuntu.com>  Thu, 18 Feb 2010 11:10:45 -0800
-=======
  -- Michael Bienia <geser@ubuntu.com>  Sat, 20 Feb 2010 18:38:17 +0100
->>>>>>> e3eaaab7
 
 ubuntu-dev-tools (0.92) lucid; urgency=low
 
