--- conflicted
+++ resolved
@@ -24,11 +24,7 @@
   * requestsync: Fix bug where the variable 'hasLP' is not always set
     (lp: #607874).
 
-<<<<<<< HEAD
  -- Benjamin Drung <bdrung@ubuntu.com>  Wed, 28 Jul 2010 16:23:58 +0200
-=======
- -- Michael Bienia <geser@ubuntu.com>  Sun, 11 Jul 2010 20:37:20 +0200
->>>>>>> 19f2e81a
 
 ubuntu-dev-tools (0.100) maverick; urgency=low
 
