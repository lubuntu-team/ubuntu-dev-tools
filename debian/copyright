This package was re-debianized by Daniel Holbach <daniel.holbach@ubuntu.com> on
Fri, 01 Jun 2007 11:30:08 +0200.

Upstream Authors:

	Albert Damen <albrt@gmx.net>
	Albin Tonnerre <lut1n.tne@gmail.com>
        Bryce Harrington <bryce@ubuntu.com>
	Daniel Hahler <ubuntu@thequod.de>
	Daniel Holbach <daniel.holbach@ubuntu.com>
	Emmet Hikory <persia@ubuntu.com>
	Iain Lane <iain@orangesquash.org.uk>
	Jamin W. Collins <jcollins@asgardsrealm.net>
	Jonathan Davies <jpds@ubuntu.com>
	Jordan Mantha <mantha@ubuntu.com>
	Kees Cook <kees@ubuntu.com>
	Luke Yelavich <themuso@ubuntu.com>
	Markus Korn <thekorn@gmx.de>
	Martin Pitt <martin.pitt@ubuntu.com>
	Matt Zimmerman <mdz@ubuntu.com>
	Michael Bienia <geser@ubuntu.com>
	Pete Savage <petesavage@ubuntu.com>
	Scott Moser <smoser@ubuntu.com>
	Scott James Remnant <scott@ubuntu.com>
	Siegfried-A. Gevatter <rainct@ubuntu.com>
	Soren Hansen <soren@ubuntu.com>
	Steve Kowalik <stevenk@ubuntu.com>
	Terence Simpson <stdin@stdin.me.uk>
	Nathan Handler <nhandler@ubuntu.com>

Copyright:

	(C) 2006-2009, Canonical Ltd.
	(C) 2007, Albert Damen <albrt@gmx.net>
	(C) 2006-2007, Albin Tonnerre <lut1n.tne@gmail.com>
	(C) 2006-2007, Daniel Holbach <daniel.holbach@ubuntu.com>
	(C) 2008, Iain Lane <iain@orangesquash.org.uk>
	(C) Jamin W. Collins <jcollins@asgardsrealm.net>
	(C) 2008-2009, Jonathan Davies <jpds@ubuntu.com>
	(C) Jordan Mantha <mantha@ubuntu.com>
	(C) 2006-2008, Kees Cook <kees@ubuntu.com>
	(C) 2006-2007, Luke Yelavich <themuso@ubuntu.com>
	(C) 2009, Markus Korn <thekorn@gmx.de>
	(C) 2007, Martin Pitt <martin.pitt@ubuntu.com>
	(C) 2006-2007, Michael Bienia <geser@ubuntu.com>
	(C) 2008, 2009, Nathan Handler <nhandler@ubuntu.com>
	(C) Patrick Schoenfeld <schoenfeld@debian.org>
	(C) 2006-2007, Pete Savage <petesavage@ubuntu.com>
	(C) 2009-2010 Ryan Kavanagh <ryanakca@kubuntu.org>
	(C) 2007-2009, Siegfried-A. Gevatter <rainct@ubuntu.com>
	(C) 2008, Stephan Hermann <sh@sourcecode.de>
	(C) 2007 Steve Kowalik <stevenk@ubuntu.com>
	(C) 2007-2008, Terence Simpson <stdin@stdin.me.uk>

Licenses:

404main, check-symbols,  dgetlp, lp-project-upload, lp-set-dup, pbuilder-dist,
pbuilder-dist-simple, requestsync, reverse-build-depends, submittodebian, ubuntuiso,
and update-maintainer are licensed under the GNU General Public License, version 2:

    This package is free software; you can redistribute it and/or modify
    it under the terms of the GNU General Public License as published by
    the Free Software Foundation, at version 2.
 
    This package is distributed in the hope that it will be useful,
    but WITHOUT ANY WARRANTY; without even the implied warranty of
    MERCHANTABILITY or FITNESS FOR A PARTICULAR PURPOSE.  See the
    GNU General Public License for more details.

On Debian and Ubuntu systems, the complete text of the GNU General Public
License v2 can be found in `/usr/share/common-licenses/GPL-2'.

dch-repeat, get-branches, get-build-deps, grab-attachments, grab-merge,
<<<<<<< HEAD
hugdaylist, manage-credentials, massfile, mk-sbuild, pbuilder-dist-simple,
pull-debian-debdiff, pull-debian-source, pull-lp-source, pull-revu-source,
setup-packaging-environment, suspicious-source, ubuntu-build and what-patch are
licensed under the GNU General Public License, version 3:
=======
hugdaylist, manage-credentials, massfile, merge-changelog, mk-sbuild-lv,
pbuilder-dist-simple, ppaput, pull-debian-debdiff, pull-debian-source,
pull-lp-source, pull-revu-source, setup-packaging-environment,
suspicious-source, ubuntu-build and what-patch are licensed under the GNU
General Public License, version 3:
>>>>>>> e6a7d63a

    This program is free software: you can redistribute it and/or modify
    it under the terms of the GNU General Public License as published by
    the Free Software Foundation, at version 3.

    This program is distributed in the hope that it will be useful,
    but WITHOUT ANY WARRANTY; without even the implied warranty of
    MERCHANTABILITY or FITNESS FOR A PARTICULAR PURPOSE.  See the
    GNU General Public License for more details.

On Debian and Ubuntu systems, the complete text of the GNU General Public
License v3 can be found in `/usr/share/common-licenses/GPL-3'.

The following scripts can be used, at your option, regarding any later
version of the previously specified license: 404main, dch-repeat, dgetlp,
get-build-deps, lp-project-upload, lp-set-dup, manage-credentials, mk-sbuild-lv,
pbuilder-dist, pull-debian-debdiff, pull-debian-source, pull-lp-source,
pull-revu-source, reverse-build-depends, setup-packaging-environment, submittodebian,
suspicious-source, ubuntu-build, what-patch.<|MERGE_RESOLUTION|>--- conflicted
+++ resolved
@@ -5,7 +5,7 @@
 
 	Albert Damen <albrt@gmx.net>
 	Albin Tonnerre <lut1n.tne@gmail.com>
-        Bryce Harrington <bryce@ubuntu.com>
+	Bryce Harrington <bryce@ubuntu.com>
 	Daniel Hahler <ubuntu@thequod.de>
 	Daniel Holbach <daniel.holbach@ubuntu.com>
 	Emmet Hikory <persia@ubuntu.com>
@@ -71,18 +71,10 @@
 License v2 can be found in `/usr/share/common-licenses/GPL-2'.
 
 dch-repeat, get-branches, get-build-deps, grab-attachments, grab-merge,
-<<<<<<< HEAD
-hugdaylist, manage-credentials, massfile, mk-sbuild, pbuilder-dist-simple,
-pull-debian-debdiff, pull-debian-source, pull-lp-source, pull-revu-source,
-setup-packaging-environment, suspicious-source, ubuntu-build and what-patch are
-licensed under the GNU General Public License, version 3:
-=======
-hugdaylist, manage-credentials, massfile, merge-changelog, mk-sbuild-lv,
-pbuilder-dist-simple, ppaput, pull-debian-debdiff, pull-debian-source,
-pull-lp-source, pull-revu-source, setup-packaging-environment,
-suspicious-source, ubuntu-build and what-patch are licensed under the GNU
-General Public License, version 3:
->>>>>>> e6a7d63a
+hugdaylist, manage-credentials, massfile, merge-changelog, mk-sbuild,
+pbuilder-dist-simple, pull-debian-debdiff, pull-debian-source, pull-lp-source,
+pull-revu-source, setup-packaging-environment, suspicious-source, ubuntu-build
+and what-patch are licensed under the GNU General Public License, version 3:
 
     This program is free software: you can redistribute it and/or modify
     it under the terms of the GNU General Public License as published by
