--- conflicted
+++ resolved
@@ -88,41 +88,11 @@
     # Is a team member, no sponsorship required.
     return False
 
-def checkExistingReports(package, isNewPackage):
+def checkExistingReports(package):
     """ Check existing bug reports on Launchpad for a possible sync request.
 
         If found ask for confirmation on filing a request.
     """
-<<<<<<< HEAD
-    # Determine if the package is new or not.
-    if isNewPackage:
-        # Package not in Ubuntu, check Ubuntu Archive Team's bug page for
-        # possible duplicate reports.
-        bugListUrl = "https://bugs.launchpad.net/~ubuntu-archive"
-    else:
-        # Package in Ubuntu, check the package's bug list for duplicate reports.
-        bugListUrl = "https://bugs.launchpad.net/ubuntu/+source/%s" % package
-
-    try:
-        import launchpadbugs.connector as Connector
-    except:
-        # Failed to import launchpadbugs - skip check.
-        print >> sys.stderr, "Unable to import launchpadbugs. Is " \
-            "python-launchpad-bugs installed?"
-        print >> sys.stderr, "Skipping existing report check, you should "\
-            "manually check at:"
-        print "-", bugListUrl
-        return
-
-    # Connect to the bug list.
-    bugList = Connector.ConnectBugList()
-
-    # Fetch data from Launchpad.
-    pkgBugList = bugList(bugListUrl)
-
-    if len(pkgBugList) == 0:
-        return # No bugs found.
-=======
 
     try:
         launchpad = common.get_launchpad("ubuntu-dev-tools")
@@ -137,7 +107,6 @@
     # Fetch the package's bug list from Launchpad.
     pkg = launchpad.distributions["ubuntu"].getSourcePackage(name=package)
     pkgBugList = pkg.searchTasks()
->>>>>>> 729c13e8
 
     # Search bug list for other sync requests.
     matchingBugs = [bug for bug in pkgBugList if "Please sync %s" % 
@@ -146,7 +115,7 @@
     if len(matchingBugs) == 0:
         return # No sync bugs found.
 
-    print "The following bugs could possibly be duplicate sync request(s) on Launchpad:"
+    print "The following bugs could be possible duplicate sync bug(s) on Launchpad:"
 
     for bug in matchingBugs:
         print " *", bug.title
@@ -163,11 +132,7 @@
     madison = subprocess.Popen(['rmadison', '-u', 'ubuntu', '-a', 'source', \
                                 '-s', release, sourcepkg], stdout=subprocess.PIPE)
     out = madison.communicate()[0]
-    try:
-        assert (madison.returncode == 0)
-    except AssertionError:
-        print out
-        sys.exit(1)
+    assert (madison.returncode == 0)
         
     for l in out.splitlines():
         (pkg, version, rel, builds) = l.split('|')
@@ -532,8 +497,8 @@
     # -s flag not specified - check if we do need sponsorship.
     if not sponsorship: sponsorship = checkNeedsSponsorship(component)
 
-    # Check for existing sync requests.
-    checkExistingReports(srcpkg, newsource)
+    # Check for existing package reports.
+    if not newsource: checkExistingReports(srcpkg)
 
     # Generate bug report.
     subscribe = 'ubuntu-archive'
