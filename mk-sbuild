# !/bin/bash
#
# Copyright 2006-2010 (C) Canonical Ltd.
# Author: Kees Cook <kees@ubuntu.com>
#
# ##################################################################
#
# This program is free software; you can redistribute it and/or
# modify it under the terms of the GNU General Public License
# as published by the Free Software Foundation; either version 3
# of the License, or (at your option) any later version.
#
# This program is distributed in the hope that it will be useful,
# but WITHOUT ANY WARRANTY; without even the implied warranty of
# MERCHANTABILITY or FITNESS FOR A PARTICULAR PURPOSE.  See the
# GNU General Public License for more details.
#
# See file /usr/share/common-licenses/GPL for more details.
#
# ##################################################################
#
# This script creates chroots designed to be used in a snapshot mode
# (either with LVM or aufs) with schroot and sbuild.
# Much love to "man sbuild-setup", https://wiki.ubuntu.com/PbuilderHowto,
# and https://help.ubuntu.com/community/SbuildLVMHowto.
#
# It will deal with sbuild having not be installed and configured before.
set -e

# For when schroot enters the chroot, we cannot be in a directory that
# will not exist in the chroot.
cd /

# Make sure we've got a regular user
if [ -w /etc/passwd ]; then
    echo "Please run this script as a regular user, not root." >&2
    exit 1
fi

# Perform once-only things to initially set up for using sbuild+schroot
if [ ! -w /var/lib/sbuild ]; then
    # Load all the packages you'll need to do work
    sudo apt-get install sbuild schroot debootstrap
    # Add self to the sbuild group
    sudo adduser "$USER" sbuild

    # Prepare a usable default .sbuildrc
    if [ ! -e ~/.sbuildrc ]; then
        cat > ~/.sbuildrc <<EOM
# *** VERIFY AND UPDATE \$mailto and \$maintainer_name BELOW ***

# Mail address where logs are sent to (mandatory, no default!)
\$mailto = '$USER';

# Name to use as override in .changes files for the Maintainer: field
# (mandatory, no default!).
\$maintainer_name='$USER <$USER@localhost>';

# Directory for chroot symlinks and sbuild logs.  Defaults to the
# current directory if unspecified.
#\$build_dir='$HOME/ubuntu/build';

# Directory for writing build logs to
\$log_dir="$HOME/ubuntu/logs";

# don't remove this, Perl needs it:
1;
EOM
        sensible-editor ~/.sbuildrc
        # Create target directories, if needed
        eval $(egrep '^\$(build|log)_dir[ 	]*=' ~/.sbuildrc | cut -c2-)
        if [ -n "$log_dir" ]; then
            mkdir -p "$log_dir"
        fi
        if [ -n "$build_dir" ]; then
            mkdir -p "$build_dir"
        fi
    else
        echo "Your ~/.sbuildrc already exists -- leaving it as-is."
    fi

    echo '***********************************************'
    echo '* Before continuing, you MUST restart your    *'
    echo '* session to gain "sbuild" group permissions! *' 
    echo '***********************************************'
    exit 0
fi

if ! id | fgrep -q '(sbuild)'; then
    echo "You must be a member of the 'sbuild' group." >&2
    exit 1
fi

# Set up configurable defaults (loaded after option processing)
LV_SIZE="5G"
SNAPSHOT_SIZE="4G"
<<<<<<< HEAD
SOURCE_CHROOTS_DIR=/srv/chroot
SOURCE_CHROOTS_TGZ=/var/lib/schroot/tarballs
=======
SOURCE_CHROOTS_DIR="/var/lib/schroot/chroots"
>>>>>>> 0dc688ee

function usage()
{
    echo "Usage: $0 [OPTIONS] Release" >&2
    echo "Options:"
    echo "  --arch=ARCH                What architecture to select"
    echo "  --name=NAME                Base name for the schroot (arch is appended)"
    echo "  --personality=PERSONALITY  What personality to use (defaults to match --arch)"
    echo "  --vg=VG                    use LVM snapshots, with group VG"
    echo "  --debug                    Turn on script debugging"
    echo "  --skip-updates             Do not include -updates pocket in sources.list"
    echo "  --source-template=FILE     Use FILE as the sources.list template"
    echo "  --debootstrap-mirror=URL   Use URL as the debootstrap source"
<<<<<<< HEAD
    echo "  --distro=DISTRO            Install specific distro (defaults to 'ubuntu')"
    echo "  --volume-group=VG          use LVM snapshots, with group VG"
    echo "  --type=SCHROOT_TYPE        Define the schroot type"
    echo ""
    echo "Configuration (via ~/.mk-sbuild.rc)"
    echo "  SOURCE_CHROOTS_DIR         directory to store source chroots"
    echo "  SOURCE_CHROOTS_TGZ         directory to store source chroot tarballs"
=======
    echo "  --distro=DISTRO            Install specific distro:"
    echo "                                 'ubuntu'(default), or 'debian'"
    echo ""
    echo "Configuration (via ~/.mk-sbuild.rc)"
>>>>>>> 0dc688ee
    echo "  LV_SIZE                    Size of source LVs (default ${LV_SIZE})"
    echo "  SNAPSHOT_SIZE              Size of snapshot LVs (default ${SNAPSHOT_SIZE})"
    echo "  SOURCE_CHROOTS_DIR         Directory to put aufs source chroots into"
    echo "  SCHROOT_CONF_SUFFIX        Lines to append to schroot.conf entries"
    echo "  SKIP_UPDATES               Enable --skip-updates"
    echo "  TEMPLATE_SOURCES           A template for sources.list"
    echo "  TEMPLATE_SCHROOTCONF       A template for schroot.conf stanza"
    exit 1
}


if [ -z "$1" ]; then
    usage
fi
<<<<<<< HEAD
OPTS=`getopt -o '' --long "help,debug,skip-updates,arch:,name:,source-template:,debootstrap-mirror:,personality:,distro:,volume-group:,type:" -- "$@"`
=======
OPTS=`getopt -o '' --long "help,debug,skip-updates,arch:,name:,source-template:,debootstrap-mirror:,personality:,distro:,volume-group:,vg:" -- "$@"`
>>>>>>> 0dc688ee
eval set -- "$OPTS"

VG=""
DISTRO="ubuntu"
name=""
while :; do
    case "$1" in
        --debug)
            set -x
            shift
            ;;
        --arch)
            CHROOT_ARCH="$2"
            if [ "$2" = "i386" ] || [ "$2" = "lpia" ] && [ -z "$personality" ];
            then
                personality="linux32"
            fi
            shift 2
            ;;
        --personality)
            personality="$2"
            shift 2
            ;;
        --skip-updates)
            SKIP_UPDATES="1"
            shift
            ;;
        --name)
            name="$2"
            shift 2
            ;;
        --source-template)
            TEMPLATE_SOURCES="$2"
            shift 2
            if [ ! -r $TEMPLATE_SOURCES ]; then
                echo "W: Template file $TEMPLATE_SOURCES is not readable"
                echo "W: Continuing with default sources!"
            fi
            ;;
        --debootstrap-mirror)
            DEBOOTSTRAP_MIRROR="$2"
            shift 2
            ;;
        --distro)
            DISTRO="$2"
            shift 2
            ;;
        --volume-group|--vg)
            VG="$2"
            shift 2
            ;;
        --type)
            SCHROOT_TYPE="$2"
            shift 2
            ;;
        --)
            shift
            break
            ;;
        --help|*)
            usage
            ;;
     esac
done

<<<<<<< HEAD
# To build the chroot, we need to know which release of Ubuntu to debootstrap
=======
# We need to know the release to debootstrap
>>>>>>> 0dc688ee
RELEASE="$1"
if [ -z "$RELEASE" ]; then
    usage
fi

# By default, name the schroot the same as the release
if [ -z "$name" ]; then
    name="$RELEASE"
fi

<<<<<<< HEAD
# By default, use the native architecture.
=======
CHROOT_NAME="${name}${arch_suffix}"

>>>>>>> 0dc688ee
HOST_ARCH=$(dpkg --print-architecture)
if [ -z "$CHROOT_ARCH" ]; then
    CHROOT_ARCH="$HOST_ARCH"
fi

CHROOT_NAME="${name}-${CHROOT_ARCH}"

# Load customizations
if [ -r ~/.mk-sbuild.rc ]; then
    . ~/.mk-sbuild.rc
fi

<<<<<<< HEAD
if [ -z "$SCHROOT_TYPE" ]; then
    if [ -n "$VG" ]; then
        SCHROOT_TYPE=lvm-snapshot
    else
        SCHROOT_TYPE=directory
    fi
=======
SRC_TYPE="union"
SCHROOT_CONF_TYPE="directory"
# To build the LV, we need to know which volume group to use
if [ -n "${VG}" ]; then
    SRC_TYPE="lvm"
    SCHROOT_CONF_TYPE="lvm-snapshot"
>>>>>>> 0dc688ee
fi

case "$SCHROOT_TYPE" in
"lvm-snapshot")
    # Make sure LVM tools that operate on the snapshots have needed module
    if ! sudo dmsetup targets | grep -q ^snapshot; then
        sudo modprobe dm_snapshot
        echo dm_snapshot | sudo tee -a /etc/modules >/dev/null
    fi

    # Set up some variables for use in the paths and names
    CHROOT_LV="${name}_chroot-${CHROOT_ARCH}"
    CHROOT_PATH="/dev/$VG/$CHROOT_LV"

    # Does the specified VG exist?  (vgdisplay doesn't set error codes...)
    if [ `sudo vgdisplay -c "$VG" | wc -l` -eq 0 ]; then
<<<<<<< HEAD
        echo "Volume group ${VG} does not appear to exist" >&2
        exit 1 
=======
        exit 1
>>>>>>> 0dc688ee
    fi
    ;;
"directory")
    if [ ! -d "${SOURCE_CHROOTS_DIR}" ]; then
        sudo mkdir -p "${SOURCE_CHROOTS_DIR}"
<<<<<<< HEAD
    fi
    ;;
"tarball"| "file")
    if [ ! -d "$SOURCE_CHROOTS_TGZ" ]; then
        sudo mkdir -p "$SOURCE_CHROOTS_TGZ"
    fi
    ;;
*)
    echo "unknown source type" >&2
=======
    fi
    ;;
*)
    echo 'unknown source type!?' >&2
>>>>>>> 0dc688ee
    exit 1
    ;;
esac

# Is the specified release known to debootstrap?
variant_opt="--variant=buildd"
if [ ! -r "/usr/share/debootstrap/scripts/$RELEASE" ]; then
    echo "Specified release not known to debootstrap" >&2
    exit 1
fi

BUILD_PKGS="build-essential fakeroot devscripts apt-utils"
# Handle distro-specific logic, unknown to debootstrap
case "$DISTRO" in
ubuntu)
    if [ -z "$DEBOOTSTRAP_MIRROR" ]; then
        case "$CHROOT_ARCH" in
        amd64 | i386)
            DEBOOTSTRAP_MIRROR="http://archive.ubuntu.com/ubuntu"
            ;;
        armel | hppa | ia64 | lpia | sparc)
            DEBOOTSTRAP_MIRROR="http://ports.ubuntu.com/ubuntu-ports"
            ;;
        powerpc)
            if [ "$RELEASE" != "dapper" ]; then
                DEBOOTSTRAP_MIRROR="http://ports.ubuntu.com/ubuntu-ports"
            else
                DEBOOTSTRAP_MIRROR="http://archive.ubuntu.com/ubuntu"
            fi
            ;;
        esac
    fi
    if [ -z "$COMPONENTS" ]; then
        COMPONENTS="main restricted universe multiverse"
    fi
    if [ -z "$SOURCES_SECURITY_SUITE" ]; then
        SOURCES_SECURITY_SUITE="RELEASE-security"
    fi
    if [ -z "$SOURCES_SECURITY_URL" ]; then
        case "$CHROOT_ARCH" in
        amd64 | i386)
            SOURCES_SECURITY_URL="http://security.ubuntu.com/ubuntu"
            ;;
        armel | hppa | ia64 | lpia | sparc)
            SOURCES_SECURITY_URL="http://ports.ubuntu.com/ubuntu-ports"
            ;;
        powerpc)
            if [ "$RELEASE" != "dapper" ]; then
                SOURCES_SECURITY_URL="http://ports.ubuntu.com/ubuntu-ports"
            else
                SOURCES_SECURITY_URL="http://security.ubuntu.com/ubuntu"
            fi
            ;;
        esac
    fi
    # Add edgy+ buildd tools
    if [ "$RELEASE" != "breezy" ] && [ "$RELEASE" != "dapper" ]; then
        # Disable recommends for a smaller chroot (gutsy and later only)
        BUILD_PKGS="--no-install-recommends $BUILD_PKGS"
        # Add buildd tools
        BUILD_PKGS="$BUILD_PKGS pkg-create-dbgsym pkgbinarymangler"
    fi
    ;;
debian)
    if [ -z "$DEBOOTSTRAP_MIRROR" ]; then
        DEBOOTSTRAP_MIRROR="http://ftp.debian.org/debian"
    fi
    if [ -z "$COMPONENTS" ]; then
        COMPONENTS="main non-free contrib"
    fi
    # Debian only performs security updates
    SKIP_UPDATES=1
    if [ -z "$SOURCES_SECURITY_SUITE" ]; then
        SOURCES_SECURITY_SUITE="RELEASE/updates"
    fi
    if [ -z "$SOURCES_SECURITY_URL" ]; then
        SOURCES_SECURITY_URL="http://security.debian.org/"
    fi
    # Unstable (aka "sid") does not have a security repository
    if [ "$RELEASE" = 'unstable' ] || [ "$RELEASE" = 'sid' ]; then
        SKIP_SECURITY=1
    fi
    ;;
*)
    echo "Unknown --distro '$DISTRO': aborting" >&2
    exit 1
    ;;
esac

DEBOOTSTRAP_COMMAND=debootstrap
# Use qemu-kvm-extras-static / build-arm-chroot for foreign armel chroots
if [ "$CHROOT_ARCH" = 'armel' ] && [ ! "$HOST_ARCH" = 'armel' ] ; then
<<<<<<< HEAD
    if [ ! -f "/usr/bin/build-arm-chroot" ]; then
        sudo apt-get install qemu-kvm-extras-static
=======
    if [ -f "/usr/bin/build-arm-chroot" ]; then
        DEBOOTSTRAP_COMMAND=build-arm-chroot
    else
        echo 'Please install qemu-arm-static to use foreign armel chroots' >&2
        exit 1
>>>>>>> 0dc688ee
    fi
    DEBOOTSTRAP_COMMAND=build-arm-chroot
fi

case "$SCHROOT_TYPE" in
"lvm-snapshot")
    # Install lvm2 if missing
    dpkg -l lvm2 > /dev/null || sudo apt-get install lvm2

    # Allocate the "golden" chroot LV
    sudo lvcreate -n "$CHROOT_LV" -L "$LV_SIZE" "$VG"
    sudo mkfs -t ext4 "$CHROOT_PATH"

    # Mount
    MNT=`mktemp -d -t schroot-XXXXXX`
    sudo mount "$CHROOT_PATH" "$MNT"
    ;;
"directory")
    CHROOT_PATH="${SOURCE_CHROOTS_DIR}/${CHROOT_NAME}"
    MNT="${CHROOT_PATH}"
    if [ -d "${MNT}" ]; then
        echo "E: ${MNT} already exists; aborting" >&2
        exit 1
    fi
    sudo mkdir -p "${MNT}"
    ;;
"tarball"|"file")
    CHROOT_PATH="${SOURCE_CHROOTS_TGZ}/${CHROOT_NAME}.tgz"
    MNT=`mktemp -d -t schroot-XXXXXX`
esac

# debootstrap the chroot
sudo "$DEBOOTSTRAP_COMMAND" --arch="$CHROOT_ARCH" $variant_opt "$RELEASE" "$MNT" "${DEBOOTSTRAP_MIRROR:-http://archive.ubuntu.com/ubuntu}"

# Update the package sources
TEMP_SOURCES=`mktemp -t sources-XXXXXX`
if [ -z "$TEMPLATE_SOURCES" ]; then
    TEMPLATE_SOURCES=~/.mk-sbuild.sources
fi
if [ -r "$TEMPLATE_SOURCES" ]; then
    cat "$TEMPLATE_SOURCES" > "$TEMP_SOURCES"
else
    cat > "$TEMP_SOURCES" <<EOM
deb ${DEBOOTSTRAP_MIRROR} RELEASE ${COMPONENTS}
deb-src ${DEBOOTSTRAP_MIRROR} RELEASE ${COMPONENTS}
EOM
    if [ -z "$SKIP_UPDATES" ]; then
        cat >> "$TEMP_SOURCES" <<EOM
deb ${DEBOOTSTRAP_MIRROR} RELEASE-updates ${COMPONENTS}
deb-src ${DEBOOTSTRAP_MIRROR} RELEASE-updates ${COMPONENTS}
EOM
    fi
    if [ -z "$SKIP_SECURITY" ]; then
        cat >> "$TEMP_SOURCES" <<EOM
deb ${SOURCES_SECURITY_URL} ${SOURCES_SECURITY_SUITE} ${COMPONENTS}
deb-src ${SOURCES_SECURITY_URL} ${SOURCES_SECURITY_SUITE} ${COMPONENTS}
EOM
    fi
fi
cat "$TEMP_SOURCES" | sed -e "s|RELEASE|$RELEASE|g" | \
    sudo bash -c "cat > $MNT/etc/apt/sources.list"
rm -f "$TEMP_SOURCES"
# Copy the timezone (comment this out if you want to leave the chroot at UTC)
sudo cp /etc/localtime /etc/timezone "$MNT"/etc/
# Create a schroot entry for this chroot
TEMP_SCHROOTCONF=`mktemp -t schrootconf-XXXXXX`
TEMPLATE_SCHROOTCONF=~/.mk-sbuild.schroot.conf
TYPED_TEMPLATE_SCHROOTCONF="${TEMPLATE_SCHROOTCONF}.${SCHROOT_CONF_TYPE}"

if [ -r "${TYPED_TEMPLATE_SCHROOTCONF}" ]; then
    cat "${TYPED_TEMPLATE_SCHROOTCONF}" > "$TEMP_SCHROOTCONF"
elif [ -r "${TEMPLATE_SCHROOT}" ]; then
    cat "$TEMPLATE_SCHROOTCONF" > "$TEMP_SCHROOTCONF"
else
<<<<<<< HEAD
    case "$SCHROOT_TYPE" in
    "lvm-snapshot")
=======
>>>>>>> 0dc688ee
        cat > "$TEMP_SCHROOTCONF" <<EOM

[CHROOT_NAME]
description=CHROOT_NAME
priority=3
groups=sbuild,root,admin
root-groups=root,sbuild,admin
# Uncomment these lines to allow "sbuild" and "admin" users to access
# the -source chroots directly (useful for automated updates, etc).
#source-root-users=root,sbuild,admin
#source-root-groups=root,sbuild,admin
type=SCHROOT_CONF_TYPE
EOM
    if [ "${SRC_TYPE}" = "lvm" ]; then
        cat >> "$TEMP_SCHROOTCONF" <<EOM
device=CHROOT_PATH
mount-options=-o noatime
lvm-snapshot-options=--size SNAPSHOT_SIZE
EOM
<<<<<<< HEAD
    ;;
    "directory")
        cat > "${TEMP_SCHROOTCONF}" <<EOM
[CHROOT_NAME]
type=directory
=======
    elif [ "${SRC_TYPE}" = "union" ]; then
        cat >> "${TEMP_SCHROOTCONF}" <<EOM
>>>>>>> 0dc688ee
union-type=aufs
directory=CHROOT_PATH
EOM
    ;;
    "tarball"|"file")
        cat > "$TEMP_SCHROOTCONF" << EOM
[CHROOT_NAME]
type=file
union-type=aufs
file=CHROOT_PATH
description=CHROOT_NAME
priority=3
groups=sbuild,root,admin
root-groups=root,sbuild,admin
EOM
    ;;
    esac
fi
if [ ! -z "$personality" ]; then
    echo "personality=$personality" >> "$TEMP_SCHROOTCONF"
fi
if [ ! -z "$SCHROOT_CONF_SUFFIX" ]; then
    echo "$SCHROOT_CONF_SUFFIX" >> "$TEMP_SCHROOTCONF"
fi
cat "$TEMP_SCHROOTCONF" | sed \
        -e "s|CHROOT_NAME|$CHROOT_NAME|g" \
        -e "s|CHROOT_PATH|$CHROOT_PATH|g" \
        -e "s|SNAPSHOT_SIZE|$SNAPSHOT_SIZE|g" \
        -e "s|SCHROOT_CONF_TYPE|$SCHROOT_CONF_TYPE|g" \
        | \
        sudo bash -c "cat >> /etc/schroot/schroot.conf"
rm -f "$TEMP_SCHROOTCONF"
# Create image finalization script
sudo bash -c "cat >> $MNT/finish.sh" <<EOM
#!/bin/bash
#set -x
set -e
export http_proxy=${http_proxy}
# Reload package lists
apt-get update || true
# Pull down signature requirements
apt-get -y --force-yes install gnupg ${DISTRO}-keyring
# Reload package lists
apt-get update || true
# Disable debconf questions so that automated builds won't prompt
echo set debconf/frontend Noninteractive | debconf-communicate
echo set debconf/priority critical | debconf-communicate
# Install basic build tool set, trying to match buildd
apt-get -y --force-yes install $BUILD_PKGS
# Set up expected /dev entries
if [ ! -r /dev/stdin ];  then ln -s /proc/self/fd/0 /dev/stdin;  fi
if [ ! -r /dev/stdout ]; then ln -s /proc/self/fd/1 /dev/stdout; fi
if [ ! -r /dev/stderr ]; then ln -s /proc/self/fd/2 /dev/stderr; fi
# Clean up
apt-get clean
rm /finish.sh
EOM
sudo chmod a+x "$MNT"/finish.sh

case "$SCHROOT_TYPE" in
"lvm-snapshot")
   sudo umount "$MNT"
   rmdir "$MNT"
    ;;
"directory")
    ;;
"tarball"|"file")
    (cd "$MNT" && sudo tar czf "$CHROOT_PATH" .)
    sudo rm -r "$MNT"
    ;;
esac

# Run finalization script on the "golden" copy via schroot.
sudo schroot -c "$CHROOT_NAME"-source -u root /finish.sh

# Finished
echo ""
echo "Done building $CHROOT_NAME."
echo ""
echo " To CHANGE the golden image: sudo schroot -c ${CHROOT_NAME}-source -u root"
echo " To ENTER an image snapshot: schroot -c ${CHROOT_NAME}"
echo " To BUILD within a snapshot: sbuild -d ${CHROOT_NAME} PACKAGE*.dsc"
echo ""<|MERGE_RESOLUTION|>--- conflicted
+++ resolved
@@ -94,12 +94,8 @@
 # Set up configurable defaults (loaded after option processing)
 LV_SIZE="5G"
 SNAPSHOT_SIZE="4G"
-<<<<<<< HEAD
-SOURCE_CHROOTS_DIR=/srv/chroot
-SOURCE_CHROOTS_TGZ=/var/lib/schroot/tarballs
-=======
 SOURCE_CHROOTS_DIR="/var/lib/schroot/chroots"
->>>>>>> 0dc688ee
+SOURCE_CHROOTS_TGZ="/var/lib/schroot/tarballs"
 
 function usage()
 {
@@ -113,23 +109,15 @@
     echo "  --skip-updates             Do not include -updates pocket in sources.list"
     echo "  --source-template=FILE     Use FILE as the sources.list template"
     echo "  --debootstrap-mirror=URL   Use URL as the debootstrap source"
-<<<<<<< HEAD
     echo "  --distro=DISTRO            Install specific distro (defaults to 'ubuntu')"
-    echo "  --volume-group=VG          use LVM snapshots, with group VG"
     echo "  --type=SCHROOT_TYPE        Define the schroot type"
-    echo ""
-    echo "Configuration (via ~/.mk-sbuild.rc)"
-    echo "  SOURCE_CHROOTS_DIR         directory to store source chroots"
-    echo "  SOURCE_CHROOTS_TGZ         directory to store source chroot tarballs"
-=======
-    echo "  --distro=DISTRO            Install specific distro:"
     echo "                                 'ubuntu'(default), or 'debian'"
     echo ""
     echo "Configuration (via ~/.mk-sbuild.rc)"
->>>>>>> 0dc688ee
     echo "  LV_SIZE                    Size of source LVs (default ${LV_SIZE})"
     echo "  SNAPSHOT_SIZE              Size of snapshot LVs (default ${SNAPSHOT_SIZE})"
-    echo "  SOURCE_CHROOTS_DIR         Directory to put aufs source chroots into"
+    echo "  SOURCE_CHROOTS_DIR         Directory to store directory source chroots"
+    echo "  SOURCE_CHROOTS_TGZ         Directory to store file source chroots"
     echo "  SCHROOT_CONF_SUFFIX        Lines to append to schroot.conf entries"
     echo "  SKIP_UPDATES               Enable --skip-updates"
     echo "  TEMPLATE_SOURCES           A template for sources.list"
@@ -141,11 +129,7 @@
 if [ -z "$1" ]; then
     usage
 fi
-<<<<<<< HEAD
-OPTS=`getopt -o '' --long "help,debug,skip-updates,arch:,name:,source-template:,debootstrap-mirror:,personality:,distro:,volume-group:,type:" -- "$@"`
-=======
-OPTS=`getopt -o '' --long "help,debug,skip-updates,arch:,name:,source-template:,debootstrap-mirror:,personality:,distro:,volume-group:,vg:" -- "$@"`
->>>>>>> 0dc688ee
+OPTS=`getopt -o '' --long "help,debug,skip-updates,arch:,name:,source-template:,debootstrap-mirror:,personality:,distro:,volume-group:,vg:,type:" -- "$@"`
 eval set -- "$OPTS"
 
 VG=""
@@ -211,11 +195,7 @@
      esac
 done
 
-<<<<<<< HEAD
 # To build the chroot, we need to know which release of Ubuntu to debootstrap
-=======
-# We need to know the release to debootstrap
->>>>>>> 0dc688ee
 RELEASE="$1"
 if [ -z "$RELEASE" ]; then
     usage
@@ -226,12 +206,7 @@
     name="$RELEASE"
 fi
 
-<<<<<<< HEAD
 # By default, use the native architecture.
-=======
-CHROOT_NAME="${name}${arch_suffix}"
-
->>>>>>> 0dc688ee
 HOST_ARCH=$(dpkg --print-architecture)
 if [ -z "$CHROOT_ARCH" ]; then
     CHROOT_ARCH="$HOST_ARCH"
@@ -244,21 +219,13 @@
     . ~/.mk-sbuild.rc
 fi
 
-<<<<<<< HEAD
 if [ -z "$SCHROOT_TYPE" ]; then
+    # To build the LV, we need to know which volume group to use
     if [ -n "$VG" ]; then
         SCHROOT_TYPE=lvm-snapshot
     else
         SCHROOT_TYPE=directory
     fi
-=======
-SRC_TYPE="union"
-SCHROOT_CONF_TYPE="directory"
-# To build the LV, we need to know which volume group to use
-if [ -n "${VG}" ]; then
-    SRC_TYPE="lvm"
-    SCHROOT_CONF_TYPE="lvm-snapshot"
->>>>>>> 0dc688ee
 fi
 
 case "$SCHROOT_TYPE" in
@@ -275,33 +242,26 @@
 
     # Does the specified VG exist?  (vgdisplay doesn't set error codes...)
     if [ `sudo vgdisplay -c "$VG" | wc -l` -eq 0 ]; then
-<<<<<<< HEAD
         echo "Volume group ${VG} does not appear to exist" >&2
         exit 1 
-=======
-        exit 1
->>>>>>> 0dc688ee
     fi
     ;;
 "directory")
     if [ ! -d "${SOURCE_CHROOTS_DIR}" ]; then
         sudo mkdir -p "${SOURCE_CHROOTS_DIR}"
-<<<<<<< HEAD
-    fi
-    ;;
-"tarball"| "file")
+    fi
+    # Set up some variables for use in the paths and names
+    CHROOT_PATH="${SOURCE_CHROOTS_DIR}/${CHROOT_NAME}"
+    ;;
+"file")
     if [ ! -d "$SOURCE_CHROOTS_TGZ" ]; then
         sudo mkdir -p "$SOURCE_CHROOTS_TGZ"
     fi
-    ;;
-*)
-    echo "unknown source type" >&2
-=======
-    fi
+    # Set up some variables for use in the paths and names
+    CHROOT_PATH="${SOURCE_CHROOTS_TGZ}/${CHROOT_NAME}.tgz"
     ;;
 *)
     echo 'unknown source type!?' >&2
->>>>>>> 0dc688ee
     exit 1
     ;;
 esac
@@ -394,16 +354,8 @@
 DEBOOTSTRAP_COMMAND=debootstrap
 # Use qemu-kvm-extras-static / build-arm-chroot for foreign armel chroots
 if [ "$CHROOT_ARCH" = 'armel' ] && [ ! "$HOST_ARCH" = 'armel' ] ; then
-<<<<<<< HEAD
     if [ ! -f "/usr/bin/build-arm-chroot" ]; then
         sudo apt-get install qemu-kvm-extras-static
-=======
-    if [ -f "/usr/bin/build-arm-chroot" ]; then
-        DEBOOTSTRAP_COMMAND=build-arm-chroot
-    else
-        echo 'Please install qemu-arm-static to use foreign armel chroots' >&2
-        exit 1
->>>>>>> 0dc688ee
     fi
     DEBOOTSTRAP_COMMAND=build-arm-chroot
 fi
@@ -422,7 +374,6 @@
     sudo mount "$CHROOT_PATH" "$MNT"
     ;;
 "directory")
-    CHROOT_PATH="${SOURCE_CHROOTS_DIR}/${CHROOT_NAME}"
     MNT="${CHROOT_PATH}"
     if [ -d "${MNT}" ]; then
         echo "E: ${MNT} already exists; aborting" >&2
@@ -430,8 +381,7 @@
     fi
     sudo mkdir -p "${MNT}"
     ;;
-"tarball"|"file")
-    CHROOT_PATH="${SOURCE_CHROOTS_TGZ}/${CHROOT_NAME}.tgz"
+"file")
     MNT=`mktemp -d -t schroot-XXXXXX`
 esac
 
@@ -471,20 +421,14 @@
 # Create a schroot entry for this chroot
 TEMP_SCHROOTCONF=`mktemp -t schrootconf-XXXXXX`
 TEMPLATE_SCHROOTCONF=~/.mk-sbuild.schroot.conf
-TYPED_TEMPLATE_SCHROOTCONF="${TEMPLATE_SCHROOTCONF}.${SCHROOT_CONF_TYPE}"
+TYPED_TEMPLATE_SCHROOTCONF="${TEMPLATE_SCHROOTCONF}.${SCHROOT_TYPE}"
 
 if [ -r "${TYPED_TEMPLATE_SCHROOTCONF}" ]; then
     cat "${TYPED_TEMPLATE_SCHROOTCONF}" > "$TEMP_SCHROOTCONF"
 elif [ -r "${TEMPLATE_SCHROOT}" ]; then
     cat "$TEMPLATE_SCHROOTCONF" > "$TEMP_SCHROOTCONF"
 else
-<<<<<<< HEAD
-    case "$SCHROOT_TYPE" in
-    "lvm-snapshot")
-=======
->>>>>>> 0dc688ee
         cat > "$TEMP_SCHROOTCONF" <<EOM
-
 [CHROOT_NAME]
 description=CHROOT_NAME
 priority=3
@@ -494,38 +438,26 @@
 # the -source chroots directly (useful for automated updates, etc).
 #source-root-users=root,sbuild,admin
 #source-root-groups=root,sbuild,admin
-type=SCHROOT_CONF_TYPE
-EOM
-    if [ "${SRC_TYPE}" = "lvm" ]; then
+type=SCHROOT_TYPE
+EOM
+    case "$SCHROOT_TYPE" in
+    "lvm-snapshot")
         cat >> "$TEMP_SCHROOTCONF" <<EOM
 device=CHROOT_PATH
 mount-options=-o noatime
 lvm-snapshot-options=--size SNAPSHOT_SIZE
 EOM
-<<<<<<< HEAD
     ;;
     "directory")
-        cat > "${TEMP_SCHROOTCONF}" <<EOM
-[CHROOT_NAME]
-type=directory
-=======
-    elif [ "${SRC_TYPE}" = "union" ]; then
         cat >> "${TEMP_SCHROOTCONF}" <<EOM
->>>>>>> 0dc688ee
 union-type=aufs
 directory=CHROOT_PATH
 EOM
     ;;
-    "tarball"|"file")
-        cat > "$TEMP_SCHROOTCONF" << EOM
-[CHROOT_NAME]
-type=file
+    "file")
+        cat >> "$TEMP_SCHROOTCONF" << EOM
 union-type=aufs
 file=CHROOT_PATH
-description=CHROOT_NAME
-priority=3
-groups=sbuild,root,admin
-root-groups=root,sbuild,admin
 EOM
     ;;
     esac
@@ -540,7 +472,7 @@
         -e "s|CHROOT_NAME|$CHROOT_NAME|g" \
         -e "s|CHROOT_PATH|$CHROOT_PATH|g" \
         -e "s|SNAPSHOT_SIZE|$SNAPSHOT_SIZE|g" \
-        -e "s|SCHROOT_CONF_TYPE|$SCHROOT_CONF_TYPE|g" \
+        -e "s|SCHROOT_TYPE|$SCHROOT_TYPE|g" \
         | \
         sudo bash -c "cat >> /etc/schroot/schroot.conf"
 rm -f "$TEMP_SCHROOTCONF"
@@ -578,7 +510,7 @@
     ;;
 "directory")
     ;;
-"tarball"|"file")
+"file")
     (cd "$MNT" && sudo tar czf "$CHROOT_PATH" .)
     sudo rm -r "$MNT"
     ;;
