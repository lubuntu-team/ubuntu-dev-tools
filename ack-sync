#!/usr/bin/python
#
# Copyright (C) 2007, Canonical Ltd.
# Copyright (C) 2010, Benjamin Drung <bdrung@ubuntu.com>
#
# It was initial written by Daniel Holbach.
#
# This program is free software; you can redistribute it and/or
# modify it under the terms of the GNU General Public License
# as published by the Free Software Foundation; version 3.
# 
# This program is distributed in the hope that it will be useful,
# but WITHOUT ANY WARRANTY; without even the implied warranty of
# MERCHANTABILITY or FITNESS FOR A PARTICULAR PURPOSE.  See the
# GNU General Public License for more details.
#
# See file /usr/share/common-licenses/GPL-3 for more details.

import getopt
import lazr.restfulclient
import os
import re
import subprocess
import sys
import logging
import glob
import fnmatch

from ubuntutools.lp.libsupport import get_launchpad

COMMAND_LINE_SYNTAX_ERROR = 1
VERSION_DETECTION_FAILED = 2
PRIVATE_USER_EMAIL = 3

def get_version(title):
	m = re.search("[() ][0-9][0-9a-zA-Z.:+-~]*", title)
	if m is None:
		print >> sys.stderr, "Version could not be detected. Please specify it with -V."
		sys.exit(VERSION_DETECTION_FAILED)
	return m.group(0).strip("() ")

def strip_epoch(version):
	parts = version.split(':')
	if len(parts) > 1:
		del parts[0]
	version = ':'.join(parts)
	return version

def LogCall(command):
	command = map(str, command)
	logging.info("Running %s", " ".join(command))
	return command

def get_source(package, version, section, dist, uploader_name, uploader_email, bug, key):
	if os.path.isdir("/tmpfs"):
		workdir = "/tmpfs/ack-sync"
	else:
		workdir = "/tmp/ack-sync"
	if not os.path.isdir(workdir):
		os.makedirs(workdir)
	os.chdir(workdir)

	cmd = ["syncpackage", package, "-r", dist, "-V", version, "-b", str(bug)]
	if section is not None:
		cmd += ["-c", section]
	if uploader_email is not None:
		cmd += ["-e", uploader_email]
	if uploader_name is not None:
		cmd += ["-n", uploader_name]
	if key is not None:
		cmd += ["-k", key]
	subprocess.check_call(cmd)

	dsc_file = package + "_" + strip_epoch(version) + ".dsc"
	return dsc_file

def build_source(dist, dsc_file):
	try:
		if sbuild:
			subprocess.check_call(LogCall(["sbuild", "-c", dist,"-A", dsc_file]))
		else:
			if not os.path.isdir("buildresult"):
				os.makedirs("buildresult")
			cmd = ["sudo", "env", "DIST=" + dist, pbuilder, "--build",
					"--buildresult", "buildresult", dsc_file]
			subprocess.check_call(LogCall(cmd))
	except subprocess.CalledProcessError:
		print >> sys.stderr, "E: %s failed to build." % (dsc_file)
		sys.exit(1)

def test_install(dist, dsc_file):
	changes_files=glob.glob(os.path.splitext(dsc_file)[0]+"_*.changes")
	changes_file = ""

	for temp_file in changes_files:
		if not fnmatch.fnmatch(temp_file, '*_source.changes'):
			changes_file = temp_file

	if not (os.path.isfile(changes_file)): # if no file exists at all => exit
		print >> sys.stderr, "E: No .changes file has been generated."
		sys.exit(1)

	try:
		cmd = ["sudo", "piuparts", "-N", "-W", "--single-changes-list",
				"--log-level=info", "--ignore=/var/log/apt/history.log",
				"--mirror=http://archive.ubuntu.com/ubuntu main universe restricted multiverse",
				changes_file]
		if sbuild:
			subprocess.check_call(LogCall(cmd + ["--lvm-volume="+lvm+"/"+dist+"_chroot"]))
		else:
			subprocess.check_call(LogCall(cmd + ["--pbuilder"]))
	except subprocess.CalledProcessError:
		print >> sys.stderr, "E: %s failed to install. Please check log" % (changes_file)

def main(bug_numbers, package, version, section, update, uploader_email, key, verbose=False, silent=False):
	launchpad = get_launchpad("ubuntu-dev-tools")
	# TODO: use release-info (once available)
	dist = launchpad.distributions["ubuntu"].current_series.name

	# update pbuilder
	if update:
		if sbuild:
			subprocess.call(LogCall(["sbuild-update", dist]))
		else:
			cmd = ["sudo", "env", "DIST=" + dist, pbuilder, "--update"]
			subprocess.call(LogCall(cmd))

	for bug_number in bug_numbers:
		bug = launchpad.bugs[bug_number]
<<<<<<< HEAD
		uploader_name = bug.owner.display_name
		if uploader_email is None:
			uploader_email =  bug.owner.preferred_email_address.email
=======
		if uploader is None:
			try:
				uploader = bug.owner.display_name + " <" + bug.owner.preferred_email_address.email + ">"
			except ValueError:
				if not silent:
					print >> sys.stderr, "E: Bug owner does not have a public email address. Specify uploader with '-e'."
				sys.exit(PRIVATE_USER_EMAIL)
>>>>>>> 6907a384

		task = list(bug.bug_tasks)[0]
	
		if package is None or len(bug_numbers) > 1:
			package = task.bug_target_name.split(" ")[0]
			if package == "ubuntu":
				# no source package was defined. Guessing that the second word in
				# the title is the package name
				package = bug.title.split(" ")[1]
		if version is None or len(bug_numbers) > 1:
			version = get_version(bug.title)
		print "package:", package
		print "version:", version
		dsc_file = get_source(package, version, section, dist, uploader_name, uploader_email, bug_number, key)

		# extract source
		subprocess.check_call(["dpkg-source", "-x", dsc_file])

		build_source(dist, dsc_file)
	
		if piuparts:
			test_install(dist, dsc_file)

		print bug.title
		print task.assignee
		print task.status
		print "Uploader:", uploader_name + " <" + uploader_email + ">"
		try:
			raw_input('Press [Enter] to continue or [Ctrl-C] to abort.')
		except KeyboardInterrupt:
			continue

		succeeded_unsubscribe = True
		ums = launchpad.people['ubuntu-main-sponsors']
		uus = launchpad.people['ubuntu-universe-sponsors']
		try:
			bug.unsubscribe(person=ums)
		except lazr.restfulclient.errors.HTTPError, http_error:
			print "failed to unsubscribe ubuntu-main-sponsors: " + http_error.content
			succeeded_unsubscribe = False
		try:
			bug.unsubscribe(person=uus)
		except lazr.restfulclient.errors.HTTPError, http_error:
			print "failed to unsubscribe ubuntu-universe-sponsors: " + http_error.content
			succeeded_unsubscribe = False
		if succeeded_unsubscribe:
			print "ubuntu-{main,universe}-sponsors unsubscribed (for backward compatibility)"

		us = launchpad.people['ubuntu-sponsors']
		bug.unsubscribe(person=us)
		print "ubuntu-sponsors unsubscribed"
		task.assignee = None
		print "unassigned me"
		if task.importance == "Undecided":
			task.importance = "Wishlist"
			print "importance set to Wishlist"
		task.lp_save()
		bug.subscribe(person=launchpad.me)
		print "subscribed me"
		changes_file = dsc_file[:-4] + "_source.changes"
		subprocess.check_call(["dput", changes_file])

def usage():
	print """ack-sync <bug numbers>

  -e,                       specify uploader email address
  -h, --help                displays this help
  -k, --key                 key used to sign the package (in case of sponsoring)
  -l, --lvm                 lvm root dev directory, used for sbuild and piuparts
                            default is /dev/vg
  -p, --package=<package>   set the package
  -P, --with-piuparts       use piuparts to check the instalability
      --section=<section>   Debian section (one of main, contrib, non-free)
  -s, --silent              be more silent
  -S, --with-sbuild         use sbuild instead of pbuilder
  -C, --pbuilder=<command>  use <command> as pbuilder
  -u, --update              updates pbuilder before building
  -v, --verbose             be more verbosive
  -V, --version=<version>   set the version"""

if __name__ == '__main__':
	try:
		long_opts = ["help", "key=", "lvm=", "package=", "section=", "silent", "update",
				"verbose", "version=", "with-sbuild", 'pbuilder=', "with-piuparts"]
		opts, args = getopt.gnu_getopt(sys.argv[1:], "e:hk:p:PsSC:uvV:", long_opts)
	except getopt.GetoptError, e:
		# will print something like "option -a not recognized"
		print >> sys.stderr, str(e)
		sys.exit(COMMAND_LINE_SYNTAX_ERROR)

	package = None
	sbuild = False
	section = None
	silent = False
	update = False
	uploader_email = None
	verbose = False
	version = None
	piuparts = False
	pbuilder = 'pbuilder'
	lvm = "/dev/vg"
	key = None

	for o, a in opts:
		if o in ("-h", "--help"):
			usage()
			sys.exit()
		elif o in ("-e"):
			uploader_email = a
		elif o in ("-k", "--key"):
			key = a
		elif o in ("-l", "--lvm"):
			lvm = a
		elif o in ("-p", "--package"):
			package = a
		elif o in ("-P", "--with-piuparts"):
			piuparts = True
		elif o in ("--section"):
			section = a
		elif o in ("-s", "--silent"):
			silent = True
		elif o in ("-S", "--with-sbuild"):
			sbuild = True
		elif o in ("-C", "--pbuilder"):
		    pbuilder=a
		elif o in ("-u", "--update"):
			update = True
		elif o in ("-v", "--verbose"):
			verbose = True
		elif o in ("-V", "--version"):
			version = a
		else:
			assert False, "unhandled option"

	if len(args) == 0:
		if not silent:
			print >> sys.stderr, "E: You must specify at least one bug number."
		sys.exit(COMMAND_LINE_SYNTAX_ERROR)

	bug_numbers = []
	for arg in args:
		try:
			number = int(arg)
		except:
			if not silent:
				print >> sys.stderr, "E: '%s' is not a valid bug number." % arg
			sys.exit(COMMAND_LINE_SYNTAX_ERROR)
		bug_numbers.append(number)

	main(bug_numbers, package, version, section, update, uploader_email, key, verbose, silent)<|MERGE_RESOLUTION|>--- conflicted
+++ resolved
@@ -127,19 +127,14 @@
 
 	for bug_number in bug_numbers:
 		bug = launchpad.bugs[bug_number]
-<<<<<<< HEAD
 		uploader_name = bug.owner.display_name
 		if uploader_email is None:
-			uploader_email =  bug.owner.preferred_email_address.email
-=======
-		if uploader is None:
 			try:
-				uploader = bug.owner.display_name + " <" + bug.owner.preferred_email_address.email + ">"
+				uploader_email =  bug.owner.preferred_email_address.email
 			except ValueError:
 				if not silent:
 					print >> sys.stderr, "E: Bug owner does not have a public email address. Specify uploader with '-e'."
 				sys.exit(PRIVATE_USER_EMAIL)
->>>>>>> 6907a384
 
 		task = list(bug.bug_tasks)[0]
 	
